; X86ISA Library

; Note: The license below is based on the template at:
; http://opensource.org/licenses/BSD-3-Clause

; Copyright (C) 2015, Regents of the University of Texas
; Copyright (C) 2018, Kestrel Technology, LLC
; All rights reserved.

; Redistribution and use in source and binary forms, with or without
; modification, are permitted provided that the following conditions are
; met:

; o Redistributions of source code must retain the above copyright
;   notice, this list of conditions and the following disclaimer.

; o Redistributions in binary form must reproduce the above copyright
;   notice, this list of conditions and the following disclaimer in the
;   documentation and/or other materials provided with the distribution.

; o Neither the name of the copyright holders nor the names of its
;   contributors may be used to endorse or promote products derived
;   from this software without specific prior written permission.

; THIS SOFTWARE IS PROVIDED BY THE COPYRIGHT HOLDERS AND CONTRIBUTORS
; "AS IS" AND ANY EXPRESS OR IMPLIED WARRANTIES, INCLUDING, BUT NOT
; LIMITED TO, THE IMPLIED WARRANTIES OF MERCHANTABILITY AND FITNESS FOR
; A PARTICULAR PURPOSE ARE DISCLAIMED. IN NO EVENT SHALL THE COPYRIGHT
; HOLDER OR CONTRIBUTORS BE LIABLE FOR ANY DIRECT, INDIRECT, INCIDENTAL,
; SPECIAL, EXEMPLARY, OR CONSEQUENTIAL DAMAGES (INCLUDING, BUT NOT
; LIMITED TO, PROCUREMENT OF SUBSTITUTE GOODS OR SERVICES; LOSS OF USE,
; DATA, OR PROFITS; OR BUSINESS INTERRUPTION) HOWEVER CAUSED AND ON ANY
; THEORY OF LIABILITY, WHETHER IN CONTRACT, STRICT LIABILITY, OR TORT
; (INCLUDING NEGLIGENCE OR OTHERWISE) ARISING IN ANY WAY OUT OF THE USE
; OF THIS SOFTWARE, EVEN IF ADVISED OF THE POSSIBILITY OF SUCH DAMAGE.

; Original Author(s):
; Shilpi Goel         <shigoel@cs.utexas.edu>
; Contributing Author(s):
; Alessandro Coglio   <coglio@kestrel.edu>

(in-package "X86ISA")

;; ======================================================================

(include-book "../decoding-and-spec-utils"
              :ttags (:include-raw :syscall-exec :other-non-det :undef-flg))
(include-book "../load-segment-reg")
(local (include-book "centaur/bitops/ihs-extensions" :dir :system))

;; ======================================================================
;; INSTRUCTION: CALL
;; ======================================================================

;; From Intel manual, Mar'17, Volume 1, Section 6.3.7:

;; In 64-bit mode, the operand size for all near branches (CALL, RET,
;; JCC, JCXZ, JMP, and LOOP) is forced to 64 bits. These instructions
;; update the 64-bit RIP without the need for a REX operand-size
;; prefix.

;; The following aspects of near branches are controlled by the
;; effective operand size:
;;   Truncation of the size of the instruction pointer
;;   Size of a stack pop or push, due to a CALL or RET
;;   Size of a stack-pointer increment or decrement, due to a CALL or RET
;;   Indirect-branch operand size

;; In 64-bit mode, all of the above actions are forced to 64 bits
;; regardless of operand size prefixes (operand size prefixes are
;; silently ignored). However, the displacement field for relative
;; branches is still limited to 32 bits and the address size for near
;; branches is not forced in 64-bit mode.

;; Address sizes affect the size of RCX used for JCXZ and LOOP; they
;; also impact the address calculation for memory indirect
;; branches. Such addresses are 64 bits by default; but they can be
;; overridden to 32 bits by an address size prefix.

(def-inst x86-call-E8-Op/En-M

  ;; Call near, displacement relative to the next instruction
  ;; Op/En: M
  ;; E8 cw (CALL rel16)
  ;; E8 cd (CALL rel32)
  ;; Note E8 cw (CALL rel16) is N.S. in 64-bit mode.

  ;; The address-size override prefix will not have any effect here
  ;; since we have no memory operands.

  :parents (one-byte-opcodes)

  :guard-hints (("Goal" :in-theory (e/d (riml08
                                         riml32
                                         rime-size-of-2-to-rime16
                                         rime-size-of-4-to-rime32
                                         select-address-size)
                                        ())))

  :returns (x86 x86p :hyp (x86p x86))

  :body

  (b* (((the (integer 0 4) offset-size)
        (select-operand-size proc-mode nil rex-byte nil prefixes nil t t x86))

       ;; AC is not done during code fetches. Fetching rel16 or rel32 from the
       ;; instruction stream still qualifies as a code fetch.
       ((mv flg0 (the (signed-byte 32) rel16/32) x86)
        (rime-size-opt proc-mode offset-size temp-rip #.*cs* :x nil x86))
       ((when flg0) (!!ms-fresh :rime-size-opt-error flg0))

       ((mv flg (the (signed-byte #.*max-linear-address-size+1*) next-rip))
        (add-to-*ip proc-mode temp-rip offset-size x86))
       ((when flg) (!!ms-fresh :rip-increment-error next-rip))

       (badlength? (check-instruction-length start-rip next-rip 0))
       ((when badlength?)
        (!!fault-fresh :gp 0 :instruction-length badlength?)) ;; #GP(0)

       ((mv flg (the (signed-byte #.*max-linear-address-size*) call-rip))
        (add-to-*ip proc-mode next-rip rel16/32 x86))
       ((when flg) (!!ms-fresh :call-rip-invalid call-rip))

       (rsp (read-*sp proc-mode x86))
       ((the (integer 2 8) addr-size) (select-address-size proc-mode nil x86))
       ((mv flg new-rsp) (add-to-*sp proc-mode rsp (- addr-size) x86))
       ((when flg) (!!fault-fresh :ss 0 :call flg)) ;; #SS(0)

       ((mv flg x86)
        ;; Note that instruction pointers are modeled as signed in 64-bit mode,
        ;; but unsigned in 32-bit mode.
        (if (equal proc-mode #.*64-bit-mode*)
            (wime-size-opt
             #.*64-bit-mode* addr-size
             (the (signed-byte #.*max-linear-address-size*) new-rsp)
             #.*ss*
             next-rip
             (alignment-checking-enabled-p x86)
             x86)
          (wme-size-opt
           proc-mode addr-size
           (the (signed-byte #.*max-linear-address-size*) new-rsp)
           #.*ss*
           ;; the following coercions (N16 and N32) should not be
           ;; necessary, but they make the guard proofs easier for now:
           (if (= addr-size 2)
               (n16 next-rip)
             (n32 next-rip))
           (alignment-checking-enabled-p x86)
           x86)))
       ((when flg) (!!ms-fresh :stack-writing-error flg))

       ;; Update the rip to point to the called procedure.
       (x86 (write-*ip proc-mode call-rip x86))
       ;; Decrement the stack pointer.
       (x86 (write-*sp proc-mode new-rsp x86)))
      x86))

(def-inst x86-call-FF/2-Op/En-M
<<<<<<< HEAD
          ;; Call near, absolute indirect, address given in r/m16/32/64.
          ;; Op/En: M
          ;; FF/2 r/m16
          ;; FF/2 r/m32
          ;; FF/2 r/m64
          ;; Note that FF/2 r/m16 and r/m32 are N.E. in 64-bit mode.

          :parents (one-byte-opcodes)

          :guard-hints (("Goal" :in-theory (e/d (riml08
                                                  riml32
                                                  select-address-size)
                                                ())))

          :returns (x86 x86p :hyp (x86p x86))

          :modr/m t

          :body

          (b* (((the (integer 2 8) operand-size)
                (select-operand-size proc-mode nil rex-byte nil prefixes t t t x86))

               (p2 (prefixes->seg prefixes))
               (p4? (equal #.*addr-size-override* (prefixes->adr prefixes)))
               (seg-reg (select-segment-register proc-mode p2 p4? mod r/m sib x86))

               ;; Note that the reg field serves as an opcode extension for
               ;; this instruction.  The reg field will always be 2 when this
               ;; function is called.
               (inst-ac? t)
               ((mv flg0
                    call-rip
                    (the (unsigned-byte 3) increment-rip-by)
                    (the (signed-byte 64) ?addr)
                    x86)
                (x86-operand-from-modr/m-and-sib-bytes
                  proc-mode #.*gpr-access* operand-size inst-ac?
                  nil ;; Not a memory pointer operand
                  seg-reg p4? temp-rip rex-byte r/m mod sib
                  0 ;; No immediate operand
                  x86))
               ((when flg0)
                (!!ms-fresh :x86-operand-from-modr/m-and-sib-bytes flg0))

               ((mv flg (the (signed-byte #.*max-linear-address-size*) next-rip))
                (add-to-*ip proc-mode temp-rip increment-rip-by x86))
               ((when flg) (!!ms-fresh :rip-increment-error next-rip))

               (badlength? (check-instruction-length start-rip next-rip 0))
               ((when badlength?)
                (!!fault-fresh :gp 0 :instruction-length badlength?)) ;; #GP(0)

               ;; Note that instruction pointers are modeled as signed in 64-bit mode,
               ;; but unsigned in 32-bit mode.
               (call-rip (if (equal proc-mode #.*64-bit-mode*)
                           (i64 call-rip)
                           call-rip))
               ;; Ensure that the return address is canonical (for 64-bit mode) and
               ;; within code segment limits (for 32-bit mode). See pseudocode in Intel
               ;; manual.
               ((unless (if (equal proc-mode #.*64-bit-mode*)
                          (canonical-address-p call-rip)
                          (and (<= 0 call-rip)
                               (<= call-rip
                                   (the (unsigned-byte 32)
                                        (seg-hidden-limiti #.*cs* x86))))))
                (!!fault-fresh :gp 0 :bad-return-address call-rip)) ;; #GP(0)

               (rsp (read-*sp proc-mode x86))
               ((the (integer 2 8) addr-size) (select-address-size proc-mode nil x86))
               ((mv flg new-rsp) (add-to-*sp proc-mode rsp (- addr-size) x86))
               ((when flg) (!!fault-fresh :ss 0 :call flg)) ;; #SS(0)

               ;; Update the x86 state:
               ;; Push the return address on the stack.
               (check-alignment? (alignment-checking-enabled-p x86))
               ((mv flg x86)
                ;; Note that instruction pointers are modeled as signed in 64-bit mode,
                ;; but unsigned in 32-bit mode.
                (if (equal proc-mode #.*64-bit-mode*)
                  ;; Note that we need check-canonicity t only for operand-size = 8,
                  ;; because we get this size only in 64-bit mode.
                  (wime-size-opt
                    #.*64-bit-mode* addr-size new-rsp #.*ss* next-rip check-alignment? x86
                    :check-canonicity t)
                  (wme-size-opt
                    proc-mode addr-size new-rsp #.*ss* 
                    ;; the following coercions (N16 and N32) should not be
                    ;; necessary, but they make the guard proofs easier for now:
                    (if (= addr-size 2)
                      (n16 next-rip)
                      (n32 next-rip))
                    check-alignment? x86)))
               ((when flg) (!!ms-fresh :stack-writing-error flg))
               ;; Update the rip to point to the called procedure.
               (x86 (write-*ip proc-mode call-rip x86))
               ;; Decrement the stack pointer.
               (x86 (write-*sp proc-mode new-rsp x86)))
              x86))
=======

  ;; Call near, absolute indirect, address given in r/m16/32/64.
  ;; Op/En: M
  ;; FF/2 r/m16
  ;; FF/2 r/m32
  ;; FF/2 r/m64
  ;; Note that FF/2 r/m16 and r/m32 are N.E. in 64-bit mode.

  :parents (one-byte-opcodes)

  :guard-debug t

  :guard-hints (("Goal" :in-theory (e/d (riml08
                                         riml32
                                         select-address-size)
                                        ())))

  :returns (x86 x86p :hyp (x86p x86))

  :modr/m t

  :body

  (b* (((the (integer 2 8) operand-size)
        (select-operand-size proc-mode nil rex-byte nil prefixes t t t x86))

       (p2 (prefixes->seg prefixes))
       (p4? (equal #.*addr-size-override* (prefixes->adr prefixes)))
       (seg-reg (select-segment-register proc-mode p2 p4? mod r/m sib x86))

       ;; Note that the reg field serves as an opcode extension for
       ;; this instruction.  The reg field will always be 2 when this
       ;; function is called.
       (inst-ac? t)
       ((mv flg0
            call-rip
            (the (unsigned-byte 3) increment-rip-by)
            (the (signed-byte 64) ?addr)
            x86)
        (x86-operand-from-modr/m-and-sib-bytes
         proc-mode #.*gpr-access* operand-size inst-ac?
         nil ;; Not a memory pointer operand
         seg-reg p4? temp-rip rex-byte r/m mod sib
         0 ;; No immediate operand
         x86))
       ((when flg0)
        (!!ms-fresh :x86-operand-from-modr/m-and-sib-bytes flg0))

       ((mv flg (the (signed-byte #.*max-linear-address-size*) next-rip))
        (add-to-*ip proc-mode temp-rip increment-rip-by x86))
       ((when flg) (!!ms-fresh :rip-increment-error next-rip))

       (badlength? (check-instruction-length start-rip next-rip 0))
       ((when badlength?)
        (!!fault-fresh :gp 0 :instruction-length badlength?)) ;; #GP(0)

       ;; Note that instruction pointers are modeled as signed in 64-bit mode,
       ;; but unsigned in 32-bit mode.
       (call-rip (if (equal proc-mode #.*64-bit-mode*)
                     (i64 call-rip)
                   call-rip))
       ;; Ensure that the return address is canonical (for 64-bit mode) and
       ;; within code segment limits (for 32-bit mode). See pseudocode in Intel
       ;; manual.
       ((unless (if (equal proc-mode #.*64-bit-mode*)
                    (canonical-address-p call-rip)
                  (and (<= 0 call-rip)
                       (<= call-rip
                           (the (unsigned-byte 32)
                             (seg-hidden-limiti #.*cs* x86))))))
        (!!fault-fresh :gp 0 :bad-return-address call-rip)) ;; #GP(0)

       (rsp (read-*sp proc-mode x86))

       ;; The size of the RIP/EIP/IP is determined by
       ;; the processor mode and the CS.D bit (see READ-*IP).
       ;; It is not (necessarily) the result of SELECT-ADDRESS-SIZE,
       ;; which may be subject to address size overrides.
       (rip-size (case proc-mode
                   (#.*64-bit-mode* 8)
                   (#.*compatibility-mode*
                    (b* (((the (unsigned-byte 16) cs-attr)
                          (seg-hidden-attri #.*cs* x86))
                         (cs.d (code-segment-descriptor-attributesbits->d
                                cs-attr)))
                      (if (= cs.d 1) 4 2)))
                   (t 0))) ; other modes not implemented yet

       ((mv flg new-rsp) (add-to-*sp proc-mode rsp (- rip-size) x86))
       ((when flg) (!!fault-fresh :ss 0 :call flg)) ;; #SS(0)

       ;; Update the x86 state:
       ;; Push the return address on the stack.
       (check-alignment? (alignment-checking-enabled-p x86))
       ((mv flg x86)
        ;; Note that instruction pointers are modeled as signed in 64-bit mode,
        ;; but unsigned in 32-bit mode.
        (case rip-size
          ;; Note that we need check-canonicity t only for rip-size = 8,
          ;; because we get this size only in 64-bit mode.
          (8 (wime-size-opt proc-mode
                            rip-size
                            new-rsp
                            #.*ss*
                            next-rip
                            check-alignment?
                            x86
                            :check-canonicity t))
          ;; It should be an invariant that, if rip-size = 4,
          ;; next-rip is 32 bits, but since at the moment
          ;; we don't have that invariant, we coerce next-rip.
          (4 (wme-size-opt proc-mode
                           rip-size
                           new-rsp
                           #.*ss*
                           (n32 next-rip)
                           check-alignment?
                           x86))
          (2 (wme-size-opt proc-mode
                           rip-size
                           new-rsp
                           #.*ss*
                           (n16 next-rip)
                           check-alignment?
                           x86))
          (t (mv :not-implemented x86))))
       ((when flg) (!!ms-fresh :stack-writing-error flg))
       ;; Update the rip to point to the called procedure.
       (x86 (write-*ip proc-mode call-rip x86))
       ;; Decrement the stack pointer.
       (x86 (write-*sp proc-mode new-rsp x86)))
    x86))
>>>>>>> bfd3f379

;; ======================================================================
;; INSTRUCTION: RET
;; ======================================================================

;; From Intel manual, Mar'17, Volume 1, Section 6.3.7:

;; In 64-bit mode, the operand size for all near branches (CALL, RET,
;; JCC, JCXZ, JMP, and LOOP) is forced to 64 bits. These instructions
;; update the 64-bit RIP without the need for a REX operand-size
;; prefix.

;; The following aspects of near branches are controlled by the
;; effective operand size:
;;   Truncation of the size of the instruction pointer
;;   Size of a stack pop or push, due to a CALL or RET
;;   Size of a stack-pointer increment or decrement, due to a CALL or RET
;;   Indirect-branch operand size

;; In 64-bit mode, all of the above actions are forced to 64 bits
;; regardless of operand size prefixes (operand size prefixes are
;; silently ignored). However, the displacement field for relative
;; branches is still limited to 32 bits and the address size for near
;; branches is not forced in 64-bit mode.

;; Address sizes affect the size of RCX used for JCXZ and LOOP; they
;; also impact the address calculation for memory indirect
;; branches. Such addresses are 64 bits by default; but they can be
;; overridden to 32 bits by an address size prefix.

;; End of quoted text from the Intel manual.

;; In 32-bit mode, the operand size should be the size of the code address,
;; i.e. 32 bits if CS.D = 1 and 16 bits if CS.D = 0: in other words, the
;; operand size override prefix P3 should have no effect here. Thus, we pass 0
;; as the PREFIXES argument to SELECT-OPERAND-SIZE; note that this function
;; only accesses the P3 prefix out of all the prefixes, so passing 0 as the
;; prefixes has no adverse effect.

;; Note that also in 64-bit mode (see above) the operand size (64 bits) is
;; equal to the size of the code address (64 bits, even though in our model we
;; only model the low 48 bits due to the invariant of instruction pointers
;; being canonical).

(def-inst x86-ret

          ;; Op/En: #xC2 iw: I:  Near return to calling procedure and pop imm16 bytes from
          ;;                     stack
          ;;        #xC3:    NP: Near return to calling procedure
          ;;        #xCB:    ZO: Far return to calling procedure

          :parents (one-byte-opcodes)

          :guard-debug t
          :guard-hints (("Goal" :in-theory (e/d (rime-size rme-size) ())))

          :returns (x86 x86p :hyp (x86p x86))

          :body

          (b* ((rsp (read-*sp proc-mode x86))

               ((the (integer 2 8) operand-size)
                (select-operand-size proc-mode nil rex-byte nil 0 t t t x86))

               ((mv flg (the (signed-byte #.*max-linear-address-size*) new-rsp) x86)
                (if (not (equal opcode #xC2))
                  (b* (((mv flg1 new-rsp)
                        (add-to-*sp proc-mode rsp operand-size x86))
                       ((when flg1) (mv flg1 0 x86)))
                      (mv nil new-rsp x86))
                  ;; We don't do any alignment check below when fetching the
                  ;; immediate operand; reading the immediate operand is done
                  ;; during code fetching, where alignment checks aren't supposed
                  ;; to be done (see Intel Manuals, Volume 3, Section 6.15,
                  ;; Exception and Interrupt Reference, Interrupt 17 Alignment
                  ;; Check Exception (#AC) for details).
                  (b* (((mv flg1 (the (unsigned-byte 16) imm16) x86)
                        (rme16-opt proc-mode temp-rip #.*cs* :x nil x86))
                       ((when flg1) (mv flg1 0 x86))
                       ((mv flg1 new-rsp)
                        (add-to-*sp proc-mode rsp (+ operand-size imm16) x86))
                       ((when flg1) (mv flg1 0 x86)))
                      (mv nil new-rsp x86))))
               ((when flg)
                (!!ms-fresh :imm-rml16-error flg))

               ;; For #xC3: We don't need to check for valid length for
               ;; one-byte instructions.  The length will be more than 15 only
               ;; if get-prefixes fetches 15 prefixes, and that error will be
               ;; caught in x86-fetch-decode-execute, that is, before control
               ;; reaches this function.
               ;; For #xC2: We add 2 to temp-rip to account for imm16.
               (badlength? (and (eql opcode #xC2)
                                (check-instruction-length start-rip temp-rip 2)))
               ((when badlength?)
                (!!fault-fresh :gp 0 :instruction-length badlength?)) ;; #GP(0)

               ;; Note that instruction pointers are modeled as signed in 64-bit mode,
               ;; but unsigned in 32-bit mode.
               (check-alignment? (alignment-checking-enabled-p x86))
               ((mv flg (the (signed-byte 64) tos) x86)
                (if (= operand-size 8)
                  (rime-size-opt
                    ;; Note that we need check-canonicity t only for operand-size = 8,
                    ;; because we get this size only in 64-bit mode.
                    proc-mode operand-size rsp #.*ss* :r check-alignment? x86
                    :mem-ptr? nil
                    :check-canonicity t)
                  (rme-size-opt
                    proc-mode operand-size rsp #.*ss* :r check-alignment? x86
                    :mem-ptr? nil)))
               ((when flg)
                (cond
                  ((and (consp flg) (eql (car flg) :non-canonical-address))
                   (!!fault-fresh :ss 0 :riml64-error flg)) ;; #SS(0)
                  ((and (consp flg) (eql (car flg) :unaligned-linear-address))
                   (!!fault-fresh :ac 0 :memory-access-unaligned rsp)) ;; #AC(0)
                  (t ;; Unclassified error!
                    (!!fault-fresh flg))))

               ;; Ensure that the return address is canonical (for 64-bit mode) and
               ;; within code segment limits (for 32-bit mode near return). See pseudocode in Intel
               ;; manual.
               ((unless (if (equal proc-mode #.*64-bit-mode*)
                          (canonical-address-p tos)
                          (b* (((the (unsigned-byte 32) cs.limit)
                                (seg-hidden-limiti #.*cs* x86)))
                              (or (equal opcode #xCB)
                                  (and (<= 0 tos) (<= tos cs.limit))))))
                (!!fault-fresh :gp 0 :bad-return-address tos)) ;; #GP(0)

               ;; Update the x86 state:

               ;; Handle the far return case
               ((mv new-rsp x86) (if (equal opcode #xCB)
                                   (b* (((mv flg cs-selector x86) (rme-size-opt
                                                                    proc-mode operand-size new-rsp #.*ss* :r check-alignment? x86
                                                                    :mem-ptr? nil))
                                        ((when flg)
                                         (b* ((x86 (cond
                                                     ((and (consp flg) (eql (car flg) :non-canonical-address))
                                                      (!!fault-fresh :ss 0 :riml64-error flg)) ;; #SS(0)
                                                     ((and (consp flg) (eql (car flg) :unaligned-linear-address))
                                                      (!!fault-fresh :ac 0 :memory-access-unaligned rsp)) ;; #AC(0)
                                                     (t ;; Unclassified error!
                                                       (!!fault-fresh flg)))))
                                             (mv 0 x86)))
                                        ;; TODO what to do when the value on the stack is too large to fit into a segment register?
                                        (cs-selector (loghead 16 cs-selector))
                                        (x86 (load-segment-reg *cs* cs-selector x86))
                                        ((mv flg new-rsp)
                                         (add-to-*sp proc-mode new-rsp operand-size x86))
                                        ((when flg) (b* ((x86 (!!fault-fresh :ss 0 :pop flg))) 
                                                        (mv 0 x86))))
                                       (mv new-rsp x86))
                                   (mv new-rsp x86)))
               ((when (or (fault x86)
                          (ms x86))) x86)

               ;; Increment the stack pointer.
               (x86 (write-*sp proc-mode new-rsp x86))

               ;; Update the rip to point to the return address.
               ;; The pseudocode for RET in Intel manual, Mar'17, Volume 2
               ;; says that a 16-bit return instruction pointer
               ;; should be zero-extended and stored into EIP.
               ;; Thus, we do not use WRITE-*IP here,
               ;; which has a different treatment for 16-bit instruction pointers.
               ;; This seems inconsistent, and it is an ambiguous aspect
               ;; of the Intel and AMD manuals.
               (x86 (!rip (the (signed-byte #.*max-linear-address-size*) tos) x86)))

              x86))

;; ======================================================================
;; INSTRUCTION: LEAVE
;; ======================================================================

(def-inst x86-leave

  ;; The LEAVE instruction releases the stack frame set up by an
  ;; earlier ENTER instruction.

  ;; Op/En: NP
  ;; C9
  ;; rSP := rBP
  ;; rBP := Pop() (i.e. get bytes from the stack, also considering the
  ;; operand-size override prefix, and put them in rBP, and then
  ;; increment the stack pointer appropriately)

  ;; According to the pseudocode in Intel manual, May'18, Volume 2A, LEAVE
  ;; specification, the size of rSP and rBP in the assignment rSP := rBP is
  ;; determined by StackAddressSize, while the size of rBP in the assignment
  ;; rBP := Pop() is determined by OperandSize. It seems that these two sizes
  ;; should be the same for this operation to make sense: it is not clear why
  ;; OperandSize is used in the pseudocode, and why the table shows that a
  ;; 16-bit stack address size is allowed in 64-bit mode, in which the stack
  ;; size is always 64 bits. For now we use the operand size for both
  ;; assignments, implicitly assuming that it is equal to the stack address
  ;; size. TODO: We should test if a real processor accepts LEAVE instructions
  ;; whose StackAddressSize and OperandSize differ; we should also test if a
  ;; real processor allows operations just on BP and SP (i.e. 16-bit size) in
  ;; 64-bit mode.

  :parents (one-byte-opcodes)

  :guard-hints (("Goal" :in-theory (e/d (;;riml08
                                         ;;riml32
                                         rme-size-of-2-to-rme16
                                         rme-size-of-4-to-rme32
                                         rme-size-of-8-to-rme64
                                         rme64)
                                        ())))

  :returns (x86 x86p :hyp (x86p x86))

  :body

  (b* (((the (integer 2 8) operand-size)
        (select-operand-size proc-mode nil rex-byte nil prefixes t t nil x86))

       (rbp/ebp/bp (rgfi-size operand-size *rbp* 0 x86))

       ;; RBP/EBP/BP is the new value of RSP/ESP/SP now, but we cannot write it
       ;; into the state yet. However, we use it, below, to pop the new value
       ;; of RBP/EBP/BP: as we do that, we implicitly check it to be canonical
       ;; (in 64-bit mode) or within the stack segment limits (in 32-bit mode),
       ;; so there's no need to make these checks explicitly here.

       (inst-ac? (alignment-checking-enabled-p x86))
       ((mv flg val x86) (rme-size-opt
                          proc-mode
                          operand-size
                          (the (signed-byte 64) (i64 rbp/ebp/bp))
                          #.*ss*
                          :r
                          inst-ac?
                          x86
                          :mem-ptr? nil
                          :check-canonicity t))
       ((when flg) (!!fault-fresh :ss 0 :pop-error flg)) ;; #SS(0)

       ((mv flg (the (signed-byte 64) new-rsp))
        (add-to-*sp proc-mode (i64 rbp/ebp/bp) operand-size x86))
       ((when flg) (!!ms-fresh :invalid-rsp new-rsp))

       ;; We don't need to check for valid length for one-byte
       ;; instructions.  The length will be more than 15 only if
       ;; get-prefixes fetches 15 prefixes, and that error will be
       ;; caught in x86-fetch-decode-execute, that is, before control
       ;; reaches this function.

       ;; Update the x86 state:
       ;; We chose to write the value val into the register using !rgfi-size
       ;; rather than !rgfi since val is a n64p value and !rgfi expects an i64p
       ;; value.

       (x86 (!rgfi-size operand-size *rbp* val rex-byte x86))
       (x86 (write-*sp proc-mode new-rsp x86))
       (x86 (write-*ip proc-mode temp-rip x86)))
    x86))

;; ======================================================================<|MERGE_RESOLUTION|>--- conflicted
+++ resolved
@@ -158,108 +158,6 @@
       x86))
 
 (def-inst x86-call-FF/2-Op/En-M
-<<<<<<< HEAD
-          ;; Call near, absolute indirect, address given in r/m16/32/64.
-          ;; Op/En: M
-          ;; FF/2 r/m16
-          ;; FF/2 r/m32
-          ;; FF/2 r/m64
-          ;; Note that FF/2 r/m16 and r/m32 are N.E. in 64-bit mode.
-
-          :parents (one-byte-opcodes)
-
-          :guard-hints (("Goal" :in-theory (e/d (riml08
-                                                  riml32
-                                                  select-address-size)
-                                                ())))
-
-          :returns (x86 x86p :hyp (x86p x86))
-
-          :modr/m t
-
-          :body
-
-          (b* (((the (integer 2 8) operand-size)
-                (select-operand-size proc-mode nil rex-byte nil prefixes t t t x86))
-
-               (p2 (prefixes->seg prefixes))
-               (p4? (equal #.*addr-size-override* (prefixes->adr prefixes)))
-               (seg-reg (select-segment-register proc-mode p2 p4? mod r/m sib x86))
-
-               ;; Note that the reg field serves as an opcode extension for
-               ;; this instruction.  The reg field will always be 2 when this
-               ;; function is called.
-               (inst-ac? t)
-               ((mv flg0
-                    call-rip
-                    (the (unsigned-byte 3) increment-rip-by)
-                    (the (signed-byte 64) ?addr)
-                    x86)
-                (x86-operand-from-modr/m-and-sib-bytes
-                  proc-mode #.*gpr-access* operand-size inst-ac?
-                  nil ;; Not a memory pointer operand
-                  seg-reg p4? temp-rip rex-byte r/m mod sib
-                  0 ;; No immediate operand
-                  x86))
-               ((when flg0)
-                (!!ms-fresh :x86-operand-from-modr/m-and-sib-bytes flg0))
-
-               ((mv flg (the (signed-byte #.*max-linear-address-size*) next-rip))
-                (add-to-*ip proc-mode temp-rip increment-rip-by x86))
-               ((when flg) (!!ms-fresh :rip-increment-error next-rip))
-
-               (badlength? (check-instruction-length start-rip next-rip 0))
-               ((when badlength?)
-                (!!fault-fresh :gp 0 :instruction-length badlength?)) ;; #GP(0)
-
-               ;; Note that instruction pointers are modeled as signed in 64-bit mode,
-               ;; but unsigned in 32-bit mode.
-               (call-rip (if (equal proc-mode #.*64-bit-mode*)
-                           (i64 call-rip)
-                           call-rip))
-               ;; Ensure that the return address is canonical (for 64-bit mode) and
-               ;; within code segment limits (for 32-bit mode). See pseudocode in Intel
-               ;; manual.
-               ((unless (if (equal proc-mode #.*64-bit-mode*)
-                          (canonical-address-p call-rip)
-                          (and (<= 0 call-rip)
-                               (<= call-rip
-                                   (the (unsigned-byte 32)
-                                        (seg-hidden-limiti #.*cs* x86))))))
-                (!!fault-fresh :gp 0 :bad-return-address call-rip)) ;; #GP(0)
-
-               (rsp (read-*sp proc-mode x86))
-               ((the (integer 2 8) addr-size) (select-address-size proc-mode nil x86))
-               ((mv flg new-rsp) (add-to-*sp proc-mode rsp (- addr-size) x86))
-               ((when flg) (!!fault-fresh :ss 0 :call flg)) ;; #SS(0)
-
-               ;; Update the x86 state:
-               ;; Push the return address on the stack.
-               (check-alignment? (alignment-checking-enabled-p x86))
-               ((mv flg x86)
-                ;; Note that instruction pointers are modeled as signed in 64-bit mode,
-                ;; but unsigned in 32-bit mode.
-                (if (equal proc-mode #.*64-bit-mode*)
-                  ;; Note that we need check-canonicity t only for operand-size = 8,
-                  ;; because we get this size only in 64-bit mode.
-                  (wime-size-opt
-                    #.*64-bit-mode* addr-size new-rsp #.*ss* next-rip check-alignment? x86
-                    :check-canonicity t)
-                  (wme-size-opt
-                    proc-mode addr-size new-rsp #.*ss* 
-                    ;; the following coercions (N16 and N32) should not be
-                    ;; necessary, but they make the guard proofs easier for now:
-                    (if (= addr-size 2)
-                      (n16 next-rip)
-                      (n32 next-rip))
-                    check-alignment? x86)))
-               ((when flg) (!!ms-fresh :stack-writing-error flg))
-               ;; Update the rip to point to the called procedure.
-               (x86 (write-*ip proc-mode call-rip x86))
-               ;; Decrement the stack pointer.
-               (x86 (write-*sp proc-mode new-rsp x86)))
-              x86))
-=======
 
   ;; Call near, absolute indirect, address given in r/m16/32/64.
   ;; Op/En: M
@@ -392,7 +290,6 @@
        ;; Decrement the stack pointer.
        (x86 (write-*sp proc-mode new-rsp x86)))
     x86))
->>>>>>> bfd3f379
 
 ;; ======================================================================
 ;; INSTRUCTION: RET
