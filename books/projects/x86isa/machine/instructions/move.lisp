; X86ISA Library

; Note: The license below is based on the template at:
; http://opensource.org/licenses/BSD-3-Clause

; Copyright (C) 2015, Regents of the University of Texas
; Copyright (C) 2018, Kestrel Technology, LLC
; All rights reserved.

; Redistribution and use in source and binary forms, with or without
; modification, are permitted provided that the following conditions are
; met:

; o Redistributions of source code must retain the above copyright
;   notice, this list of conditions and the following disclaimer.

; o Redistributions in binary form must reproduce the above copyright
;   notice, this list of conditions and the following disclaimer in the
;   documentation and/or other materials provided with the distribution.

; o Neither the name of the copyright holders nor the names of its
;   contributors may be used to endorse or promote products derived
;   from this software without specific prior written permission.

; THIS SOFTWARE IS PROVIDED BY THE COPYRIGHT HOLDERS AND CONTRIBUTORS
; "AS IS" AND ANY EXPRESS OR IMPLIED WARRANTIES, INCLUDING, BUT NOT
; LIMITED TO, THE IMPLIED WARRANTIES OF MERCHANTABILITY AND FITNESS FOR
; A PARTICULAR PURPOSE ARE DISCLAIMED. IN NO EVENT SHALL THE COPYRIGHT
; HOLDER OR CONTRIBUTORS BE LIABLE FOR ANY DIRECT, INDIRECT, INCIDENTAL,
; SPECIAL, EXEMPLARY, OR CONSEQUENTIAL DAMAGES (INCLUDING, BUT NOT
; LIMITED TO, PROCUREMENT OF SUBSTITUTE GOODS OR SERVICES; LOSS OF USE,
; DATA, OR PROFITS; OR BUSINESS INTERRUPTION) HOWEVER CAUSED AND ON ANY
; THEORY OF LIABILITY, WHETHER IN CONTRACT, STRICT LIABILITY, OR TORT
; (INCLUDING NEGLIGENCE OR OTHERWISE) ARISING IN ANY WAY OUT OF THE USE
; OF THIS SOFTWARE, EVEN IF ADVISED OF THE POSSIBILITY OF SUCH DAMAGE.

; Original Author(s):
; Shilpi Goel         <shigoel@cs.utexas.edu>
; Contributing Author(s):
; Alessandro Coglio   <coglio@kestrel.edu>

(in-package "X86ISA")

;; ======================================================================

(include-book "../decoding-and-spec-utils"
              :ttags (:include-raw :syscall-exec :other-non-det :undef-flg))
(local (include-book "centaur/bitops/ihs-extensions" :dir :system))

;; ======================================================================
;; INSTRUCTION: MOV
;; ======================================================================

(def-inst x86-mov-Op/En-MR

  ;; Op/En: MR
  ;; [OP R/M, REG]
  ;; 88: MOV r/m8,  r8
  ;; 89: MOV r/m16, r16
  ;; 89: MOV r/m32, r32
  ;; 89: MOV r/m64, r64

  :parents (one-byte-opcodes)
  :guard-hints (("Goal" :in-theory (e/d (riml08 riml32)
                                        ())))

  :returns (x86 x86p :hyp (and (x86p x86)
                               (canonical-address-p temp-rip)))

  :body

  (b* ((ctx 'x86-mov-Op/En-MR)

       (r/m (the (unsigned-byte 3) (mrm-r/m modr/m)))
       (mod (the (unsigned-byte 2) (mrm-mod modr/m)))
       (reg (the (unsigned-byte 3) (mrm-reg modr/m)))

       (lock? (equal #.*lock* (prefixes-slice :lck prefixes)))
       ((when lock?)
        (!!fault-fresh :ud nil :lock-prefix prefixes)) ;; #UD

       (p2 (the (unsigned-byte 8) (prefixes-slice :seg prefixes)))
       (p4? (equal #.*addr-size-override*
                   (prefixes-slice :adr prefixes)))

       (byte-operand? (equal opcode #x88))
       ((the (integer 1 8) operand-size)
        (select-operand-size proc-mode byte-operand? rex-byte nil prefixes x86))

       (register (rgfi-size operand-size (reg-index reg rex-byte #.*r*)
                            rex-byte x86))

       ((mv flg0
            (the (signed-byte 64) addr)
            (the (unsigned-byte 3) increment-RIP-by)
            x86)
        (if (equal mod #b11)
            (mv nil 0 0 x86)
          (x86-effective-addr proc-mode p4? temp-rip rex-byte r/m mod sib
                              0 ;; No immediate operand
                              x86)))
       ((when flg0)
        (!!ms-fresh :x86-effective-addr-error flg0))

       (seg-reg (select-segment-register proc-mode p2 p4? mod r/m x86))

       ((mv flg temp-rip) (add-to-*ip proc-mode temp-rip increment-RIP-by x86))
       ((when flg) (!!ms-fresh :rip-increment-error flg))

       (badlength? (check-instruction-length start-rip temp-rip 0))
       ((when badlength?)
        (!!fault-fresh :gp 0 :instruction-length badlength?)) ;; #GP(0)

       ;; Update the x86 state:
       (inst-ac? t)
       ((mv flg2 x86)
        (x86-operand-to-reg/mem$ proc-mode operand-size
                                 inst-ac?
                                 nil ;; Not a memory pointer operand
                                 register
                                 seg-reg
                                 addr
                                 rex-byte
                                 r/m
                                 mod
                                 x86))
       ;; Note: If flg1 is non-nil, we bail out without changing the x86 state.
       ((when flg2)
        (!!ms-fresh :x86-operand-to-reg/mem flg2))
       (x86 (write-*ip proc-mode temp-rip x86)))
    x86))

(def-inst x86-mov-Op/En-RM

  ;; Op/En: RM
  ;; [OP REG, R/M]
  ;; 8A: MOV r8,  r/m8
  ;; 8A: MOV r16, r/m16
  ;; 8B: MOV r32, r/m32
  ;; 8B: MOV r64, r/m64

  :parents (one-byte-opcodes)
  :guard-hints (("Goal" :in-theory (e/d (riml08 riml32) ())))

  :returns (x86 x86p :hyp (and (x86p x86)
                               (canonical-address-p temp-rip)))
  :body

  (b* ((ctx 'x86-mov-Op/En-RM)

       (r/m (the (unsigned-byte 3) (mrm-r/m modr/m)))
       (mod (the (unsigned-byte 2) (mrm-mod modr/m)))
       (reg (the (unsigned-byte 3) (mrm-reg modr/m)))

       (lock? (equal #.*lock* (prefixes-slice :lck prefixes)))
       ((when lock?)
        (!!fault-fresh :ud nil :lock-prefix prefixes)) ;; #UD

       (p2 (prefixes-slice :seg prefixes))
       (p4? (equal #.*addr-size-override*
                   (prefixes-slice :adr prefixes)))

       (byte-operand? (equal opcode #x8A))
       ((the (integer 1 8) operand-size)
        (select-operand-size proc-mode byte-operand? rex-byte nil prefixes x86))

       (seg-reg (select-segment-register proc-mode p2 p4? mod r/m x86))

       (inst-ac? t)
       ((mv flg0 reg/mem (the (unsigned-byte 3) increment-RIP-by) ?addr x86)
        (x86-operand-from-modr/m-and-sib-bytes$
         proc-mode #.*gpr-access* operand-size inst-ac?
         nil ;; Not a memory pointer operand
         seg-reg p4? temp-rip rex-byte r/m mod sib
         0 ;; No immediate operand
         x86))
       ((when flg0)
        (!!ms-fresh :x86-operand-from-modr/m-and-sib-bytes flg0))

       ((mv flg temp-rip) (add-to-*ip proc-mode temp-rip increment-RIP-by x86))
       ((when flg) (!!ms-fresh :rip-increment-error flg))

       (badlength? (check-instruction-length start-rip temp-rip 0))
       ((when badlength?)
        (!!fault-fresh :gp 0 :instruction-length badlength?)) ;; #GP(0)

       ;; Update the x86 state:
       (x86 (!rgfi-size operand-size (reg-index reg rex-byte #.*r*)
                        reg/mem rex-byte x86))
       (x86 (write-*ip proc-mode temp-rip x86)))
    x86))

(def-inst x86-mov-Op/En-FD

  ;; Op/En: FD
  ;; [OP rAX, Moffs]
  ;; A0: MOV AL,         moffs8
  ;; A1: MOV AX/EAX/RAX, moffs16/moffs32/moffs64

  :parents (one-byte-opcodes)

  :returns (x86 x86p :hyp (and (x86p x86)
                               (canonical-address-p temp-rip)))

  :guard-hints (("Goal" :in-theory (enable select-address-size
                                           rme-size
                                           rime-size)))
  :body

  (b* ((ctx 'x86-mov-Op/En-FD)

       ;; This instruction does not require a ModR/M byte.

       ;; Get prefixes:
       (lock? (equal #.*lock* (prefixes-slice :lck prefixes)))
       ((when lock?) (!!fault-fresh :ud nil :lock-prefix prefixes)) ;; #UD

       (p2 (prefixes-slice :seg prefixes))
       (p4? (equal #.*addr-size-override*
                   (prefixes-slice :adr prefixes)))

       ;; The Intel manual says the following:

       ;; Under the MOV instruction description:

       ;; The moffs8, moffs16, moffs32 and moffs64 operands specify a
       ;; simple offset relative to the segment base, where 8, 16, 32
       ;; and 64 refer to the size of the data. The address-size
       ;; attribute of the instruction determines the size of the
       ;; offset, either 16, 32 or 64 bits.

       ;; Under the "Instruction Column in the Opcode Summary Table"
       ;; (Intel manual, Mar'17, Vol. 2, Sec. 3.1.1.3):

       ;; moffs8, moffs16, moffs32, moffs64   A simple memory variable
       ;; (memory offset) of type byte, word, or doubleword used by
       ;; some variants of the MOV instruction. The actual address is
       ;; given by a simple offset relative to the segment base. No
       ;; ModR/M byte is used in the instruction. The number shown
       ;; with moffs indicates its size, which is determined by the
       ;; address-size attribute of the instruction.

       ;; Under "Codes for Addressing Method"
       ;; (Intel manual, Mar'17, Vol. 2, App. A.2.1):

       ;; O The instruction has no ModR/M byte. The offset of the
       ;; operand is coded as a word or double word (depending on
       ;; address size attribute) in the instruction. No base
       ;; register, index register, or scaling factor can be applied
       ;; (for example, MOV (A0 A3)).

       (byte-operand? (eql opcode #xA0))
       ((the (integer 1 8) operand-size)
        (select-operand-size proc-mode byte-operand? rex-byte nil prefixes x86))

       ((the (integer 1 8) offset-size)
        (select-address-size proc-mode p4? x86))

       ;; Get the offset:
       ((mv flg offset x86)
        (rime-size proc-mode offset-size temp-rip *cs* :x nil x86))
       ((when flg) (!!ms-fresh :rime-size-error flg))

       ;; Check if the above memory read caused any problems:
       ((mv flg (the (signed-byte #.*max-linear-address-size*) temp-rip))
        (add-to-*ip proc-mode temp-rip offset-size x86))
       ((when flg) (!!ms-fresh :rip-increment-error temp-rip))

       (badlength? (check-instruction-length start-rip temp-rip 0))
       ((when badlength?)
        (!!fault-fresh :gp 0 :instruction-length badlength?)) ;; #GP(0)

       (seg-reg (select-segment-register proc-mode p2 p4? 0 0 x86))

       ;; Get data from offset in segment:
       (inst-ac? (alignment-checking-enabled-p x86))
       ((mv flg data x86)
        (rme-size proc-mode operand-size offset seg-reg :r inst-ac? x86))
       ((when flg) (!!ms-fresh :rme-size-error flg))

       ;; Write the data to rAX:
       (x86 (!rgfi-size operand-size *rax* data rex-byte x86))
       (x86 (write-*ip proc-mode temp-rip x86)))
    x86))

(def-inst x86-mov-Op/En-OI

  ;; Op/En: OI
  ;; [OP REG, IMM]
  ;; B0 + rb: MOV r8,  imm8
  ;; B8 + rw: MOV r16, imm16
  ;; B8 + rd: MOV r32, imm32
  ;; B8 + rd: MOV r64, imm64

  :parents (one-byte-opcodes)
  :guard-hints (("Goal" :in-theory (e/d (rme-size riml08 riml32) ())))

  :returns (x86 x86p :hyp (and (x86p x86)
                               (canonical-address-p temp-rip)))

  :body

  (b* ((ctx 'x86-mov-Op/En-OI)

       (lock? (equal #.*lock* (prefixes-slice :lck prefixes)))
       ((when lock?)
        (!!ms-fresh :lock-prefix prefixes))

       (byte-operand? (and (<= #xB0 opcode) ;; B0+rb
                           (<= opcode #xB7)))
       ((the (integer 1 8) operand-size)
        (select-operand-size proc-mode byte-operand? rex-byte nil prefixes x86))

       ;; We don't do any alignment check below when fetching the
       ;; immediate operand; reading the immediate operand is done
       ;; during code fetching, where alignment checks aren't supposed
       ;; to be done (see Intel Manuals, Volume 3, Section 6.15,
       ;; Exception and Interrupt Reference, Interrupt 17 Alignment
       ;; Check Exception (#AC) for details).
       ((mv flg0 imm x86)
        (rme-size proc-mode operand-size temp-rip *cs* :x nil x86 :mem-ptr? nil))
       ((when flg0)
        (!!ms-fresh :imm-rme-size-error flg0))

       ((mv flg temp-rip) (add-to-*ip proc-mode temp-rip operand-size x86))
       ((when flg) (!!ms-fresh :rip-increment-error flg))

       (badlength? (check-instruction-length start-rip temp-rip 0))
       ((when badlength?)
        (!!fault-fresh :gp 0 :instruction-length badlength?)) ;; #GP(0)

       (reg (the (unsigned-byte 3) (logand 7 opcode)))
       ;; Update the x86 state:
       ;; See Intel Table 3.1, p.3-3, Vol. 2-A
       (x86 (!rgfi-size operand-size (reg-index reg rex-byte #.*b*)
                        imm rex-byte x86))
       (x86 (write-*ip proc-mode temp-rip x86)))
      x86))

(def-inst x86-mov-Op/En-MI

  ;; Op/En: MI
  ;; [OP R/M, IMM]
  ;; C6/0: MOV r/m8, imm8
  ;; C7/0: MOV r/m16, imm16
  ;; C7/0: MOV r/m32, imm32
  ;; C7/0: MOV r/m64, imm32

  :parents (one-byte-opcodes)
  :guard-hints (("Goal" :in-theory (e/d (riml08
                                         riml32
                                         rme-size) ())))

  :returns (x86 x86p :hyp (and (x86p x86)
                               (canonical-address-p temp-rip)))

  :body

  (b* ((ctx 'x86-mov-Op/En-MI)

       (mod (mrm-mod modr/m))
       (r/m (mrm-r/m modr/m))

       (lock? (equal #.*lock* (prefixes-slice :lck prefixes)))
       ((when lock?) (!!fault-fresh :ud nil :lock-prefix prefixes)) ;; #UD

       (p2 (prefixes-slice :seg prefixes))
       (p4? (equal #.*addr-size-override*
                   (prefixes-slice :adr prefixes)))

       (byte-operand? (eql opcode #xC6))
       ((the (integer 1 8) imm-size)
        (select-operand-size proc-mode byte-operand? rex-byte t prefixes x86))

       ((the (integer 1 8) reg/mem-size)
        (if (and (equal opcode #xC7)
                 (logbitp #.*w* rex-byte))
            8
          imm-size))

       ((mv flg0
            (the (signed-byte 64) addr)
            (the (unsigned-byte 3) increment-RIP-by)
            x86)
        (if (equal mod #b11)
            (mv nil 0 0 x86)
          (x86-effective-addr proc-mode p4?
                              temp-rip
                              rex-byte
                              r/m
                              mod
                              sib
                              imm-size ;; bytes of immediate data
                              x86)))
       ((when flg0)
        (!!ms-fresh :x86-effective-addr-error flg0))

       (seg-reg (select-segment-register proc-mode p2 p4? 0 0 x86))

       ((mv flg (the (signed-byte #.*max-linear-address-size*) temp-rip))
        (add-to-*ip proc-mode temp-rip increment-RIP-by x86))
       ((when flg) (!!ms-fresh :rip-increment-error temp-rip))

       ((mv flg2 imm x86)
        (rme-size proc-mode imm-size temp-rip *cs* :x nil x86))
       ((when flg2)
        (!!ms-fresh :imm-rme-size-error flg2))

       ((mv flg (the (signed-byte #.*max-linear-address-size*) temp-rip))
        (add-to-*ip proc-mode temp-rip imm-size x86))
       ((when flg) (!!ms-fresh :rip-increment-error flg))

       (badlength? (check-instruction-length start-rip temp-rip 0))
       ((when badlength?)
        (!!fault-fresh :gp 0 :instruction-length badlength?)) ;; #GP(0)

       (imm (if (equal reg/mem-size 8)
                ;; Sign-extended
                (n64 (n32-to-i32 imm))
              imm))

       ;; Update the x86 state:
       (inst-ac? t)
       ((mv flg3 x86)
        (x86-operand-to-reg/mem$ proc-mode reg/mem-size
                                 inst-ac?
                                 nil ;; Not a memory pointer operand
                                 imm
                                 seg-reg
                                 addr
                                 rex-byte
                                 r/m
                                 mod
                                 x86))
       ;; Note: If flg2 is non-nil, we bail out without changing the x86 state.
       ((when flg3)
        (!!ms-fresh :x86-operand-to-reg/mem flg3))
       (x86 (write-*ip proc-mode temp-rip x86)))
    x86))

;; ======================================================================
;; INSTRUCTION: LEA
;; ======================================================================

(def-inst x86-lea

  ;; Op/En: RM
  ;; opcode = #x8D/r
  ;; LEA r16, m
  ;; LEA r32, m
  ;; LEA r64, m

  :parents (one-byte-opcodes)
  :guard-hints (("Goal" :in-theory (e/d (riml08 riml32) ())))

  :returns (x86 x86p :hyp (and (x86p x86)
                               (canonical-address-p temp-rip)))

  :body

  (b* ((ctx 'x86-lea)

       (r/m (the (unsigned-byte 3) (mrm-r/m  modr/m)))
       (mod (the (unsigned-byte 2) (mrm-mod  modr/m)))
       (reg (the (unsigned-byte 3) (mrm-reg  modr/m)))

       (lock? (equal #.*lock* (prefixes-slice :lck prefixes)))
       ((when lock?) (!!fault-fresh :ud nil :lock-prefix prefixes)) ;; #UD

       (p4? (equal #.*addr-size-override*
                   (prefixes-slice :adr prefixes)))

       ;; this is the operand size
       ;; in Intel manual, Mar'17, Vol 2, Tables 3-53 and 3-54:
       ((the (integer 2 8) register-size)
        (select-operand-size proc-mode nil rex-byte nil prefixes x86))

       ((when (equal mod #b11))
        ;; See "M" in http://ref.x86asm.net/#Instruction-Operand-Codes
        (!!fault-fresh :ud nil ;; #UD
                       :x86-lea "Source operand is not a memory location"))

       ((mv ?flg0
            (the (signed-byte 64) M)
            (the (unsigned-byte 3) increment-RIP-by)
            x86)
        (x86-effective-addr proc-mode p4?
                            temp-rip
                            rex-byte
                            r/m
                            mod
                            sib
                            0 ;; No immediate operand
                            x86))
       ((when flg0) (!!ms-fresh :x86-effective-addr-error flg0))

       ((mv flg temp-rip) (add-to-*ip proc-mode temp-rip increment-RIP-by x86))
       ((when flg) (!!ms-fresh :rip-increment-error flg))

       (badlength? (check-instruction-length start-rip temp-rip 0))
       ((when badlength?)
        (!!fault-fresh :gp 0 :instruction-length badlength?)) ;; #GP(0)

       (M (trunc register-size M))
       ;; Update the x86 state:
       (x86 (!rgfi-size
             register-size (reg-index reg rex-byte #.*r*) M rex-byte x86))
       (x86 (write-*ip proc-mode temp-rip x86)))
    x86))

;; ======================================================================
;; INSTRUCTION: MOVSXD/MOVSLQ
;; ======================================================================

(def-inst x86-one-byte-movsxd

  ;; Op/En: RM
  ;; [OP REG, R/M]
  ;; #x63: MOVSX  r16, r/m16 (Move word to word)
  ;;       MOVSXD r32, r/m32 (Move doubleword to doubleword)
  ;;       MOVSXD r64, r/m32 (Move doubleword to quadword with sign-extension)

  ;; I am not very confident about MOVSX's second operand being r/m16.
  ;; I haven't yet come across this instruction used with an
  ;; address-size override prefix.

  :parents (one-byte-opcodes)
  :guard-hints (("Goal" :in-theory (e/d (riml08 riml32) ())))

  :returns (x86 x86p :hyp (and (x86p x86)
                               (canonical-address-p temp-rip)))
  :body

  (b* ((ctx 'x86-one-byte-movsxd)
       (r/m (the (unsigned-byte 3) (mrm-r/m modr/m)))
       (mod (the (unsigned-byte 2) (mrm-mod modr/m)))
       (reg (the (unsigned-byte 3) (mrm-reg modr/m)))
       (lock? (equal #.*lock* (prefixes-slice :lck prefixes)))
       ((when lock?)
        (!!ms-fresh :lock-prefix prefixes))
       (p2 (prefixes-slice :seg prefixes))

       (p4? (equal #.*addr-size-override*
                   (prefixes-slice :adr prefixes)))
       ((the (integer 1 8) reg/mem-size)
        (select-operand-size proc-mode nil rex-byte t prefixes x86))
       (inst-ac? t)
       ((mv flg0 reg/mem (the (unsigned-byte 3) increment-RIP-by)
            (the (signed-byte #.*max-linear-address-size*) ?v-addr) x86)
        (x86-operand-from-modr/m-and-sib-bytes
         proc-mode #.*gpr-access* reg/mem-size inst-ac?
         nil ;; Not a memory pointer operand
         p2 p4? temp-rip rex-byte r/m mod sib
         0 ;; No immediate operand
         x86))
       ((when flg0)
        (!!ms-fresh :x86-operand-from-modr/m-and-sib-bytes flg0))

       ((mv flg (the (signed-byte #.*max-linear-address-size*) temp-rip))
        (add-to-*ip proc-mode temp-rip increment-RIP-by x86))
       ((when flg) (!!ms-fresh :rip-increment-error temp-rip))

       (badlength? (check-instruction-length start-rip temp-rip 0))
       ((when badlength?)
        (!!fault-fresh :gp 0 :instruction-length badlength?)) ;; #GP(0)

       (register-size (if (logbitp #.*w* rex-byte)
                          8
                        reg/mem-size))
       (reg/mem (if (equal register-size 8)
                    (n64 (n32-to-i32 reg/mem)) ;; sign-extended
                  reg/mem))

       ;; Update the x86 state:
       (x86 (!rgfi-size register-size (reg-index reg rex-byte #.*r*) reg/mem
                        rex-byte x86))
       (x86 (!rip temp-rip x86)))
    x86))

(def-inst x86-two-byte-movsxd
  :evex t

  ;; Op/En: RM
  ;; [OP REG, R/M]

  ;; #x0F BE: MOVSX r16/32/64, r/m8
  ;; (Move byte to word/doubleword/quadword with sign-extension)

  ;; #x0F BF: MOVSX r16/32/64, r/m16
  ;; (Move word to word/doubleword/quadword with sign-extension)

  :parents (two-byte-opcodes)
  :guard-hints (("Goal" :in-theory (e/d (riml08 riml32
                                               n08-to-i08
                                               n16-to-i16
                                               n32-to-i32
                                               n64-to-i64)
                                        ())))

  :returns (x86 x86p :hyp (and (x86p x86)
                               (canonical-address-p temp-rip)))
  :body

  (b* ((ctx 'x86-two-byte-movsxd)

       ((when (not (equal proc-mode #.*64-bit-mode*)))
        (!!ms-fresh :unimplemented-in-32-bit-mode))

       ((when (or (not (equal vex-prefixes 0))
                  (not (equal evex-prefixes 0))))
        ;; VEX/EVEX encoding illegal.
        (!!fault-fresh :ud nil :vex/evex-prefixes vex-prefixes evex-prefixes))
       (lock? (equal #.*lock* (prefixes-slice :lck prefixes)))
       ((when lock?)
        (!!fault-fresh :ud nil :lock-prefix prefixes))

       (r/m (the (unsigned-byte 3) (mrm-r/m modr/m)))
       (mod (the (unsigned-byte 2) (mrm-mod modr/m)))
       (reg (the (unsigned-byte 3) (mrm-reg modr/m)))
       (p2 (prefixes-slice :seg prefixes))
       (p4? (equal #.*addr-size-override*
                   (prefixes-slice :adr prefixes)))
       (reg/mem-size (if (equal opcode #xBE) 1 2))
       (inst-ac? t)
       ((mv flg0 reg/mem (the (unsigned-byte 3) increment-RIP-by)
            (the (signed-byte #.*max-linear-address-size*) ?v-addr) x86)
        (x86-operand-from-modr/m-and-sib-bytes
         proc-mode #.*gpr-access* reg/mem-size inst-ac?
         nil ;; Not a memory pointer operand
         p2 p4? temp-rip rex-byte r/m mod sib
         0 ;; No immediate operand
         x86))
       ((when flg0)
        (!!ms-fresh :x86-operand-from-modr/m-and-sib-bytes flg0))

       ((mv flg (the (signed-byte #.*max-linear-address-size*) temp-rip))
        (add-to-*ip proc-mode temp-rip increment-RIP-by x86))
       ((when flg) (!!ms-fresh :rip-increment-error temp-rip))

       (badlength? (check-instruction-length start-rip temp-rip 0))
       ((when badlength?)
        (!!fault-fresh :gp 0 :instruction-length badlength?)) ;; #GP(0)

       (register-size (select-operand-size proc-mode nil rex-byte nil prefixes x86))
       (reg/mem (case reg/mem-size
                  (1
                   (mbe :logic (part-select (n08-to-i08 reg/mem)
                                            :low 0 :width (ash register-size 3))
                        :exec (logand (1- (ash 1 (the (integer 8 64)
                                                   (ash register-size 3))))
                                      (n08-to-i08 reg/mem))))
                  (2 (case register-size
                       (2 reg/mem)
                       (otherwise
                        (mbe :logic (part-select (n16-to-i16 reg/mem)
                                                 :low 0 :width (ash register-size 3))
                             :exec (logand (1- (ash 1 (the (integer 8 64)
                                                        (ash register-size 3))))
                                           (n16-to-i16 reg/mem))))))))

       ;; Update the x86 state:
       (x86 (!rgfi-size register-size (reg-index reg rex-byte #.*r*) reg/mem
                        rex-byte x86))
       (x86 (!rip temp-rip x86)))
    x86))

;; ======================================================================
;; INSTRUCTION: MOVZX
;; ======================================================================

(def-inst x86-movzx
  :evex t

  ;; Op/En: RM
  ;; [OP REG, R/M]

  ;; #x0F B6: MOVZX r16/32/64, r/m8
  ;; (Move byte to word/doubleword/quadword with zero-extension)

  ;; #x0F B7: MOVZX r16/32/64, r/m16
  ;; (Move word to word/doubleword/quadword with zero-extension)

  ;; Note that Intel manual, May'18, Volume 2 excludes the operand-size variant
  ;; MOVZX r16 r/m16, in the sense that it does not list it explicitly.
  ;; AMD manual, Dec'17, Volume 3 also omits this operand-size variant.
  ;; However, experiments with real processors show that at least some
  ;; processors support that operand-size variant. This suggests that it may be
  ;; just an omission from the manuals, and therefore our model supports it.

  :parents (two-byte-opcodes)
  :guard-hints (("Goal" :in-theory (e/d (riml08 riml32) ())))

  :returns (x86 x86p :hyp (and (x86p x86)
                               (canonical-address-p temp-rip)))
  :body

  (b* ((ctx 'x86-movzx)

<<<<<<< HEAD
       ((when (not (equal proc-mode #.*64-bit-mode*)))
        (!!ms-fresh :unimplemented-in-32-bit-mode))

=======
>>>>>>> 2bb9cf58
       ((when (or (not (equal vex-prefixes 0))
                  (not (equal evex-prefixes 0))))
        ;; VEX/EVEX encoding illegal.
        (!!fault-fresh :ud nil :vex/evex-prefixes vex-prefixes evex-prefixes))

       (r/m (the (unsigned-byte 3) (mrm-r/m modr/m)))
       (mod (the (unsigned-byte 2) (mrm-mod modr/m)))
       (reg (the (unsigned-byte 3) (mrm-reg modr/m)))

       (lock? (equal #.*lock* (prefixes-slice :lck prefixes)))
       ((when lock?)
        (!!fault-fresh :ud nil :lock-prefix prefixes)) ;; #UD

       (p2 (prefixes-slice :seg prefixes))
       (p4? (equal #.*addr-size-override*
                   (prefixes-slice :adr prefixes)))

       (seg-reg (select-segment-register p2 p4? mod r/m x86))

       (reg/mem-size (if (equal opcode #xB6) 1 2))

       (inst-ac? t)
<<<<<<< HEAD
       ((mv flg0 reg/mem (the (unsigned-byte 3) increment-RIP-by)
            (the (signed-byte #.*max-linear-address-size*) ?v-addr) x86)
        (x86-operand-from-modr/m-and-sib-bytes
         proc-mode #.*gpr-access* reg/mem-size inst-ac?
         nil ;; Not a memory pointer operand
         p2 p4? temp-rip rex-byte r/m mod sib
         0 ;; No immediate operand
         x86))
=======
       ((mv flg0
            reg/mem
            (the (unsigned-byte 3) increment-RIP-by)
            (the (signed-byte 64) ?addr)
            x86)
        (x86-operand-from-modr/m-and-sib-bytes$ #.*gpr-access*
                                                reg/mem-size
                                                inst-ac?
                                                nil ;; Not a memory pointer operand
                                                seg-reg
                                                p4?
                                                temp-rip
                                                rex-byte
                                                r/m
                                                mod
                                                sib
                                                0 ;; No immediate operand
                                                x86))
>>>>>>> 2bb9cf58
       ((when flg0)
        (!!ms-fresh :x86-operand-from-modr/m-and-sib-bytes flg0))

       ((mv flg (the (signed-byte #.*max-linear-address-size*) temp-rip))
        (add-to-*ip proc-mode temp-rip increment-RIP-by x86))
       ((when flg) (!!ms-fresh :rip-increment-error temp-rip))

       (badlength? (check-instruction-length start-rip temp-rip 0))
       ((when badlength?)
        (!!fault-fresh :gp 0 :instruction-length badlength?)) ;; #GP(0)

       ((the (integer 1 8) register-size)
        (select-operand-size proc-mode nil rex-byte nil prefixes x86))

       ;; Update the x86 state:
       (x86 (!rgfi-size register-size (reg-index reg rex-byte #.*r*) reg/mem
                        rex-byte x86))
       (x86 (write-*ip temp-rip x86)))
    x86))

;; ======================================================================
;; INSTRUCTION: MOV to/from Control Registers
;; ======================================================================

(def-inst x86-mov-control-regs-Op/En-MR
  :evex t

  ;; Move control register to GPR

  ;; Op/En: MR
  ;; [OP R/M, REG]
  ;; 0F 20/r:         MOV r32, CR0-CR7
  ;; 0F 20/r:         MOV r64, CR0-CR7
  ;; REX.R + 0F 20/0: MOV r64, CR8

  ;; From Intel Manuals, Vol 2A, "MOV Move to/from Control
  ;; Register":

  ;; At the opcode level, the reg field within the ModR/M byte
  ;; specifies which of the control registers is loaded or read. The 2
  ;; bits in the mod field are ignored. The r/m field specifies the
  ;; general-purpose register loaded or read. Attempts to reference
  ;; CR1, CR5, CR6, CR7, and CR9-CR15 result in undefined opcode (#UD)
  ;; exceptions.

  ;; In 64-bit mode, the instruction's default operation size
  ;; is 64 bits. The REX.R prefix must be used to access
  ;; CR8. Use of REX.B permits access to additional registers
  ;; (R8-R15). Use of the REX.W prefix or 66H prefix is
  ;; ignored. Use of the REX.R prefix to specify a register
  ;; other than CR8 causes an invalid-opcode exception. See the
  ;; summary chart at the beginning of this section for encoding
  ;; data and limits.

  :parents (two-byte-opcodes)
  :guard-hints (("Goal" :in-theory (e/d () ())))

  :returns (x86 x86p :hyp (and (x86p x86)
                               (canonical-address-p temp-rip)))

  :body

  (b* ((ctx 'x86-mov-control-regs-Op/En-MR)

       ((when (or (not (equal vex-prefixes 0))
                  (not (equal evex-prefixes 0))))
        ;; VEX/EVEX encoding illegal.
        (!!fault-fresh :ud nil :vex/evex-prefixes vex-prefixes evex-prefixes))

       ;; The r/m field specifies the GPR (destination).
       (r/m (the (unsigned-byte 3) (mrm-r/m modr/m)))
       ;; MOD field is ignored.
       ;; The reg field specifies the control register (source).
       (reg (the (unsigned-byte 3) (mrm-reg  modr/m)))

       (lock? (equal #.*lock* (prefixes-slice :lck prefixes)))
       ((when lock?) (!!fault-fresh :ud nil :lock-prefix prefixes)) ;; #UD

       (cpl (cpl x86))
       ((when (not (equal 0 cpl)))
        (!!fault-fresh :gp 0 :cpl!=0 cpl)) ;; #GP(0)
       ;; *operand-size-override* and REX.W are ignored.

       ;; Get value from the control register
       ((mv flg ctr-index)
        (if (logbitp #.*r* rex-byte)
            (if (equal reg 0)
                (mv nil *cr8*)
              (mv t reg))
          (if (and (not (equal reg #.*cr1*))
                   (not (equal reg #.*cr5*))
                   (not (equal reg #.*cr6*))
                   (not (equal reg #.*cr7*)))
              (mv nil reg)
            (mv t reg))))
       ((when flg)
        ;; #UD Exception (if an attempt is made to access CR1, CR5,
        ;; CR6, or CR7 or if the REX.R prefix is used to specify a
        ;; register other than CR8)
        (!!fault-fresh
         :ud nil :ctr-index-illegal (cons 'ModR/M.reg reg))) ;; #UD

       (operand-size (if (equal proc-mode #.*64-bit-mode*) 8 4))

       (ctr-val (the (unsigned-byte 64) (ctri ctr-index x86)))
       (ctr-val (if (eql operand-size 4) (n32 ctr-val) ctr-val))

       ;; Update the x86 state:
       (x86
        (!rgfi-size operand-size
                    (reg-index r/m rex-byte #.*b*)
                    ctr-val
                    rex-byte
                    x86))
       ;; The OF, SF, ZF, AF, PF, and CF flags are undefined.
       (x86 (!flgi-undefined #.*cf* x86))
       (x86 (!flgi-undefined #.*pf* x86))
       (x86 (!flgi-undefined #.*af* x86))
       (x86 (!flgi-undefined #.*zf* x86))
       (x86 (!flgi-undefined #.*sf* x86))
       (x86 (!flgi-undefined #.*of* x86))
       (x86 (write-*ip proc-mode temp-rip x86)))
    x86))

;; ======================================================================<|MERGE_RESOLUTION|>--- conflicted
+++ resolved
@@ -696,12 +696,6 @@
 
   (b* ((ctx 'x86-movzx)
 
-<<<<<<< HEAD
-       ((when (not (equal proc-mode #.*64-bit-mode*)))
-        (!!ms-fresh :unimplemented-in-32-bit-mode))
-
-=======
->>>>>>> 2bb9cf58
        ((when (or (not (equal vex-prefixes 0))
                   (not (equal evex-prefixes 0))))
         ;; VEX/EVEX encoding illegal.
@@ -719,27 +713,17 @@
        (p4? (equal #.*addr-size-override*
                    (prefixes-slice :adr prefixes)))
 
-       (seg-reg (select-segment-register p2 p4? mod r/m x86))
+       (seg-reg (select-segment-register proc-mode p2 p4? mod r/m x86))
 
        (reg/mem-size (if (equal opcode #xB6) 1 2))
 
        (inst-ac? t)
-<<<<<<< HEAD
-       ((mv flg0 reg/mem (the (unsigned-byte 3) increment-RIP-by)
-            (the (signed-byte #.*max-linear-address-size*) ?v-addr) x86)
-        (x86-operand-from-modr/m-and-sib-bytes
-         proc-mode #.*gpr-access* reg/mem-size inst-ac?
-         nil ;; Not a memory pointer operand
-         p2 p4? temp-rip rex-byte r/m mod sib
-         0 ;; No immediate operand
-         x86))
-=======
        ((mv flg0
             reg/mem
             (the (unsigned-byte 3) increment-RIP-by)
             (the (signed-byte 64) ?addr)
             x86)
-        (x86-operand-from-modr/m-and-sib-bytes$ #.*gpr-access*
+        (x86-operand-from-modr/m-and-sib-bytes$ proc-mode #.*gpr-access*
                                                 reg/mem-size
                                                 inst-ac?
                                                 nil ;; Not a memory pointer operand
@@ -752,7 +736,6 @@
                                                 sib
                                                 0 ;; No immediate operand
                                                 x86))
->>>>>>> 2bb9cf58
        ((when flg0)
         (!!ms-fresh :x86-operand-from-modr/m-and-sib-bytes flg0))
 
@@ -770,7 +753,7 @@
        ;; Update the x86 state:
        (x86 (!rgfi-size register-size (reg-index reg rex-byte #.*r*) reg/mem
                         rex-byte x86))
-       (x86 (write-*ip temp-rip x86)))
+       (x86 (write-*ip proc-mode temp-rip x86)))
     x86))
 
 ;; ======================================================================
