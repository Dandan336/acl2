; SV - Symbolic Vector Hardware Analysis Framework
; Copyright (C) 2022 Intel Corporation
;
; License: (An MIT/X11-style license)
;
;   Permission is hereby granted, free of charge, to any person obtaining a
;   copy of this software and associated documentation files (the "Software"),
;   to deal in the Software without restriction, including without limitation
;   the rights to use, copy, modify, merge, publish, distribute, sublicense,
;   and/or sell copies of the Software, and to permit persons to whom the
;   Software is furnished to do so, subject to the following conditions:
;
;   The above copyright notice and this permission notice shall be included in
;   all copies or substantial portions of the Software.
;
;   THE SOFTWARE IS PROVIDED "AS IS", WITHOUT WARRANTY OF ANY KIND, EXPRESS OR
;   IMPLIED, INCLUDING BUT NOT LIMITED TO THE WARRANTIES OF MERCHANTABILITY,
;   FITNESS FOR A PARTICULAR PURPOSE AND NONINFRINGEMENT. IN NO EVENT SHALL THE
;   AUTHORS OR COPYRIGHT HOLDERS BE LIABLE FOR ANY CLAIM, DAMAGES OR OTHER
;   LIABILITY, WHETHER IN AN ACTION OF CONTRACT, TORT OR OTHERWISE, ARISING
;   FROM, OUT OF OR IN CONNECTION WITH THE SOFTWARE OR THE USE OR OTHER
;   DEALINGS IN THE SOFTWARE.
;
; Original author: Sol Swords <sol.swords@intel.com>

(in-package "SV")

(include-book "svtv-data-obj-spec")
(include-book "svtv-idealize-defs")
;; (include-book "fsm-override-smart-check")
(include-book "svtv-generalize-defs")
(include-book "override-envlist-defs")
(include-book "std/util/defredundant" :dir :system)

(local (include-book "../svex/fixpoint-override"))
(local (include-book "svtv-spec-override-transparency"))
(local (include-book "svtv-stobj-pipeline-monotonicity"))
(local (include-book "std/lists/sets" :dir :system))
(local (include-book "../svex/compose-theory-ovmonotonicity"))
(local (include-book "clause-processors/find-subterms" :dir :system))

(std::defredundant :names (svtv-spec-stimulus-equiv
                           svtv-spec-stimulus-equiv-is-an-equivalence
                           svtv-spec-stimulus-equiv-implies-equal-svtv-spec-override-syntax-checks-1))

; Matt K. mod: Avoid ACL2(p) error.
(acl2::set-waterfall-parallelism nil)

(defsection override-transparency-of-svtv-data-obj->ideal-spec
  (local (defthm svex-env-reduce-is-extract
           (svex-envs-similar (svex-env-reduce keys x)
                              (svex-env-extract keys x))
           :hints(("Goal" :in-theory (enable svex-envs-similar)))))


  (local
   (defthm svex-env-<<=-of-append-svex-env-extracts
     (iff (svex-env-<<= (append (svex-env-extract keys1 x)
                                (svex-env-extract keys2 x))
                        y)
          (and (svex-env-<<= (svex-env-extract keys1 x) y)
               (svex-env-<<= (svex-env-extract keys2 x) y)))
     :hints ((and stable-under-simplificationp
                  (b* ((lit (assoc 'svex-env-<<= clause))
                       (append-p (and (consp (cadr lit))
                                      (eq (caadr lit) 'acl2::binary-append))))
                    (if append-p
                        `(:expand (,lit)
                          :use ((:instance svex-env-<<=-necc
                                 (x (svex-env-extract keys1 x))
                                 (var (svex-env-<<=-witness . ,(cdr lit))))
                                (:instance svex-env-<<=-necc
                                 (x (svex-env-extract keys2 x))
                                 (var (svex-env-<<=-witness . ,(cdr lit)))))
                          :in-theory (disable svex-env-<<=-necc))
                      `(:expand (,lit)
                        :use ((:instance svex-env-<<=-necc
                               (x (append (svex-env-extract keys1 x)
                                          (svex-env-extract keys2 x)))
                               (var (svex-env-<<=-witness . ,(cdr lit)))))
                        :in-theory (disable svex-env-<<=-necc))))))))

  (local (defcong svex-alist-keys-equiv set-equiv (svtv-assigns-override-vars assigns config) 1
           :hints(("Goal" :in-theory (enable svtv-assigns-override-vars
                                             svex-alist-keys-equiv)))))

  (local (defthm flatnorm-res->assigns-of-design->flatnorm
           (implies (and (svtv-data$ap (svtv-data-obj-to-stobj-logic x))
                         (svtv-data-obj->flatten-validp x)
                         (svtv-data-obj->flatnorm-validp x)
                         (flatnorm-setup->monotonify (svtv-data-obj->flatnorm-setup x)))
                    (svex-alist-eval-equiv! (FLATNORM-RES->ASSIGNS (DESIGN->FLATNORM (SVTV-DATA-OBJ->DESIGN X)))
                                            (flatnorm-res->assigns (svtv-data-obj->flatnorm x))))
           :hints(("Goal" :in-theory (enable design->flatnorm
                                             svtv-normalize-assigns)))))

  (local (defthm flatnorm-res->delays-of-design->flatnorm
           (implies (and (svtv-data$ap (svtv-data-obj-to-stobj-logic x))
                         (svtv-data-obj->flatten-validp x)
                         (svtv-data-obj->flatnorm-validp x)
                         (flatnorm-setup->monotonify (svtv-data-obj->flatnorm-setup x)))
                    (equal (FLATNORM-RES->DELAYS (DESIGN->FLATNORM (SVTV-DATA-OBJ->DESIGN X)))
                           (flatnorm-res->delays (svtv-data-obj->flatnorm x))))
           :hints(("Goal" :in-theory (enable design->flatnorm
                                             flatnorm-of-svtv-data-obj
                                             svtv-normalize-assigns)))))

  (local (in-theory (disable FLATNORM-OF-SVTV-DATA-OBJ)))

  (local (defthm design-flatten-okp-of-svtv-data-obj
           (b* (((svtv-data-obj x)))
             (implies (and (svtv-data$ap (svtv-data-obj-to-stobj-logic x))
                           x.flatten-validp)
                      (design-flatten-okp x.design)))
           :hints(("Goal" :in-theory (enable design-flatten-okp)))))

  (defthm override-transparency-of-svtv-data-obj->ideal-spec
    (b* (((svtv-spec spec) (svtv-data-obj->ideal-spec x))
         ((svtv-data-obj x))
         ((flatnorm-res x.flatnorm))
         (spec-run (svtv-spec-run spec spec-env :base-ins base-ins :initst spec-initst))
         (impl-run (svtv-spec-run spec pipe-env))
         (overridekeys (svtv-assigns-override-vars x.flatnorm.assigns
                                                   (phase-fsm-config->override-config x.phase-fsm-setup))))
      (implies (and (svtv-data$ap (svtv-data-obj-to-stobj-logic x))
                    x.flatten-validp
                    x.flatnorm-validp
                    (flatnorm-setup->monotonify x.flatnorm-setup)

                    (svtv-spec-override-syntax-checks spec overridekeys triplemaps)


                    (svtv-override-triplemaplist-envs-ok triplemaps pipe-env spec-env spec-run)
                    (svex-env-<<= (svex-env-reduce (append (svex-alist-vars spec.initst-alist)
                                                           (svex-alistlist-vars spec.in-alists))
                                                   pipe-env)
                                  spec-env)

                    (svarlist-nonoverride-p (svex-envlist-all-keys base-ins) :test))
               (svex-env-<<= impl-run spec-run)))
    :hints(("Goal" :in-theory (e/d (svtv-data-obj->ideal-spec)
                                   (design->ideal-fsm-overridekey-transparent))
            :use ((:instance design->ideal-fsm-overridekey-transparent
                   (x (svtv-data-obj->design x))
                   (config (svtv-data-obj->phase-fsm-setup x)))))))



  (local (defthm svarlist-addr-p-of-flatnorm-res->assigns-vars
           (B* (((svtv-data-obj x)))
             (implies (and (svtv-data$ap (svtv-data-obj-to-stobj-logic x))
                           x.flatten-validp
                           x.flatnorm-validp)
                      (svarlist-addr-p (svex-alist-vars (flatnorm-res->assigns x.flatnorm)))))
           :hints(("Goal" :use flatnorm-of-svtv-data-obj
                   :in-theory (disable flatnorm-of-svtv-data-obj)))))

  (defthm fsm-ovmonotonic-of-svtv-data-obj->phase-fsm
    (b* (((svtv-data-obj x)))
      (implies (and (svtv-data$ap (svtv-data-obj-to-stobj-logic x))
                    x.flatten-validp
                    x.flatnorm-validp
                    x.phase-fsm-validp
                    (flatnorm-setup->monotonify x.flatnorm-setup))
               (fsm-ovmonotonic x.phase-fsm)))
    ;; :hints(("Goal" :in-theory (e/d (;; fsm-ovcongruent
    ;;                                 ;; phase-fsm-composition-p
    ;;                                 PHASE-FSM-COMPOSITION-P-IMPLIES-VALUES-KEYS)
    ;;                                (phase-fsm-validp-of-svtv-data-obj))
    ;;         :use ((:INSTANCE PHASE-FSM-VALIDP-OF-SVTV-DATA-OBJ))))
    :hints(("Goal" :in-theory (e/d ()
                                   (phase-fsm-validp-of-svtv-data-obj))
            :use phase-fsm-validp-of-svtv-data-obj)))

  ;; (defrefinement svex-alist-keys-equiv svex-alist-eval-equiv


  (local (defthmd svex-env-extract-nonoverride-when-ovsimilar
           (implies (and (svex-envs-ovsimilar env1 env2)
                         (svarlist-override-p vars nil))
                    (equal (svex-env-extract vars env1)
                           (svex-env-extract vars env2)))
           :hints(("Goal" :in-theory (enable svex-env-extract
                                             svarlist-override-p)
                   :induct t)
                  (and stable-under-simplificationp
                       '(:use ((:instance svex-envs-ovsimilar-necc
                                (v (car vars))
                                (x env1) (y env2)))
                         :in-theory (e/d (svar-override-p-when-other)
                                         (svex-envs-ovsimilar-necc)))))))

  (local (defthmd svex-alist-eval-when-no-override-vars-and-envs-ovsimilar
           (implies (and (svarlist-override-p (svex-alist-vars x) nil)
                         (svex-envs-ovsimilar env1 env2))
                    (equal (equal (svex-alist-eval x env1)
                                  (svex-alist-eval x env2))
                           t))
           :hints (("Goal" :use ((:instance svex-alist-eval-of-reduce-var-supserset
                                  (vars (svex-alist-vars x))
                                  (env env1))
                                 (:instance svex-alist-eval-of-reduce-var-supserset
                                  (vars (svex-alist-vars x))
                                  (env env2))
                                 (:instance svex-env-extract-nonoverride-when-ovsimilar
                                  (vars (svex-alist-vars x))))
                    :in-theory (e/d (SVEXLIST-VARS-OF-SVEX-ALIST-VALS)
                                    (svex-alist-eval-of-reduce-var-supserset
                                     svex-alist-eval-of-extract-var-supserset))))))

  (local (defthmd similar-when-equal
           (implies (equal x y)
                    (svex-envs-similar x y))))

  (local (Defthm svex-alist-ovcongruent-when-vars-nonoverride-p
           (implies (svarlist-override-p (svex-alist-vars x) nil)
                    (svex-alist-ovcongruent x))
           :hints(("Goal" :in-theory (enable similar-when-equal
                                             svex-alist-ovcongruent
                                             svex-alist-eval-when-no-override-vars-and-envs-ovsimilar)))))

  (local (include-book "centaur/bitops/equal-by-logbitp" :dir :system))
  (local (include-book "centaur/bitops/ihsext-basics" :dir :system))

  (local (defthm 4vec-bit?!-lemma
           (implies (equal (4vec-bit?! x y 0) (4vec-bit?! x z 0))
                    (equal (equal (4vec-bit?! x y a) (4vec-bit?! x z a))
                           t))
           :hints (("goal" :in-theory (enable 4vec-bit?! 4vec-bitmux))
                   (bitops::logbitp-reasoning)
                   (and stable-under-simplificationp
                        '(:in-theory (enable b-ite))))))


  (local (defthm eval-bit?!-when-ovsimilar
           (implies (svex-envs-ovsimilar x y)
                    (b* ((test (svar-change-override v :test))
                         (val (svar-change-override v :val))
                         (non (svar-change-override v nil)))
                      (equal (equal (4vec-bit?! (svex-env-lookup test x)
                                                (svex-env-lookup val x)
                                                (svex-env-lookup non x))
                                    (4vec-bit?! (svex-env-lookup test y)
                                                (svex-env-lookup val y)
                                                (svex-env-lookup non y)))
                             t)))
           :hints (("Goal" :use ((:instance svex-envs-ovsimilar-necc (v (svar-change-override v :test)))
                                 (:instance svex-envs-ovsimilar-necc (v (svar-change-override v :val)))
                                 (:instance svex-envs-ovsimilar-necc (v (svar-change-override v nil))))))))


  (local (defthm eval-svarlist-to-override-alist-when-ovsimilar
           (implies (svex-envs-ovsimilar env1 env2)
                    (b* ((a (svarlist-to-override-alist x)))
                      (equal (svex-envs-similar
                              (svex-alist-eval a env1)
                              (svex-alist-eval a env2))
                             t)))
           :hints(("Goal" :in-theory (enable svex-envs-similar
                                             svex-apply
                                             svex-lookup-of-svarlist-to-override-alist)
                   :expand ((:free (v env) (svex-eval (svex-var v) env)))
                   ))))

  (local (defthm svex-alist-ovcongruent-of-svarlist-to-override-alist
           (svex-alist-ovcongruent (svarlist-to-override-alist x))
           :hints(("Goal" :in-theory (enable svex-alist-ovcongruent)))))

  (local (defthm svarlist-nonoverride-p-when-override-p-nil
           (implies (svarlist-override-p x nil)
                    (and (svarlist-nonoverride-p x :test)
                         (svarlist-nonoverride-p x :val)))
           :hints(("Goal" :in-theory (enable svarlist-override-p
                                             svarlist-nonoverride-p
                                             svar-override-p-when-other)))))

  (local (defthm svex-envs-equivalent-of-append
           (implies (And (svex-envs-equivalent x1 x2)
                         (svex-envs-equivalent y1 y2))
                    (equal (svex-envs-equivalent (append x1 y1) (append x2 y2)) t))
           :hints(("goal" :do-not-induct t)
                  (and stable-under-simplificationp
                       `(:expand (,(car (last clause))))))))

  (local (defthm svex-alist-ovcongruent-of-append
           (implies (and (svex-alist-ovcongruent x)
                         (svex-alist-ovcongruent y))
                    (svex-alist-ovcongruent (append x y)))
           :hints(("goal" :do-not-induct t
                   :in-theory (enable svex-alist-ovcongruent-necc))
                  (and stable-under-simplificationp
                       `(:expand (,(car (last clause))))))))

  (local (include-book "tools/trivial-ancestors-check" :dir :system))
  (local (acl2::use-trivial-ancestors-check))
<<<<<<< HEAD
  
  (local (defthm fsm-ovcongruent-when-phase-fsm-composition-p
=======

  (local (defthm base-fsm-ovcongruent-when-phase-fsm-composition-p
>>>>>>> dbff212d
           (b* (((flatnorm-res flat)))
             (implies (and (phase-fsm-composition-p x flat config)
                           (svarlist-override-p (svex-alist-vars flat.assigns) nil)
                           (svarlist-override-p (svex-alist-keys flat.assigns) nil)
                           (svarlist-override-p (svex-alist-vars flat.delays) nil)
                           (svarlist-override-p (svex-alist-keys flat.delays) nil))
                      (fsm-ovcongruent x)))
           :hints(("Goal" :in-theory (e/d (fsm-ovcongruent
                                             phase-fsm-composition-p
                                             svtv-flatnorm-apply-overrides))))))

<<<<<<< HEAD
  
  
  
  (defthm fsm-ovcongruent-of-svtv-data-obj->phase-fsm
=======



  (defthm base-fsm-ovcongruent-of-svtv-data-obj->phase-fsm
>>>>>>> dbff212d
    (b* (((svtv-data-obj x)))
      (implies (and (svtv-data$ap (svtv-data-obj-to-stobj-logic x))
                    x.flatten-validp
                    x.flatnorm-validp
                    x.phase-fsm-validp)
               (fsm-ovcongruent x.phase-fsm)))
    :hints(("Goal" :in-theory (e/d (;; fsm-ovcongruent
                                    ;; phase-fsm-composition-p
                                    PHASE-FSM-COMPOSITION-P-IMPLIES-VALUES-KEYS)
                                   (phase-fsm-validp-of-svtv-data-obj))
            :use ((:INSTANCE PHASE-FSM-VALIDP-OF-SVTV-DATA-OBJ)))))

  ;; (local (defthm fsm-overridekey-transparent-p-of-svtv-data-obj->phase-fsm
  ;;          (b* (((svtv-data-obj x))
  ;;               ((flatnorm-res x.flatnorm))
  ;;               (override-mux-keys (svtv-assigns-override-vars x.flatnorm.assigns
  ;;                                                              (phase-fsm-config->override-config x.phase-fsm-setup))))
  ;;            (implies (and (svtv-data$ap (svtv-data-obj-to-stobj-logic x))
  ;;                          x.flatten-validp
  ;;                          x.flatnorm-validp
  ;;                          x.phase-fsm-validp
  ;;                          (flatnorm-setup->monotonify x.flatnorm-setup))
<<<<<<< HEAD
  ;;                     (fsm-partial-monotonic (svarlist-change-override override-mux-keys :test) x.phase-fsm)))
  ;;          :hints(("Goal" :in-theory (enable fsm-partial-monotonic)))))
                
                     
   
=======
  ;;                     (base-fsm-partial-monotonic (svarlist-change-override override-mux-keys :test) x.phase-fsm)))
  ;;          :hints(("Goal" :in-theory (enable base-fsm-partial-monotonic)))))



>>>>>>> dbff212d

  (defthm override-transparency-of-svtv-data-obj->spec
    (b* (((svtv-spec spec) (svtv-data-obj->spec x))
         ((svtv-data-obj x))
         ;; ((flatnorm-res x.flatnorm))
         (spec-run (svtv-spec-run spec spec-env :base-ins base-ins :initst spec-initst))
         (impl-run (svtv-spec-run spec pipe-env))
         ;; (override-mux-keys (svtv-assigns-override-vars x.flatnorm.assigns
         ;;                                                (phase-fsm-config->override-config x.phase-fsm-setup)))
         ;; ((fsm spec.fsm))
         ;; (overridetriples (svar->svex-override-triplelist
         ;;                   (svarlist-to-override-triples overridekeys)
         ;;                   spec.fsm.values))
         )
      (implies (and (svtv-data$ap (svtv-data-obj-to-stobj-logic x))
                    x.flatten-validp
                    x.flatnorm-validp
                    x.phase-fsm-validp
                    (flatnorm-setup->monotonify x.flatnorm-setup)

                    (svtv-spec-override-syntax-checks spec overridekeys triplemaps)
                    (fsm-overridekey-transparent-p spec.fsm overridekeys)

                    ;; (not (svexlist-check-overridetriples (svex-alist-vals spec.fsm.values) overridetriples))
                    ;; (not (svexlist-check-overridetriples (svex-alist-vals spec.fsm.nextstate) overridetriples))

                    (svtv-override-triplemaplist-envs-ok triplemaps pipe-env spec-env spec-run)
                    (svex-env-<<= (svex-env-reduce (append (svex-alist-vars spec.initst-alist)
                                                           (svex-alistlist-vars spec.in-alists))
                                                   pipe-env)
                                  spec-env)

                    (svarlist-nonoverride-p (svex-envlist-all-keys base-ins) :test))
               (svex-env-<<= impl-run spec-run)))
    :hints(("Goal" :in-theory (e/d (svtv-data-obj->spec
                                    fsm-overridekey-transparent-p
                                    )
                                   (design->ideal-fsm-overridekey-transparent))
            ;; :use ((:instance design->ideal-fsm-overridekey-transparent
            ;;        (x (svtv-data-obj->design x))
            ;;        (config (svtv-data-obj->phase-fsm-setup x))))
            )))

  (defthm svtv-spec-stimulus-equiv-of-svtv-data-obj->ideal-spec
    (B* (((svtv-data-obj x)))
      (implies (and (svtv-data$ap (svtv-data-obj-to-stobj-logic x))
                    x.flatten-validp
                    x.flatnorm-validp
                    x.phase-fsm-validp
                    (flatnorm-setup->monotonify x.flatnorm-setup))
               (svtv-spec-stimulus-equiv (svtv-data-obj->ideal-spec x)
                                         (svtv-data-obj->spec x))))
    :hints(("Goal" :in-theory (e/d (svtv-spec-stimulus-equiv
                                    svtv-data-obj->spec
                                    svtv-data-obj->ideal-spec
                                    phase-fsm-composition-p
                                    ;; svex-alist-eval-equiv!
                                    )
                                   (phase-fsm-validp-of-svtv-data-obj))
            :use phase-fsm-validp-of-svtv-data-obj)))

  (local (defthm svex-alist-width-of-flatnorm-res
           (B* (((svtv-data-obj x))
                ((flatnorm-res x.flatnorm)))
             (implies (and (svtv-data$ap (svtv-data-obj-to-stobj-logic x))
                           x.flatten-validp
                           x.flatnorm-validp)
                      (svex-alist-width x.flatnorm.assigns)))
           :hints(("Goal" :in-theory (enable flatnorm-of-svtv-data-obj))
                  (and stable-under-simplificationp
                       '(:in-theory (enable svtv-normalize-assigns
                                            svex-normalize-assigns))))))

  ;; (local (defthm member-of-svarlist-change-override
  ;;          (implies (svar-override-p key nil)
  ;;                   (not (member-equal key (svarlist-change-override other :test))))
  ;;          :hints(("Goal" :in-theory (enable svarlist-override-p svarlist-change-override)))))

  (local (defthm intersectp-equal-when-svarlist-override-p
           (implies (svarlist-override-p keys nil)
                    (not (intersectp-equal keys (svarlist-change-override other :test))))
           :hints(("Goal" :in-theory (enable intersectp-equal svarlist-override-p
                                             member-of-svarlist-change-override)))))

  ;; (local (defthm svex-alist-<<=-of-compose-svarlist-to-override-alist
  ;;          (implies (and (svarlist-override-p (svex-alist-keys x1) nil)
  ;;                        (svarlist-override-p (svex-alist-keys x2) nil)
  ;;                        (svex-alist-<<= x1 x2))
  ;;                   (svex-alist-<<= (svex-alist-compose (svarlist-to-override-alist overridekeys) x1)
  ;;                                   (svex-alist-compose (svarlist-to-override-alist overridekeys) x2)))
  ;;          :hints(("Goal" :in-theory (enable svex-alist-<<=)))))

  (local (defthm svar-override-p-when-member-special
           (implies (and (member-equal (svar-fix key) (svarlist-fix vars))
                         (svarlist-override-p vars nil)
                         (not (svar-overridetype-equiv type nil)))
                    (not (svar-override-p key type)))
           :hints(("Goal" :in-theory (enable svarlist-override-p
                                             svar-override-p-when-other)))))

  (local (defthm svex-env-ov<<=-when-agree-except
           (implies (and (svex-env-<<= x y)
                         (svex-envs-agree-except vars x y)
                         (svarlist-override-p vars nil))
                    (svex-env-ov<<= x y))
           :hints (("goal" :expand ((:with svex-env-ov<<=-by-witness (svex-env-ov<<= x y))))
                   (and stable-under-simplificationp
                        (let ((call (acl2::find-call-lst 'svex-env-ov<<=-witness clause)))
                          (and call
                               `(:clause-processor (acl2::generalize-with-alist-cp clause '((,call . key)))))))
                   (and stable-under-simplificationp
                        '(:use ((:instance svex-envs-agree-except-implies
                                 (var key))))))))

  (defthm svex-alist-monotonic-on-vars-when-ovmonotonic
    (implies (and (svex-alist-ovmonotonic x)
                  (svarlist-override-p vars nil))
             (svex-alist-monotonic-on-vars vars x))
    :hints (("goal" :expand (svex-alist-monotonic-on-vars vars x)
             :in-theory (enable svex-alist-ovmonotonic-necc))
            (and stable-under-simplificationp
                 (let ((call (acl2::find-call-lst 'svex-alist-ovmonotonic-witness clause)))
                   (and call
                        `(:clause-processor (acl2::generalize-with-alist-cp clause '(((mv-nth '0 ,call) . env1)
                                                                                     ((mv-nth '1 ,call) . env2)))))))))
  ;; (local (defthm svex-alist-monotonic-on-vars-of-flatnorm-res
  ;;          (B* (((svtv-data-obj x))
  ;;               ((flatnorm-res x.flatnorm)))
  ;;            (implies (and (svtv-data$ap (svtv-data-obj-to-stobj-logic x))
  ;;                          x.flatten-validp
  ;;                          x.flatnorm-validp
  ;;                          (flatnorm-setup->monotonify x.flatnorm-setup)
  ;;                          (svarlist-override-p keys nil))
  ;;                     (svex-alist-monotonic-on-vars keys (flatnorm-res->assigns
  ;;                                                         (flatnorm-add-overrides
  ;;                                                          x.flatnorm overridekeys)))))
  ;;          :hints(("Goal" :use ((:instance svex-alist-partial-monotonic-of-flatnorm-add-overrides
  ;;                                (x (svtv-data-obj->flatnorm x))))
  ;;                  :in-theory (disable svex-alist-partial-monotonic-of-flatnorm-add-overrides)))))

  ;; (local (defthm svex-alist-monotonic-on-vars-of-flatnorm-add-overrides-design->flatnorm
  ;;          (B* (((svtv-data-obj x))
  ;;               ;; ((flatnorm-res x.flatnorm))
  ;;               )
  ;;            (implies (and (svtv-data$ap (svtv-data-obj-to-stobj-logic x))
  ;;                          x.flatten-validp
  ;;                          x.flatnorm-validp
  ;;                          (flatnorm-setup->monotonify x.flatnorm-setup)
  ;;                          (svarlist-override-p keys nil))
  ;;                     (svex-alist-monotonic-on-vars keys (flatnorm-res->assigns
  ;;                                                         (flatnorm-add-overrides
  ;;                                                          (design->flatnorm x.design) overridekeys)))))
  ;;          :hints(("Goal" :use ((:instance svex-alist-partial-monotonic-of-flatnorm-add-overrides
  ;;                                (x (design->flatnorm (svtv-data-obj->design x)))))
  ;;                  :in-theory (disable svex-alist-partial-monotonic-of-flatnorm-add-overrides)))))


  ;; (local (defthm svex-alist-width-of-c
  ;;          (B* (((svtv-data-obj x)))
  ;;            (implies (and (svtv-data$ap (svtv-data-obj-to-stobj-logic x))
  ;;                          x.flatten-validp
  ;;                          x.flatnorm-validp)
  ;;                     (svarlist-addr-p (svex-alist-vars (flatnorm-res->assigns x.flatnorm)))))
  ;;          :hints(("Goal" :in-theory (enable flatnorm-of-svtv-data-obj)))))



  (local (defthm no-duplicate-keys-of-flatnorm-res->assigns
           (B* (((svtv-data-obj x)))
             (implies (and (svtv-data$ap (svtv-data-obj-to-stobj-logic x))
                           x.flatten-validp
                           x.flatnorm-validp)
                      (no-duplicatesp-equal (svex-alist-keys (flatnorm-res->assigns x.flatnorm)))))
           :hints(("Goal" :in-theory (enable flatnorm-of-svtv-data-obj)))))

  (local (defcong set-equiv svex-alist-compose-equiv (svarlist-to-override-alist vars) 1
           :hints(("Goal" :in-theory (enable svex-alist-compose-equiv
                                             svex-compose-lookup
                                             svex-lookup-of-svarlist-to-override-alist)))))

  (local (defcong set-equiv svex-alist-eval-equiv (svarlist-to-override-alist vars) 1
           :hints(("Goal" :in-theory (enable svex-alist-eval-equiv
                                             svex-lookup-of-svarlist-to-override-alist)))))

  (local (defthm netevalcomp-p-fsm->values-of-svtv-data-obj
           (B* (((svtv-data-obj x))
                ((flatnorm-res flat) (Design->flatnorm x.design)))
             (implies (and (svtv-data$ap (svtv-data-obj-to-stobj-logic x))
                           x.flatten-validp
                           x.flatnorm-validp
                           x.phase-fsm-validp
                           (flatnorm-setup->monotonify x.flatnorm-setup))
                      (netevalcomp-p (fsm->values x.phase-fsm)
                                     (flatnorm-res->assigns
                                      (flatnorm-add-overrides
                                       flat
                                       (svtv-assigns-override-vars
                                        flat.assigns (phase-fsm-config->override-config x.phase-fsm-setup)))))))
           :hints(("Goal" :in-theory (enable flatnorm-add-overrides
                                             phase-fsm-composition-p
                                             svtv-flatnorm-apply-overrides)
                   :use phase-fsm-validp-of-svtv-data-obj))))

  (local (defthmd svex-alist-compose-flatnorm-add-overrides
           (svex-alist-eval-equiv
            (svex-alist-compose
             (flatnorm-res->delays (flatnorm-add-overrides flat overridekeys))
             values)
            (svex-alist-compose
             (flatnorm-res->delays flat)
             (append (svex-alist-compose (svarlist-to-override-alist overridekeys) values)
                     values)))
           :hints(("Goal" :in-theory (enable flatnorm-add-overrides
                                             svex-alist-eval-equiv-in-terms-of-envs-equivalent)))))

  (local (defthm svex-alist-compose-<<=-of-append
           (implies (and (double-rewrite (set-equiv (svex-alist-keys x) (svex-alist-keys y)))
                         (svex-alist-<<= x y)
                         (svex-alist-compose-<<= x2 y2))
                    (svex-alist-compose-<<= (append x x2) (append y y2)))
           :hints ((and stable-under-simplificationp
                        `(:expand (,(car (last clause))))))))


<<<<<<< HEAD
  
  (local (defthm fsm-<<=-ideal-of-svtv-data-obj->phase-fsm
=======


  (local (defthm base-fsm-<<=-ideal-of-svtv-data-obj->phase-fsm
>>>>>>> dbff212d
           (B* (((svtv-data-obj x)))
             (implies (and (svtv-data$ap (svtv-data-obj-to-stobj-logic x))
                           x.flatten-validp
                           x.flatnorm-validp
                           x.phase-fsm-validp
                           (flatnorm-setup->monotonify x.flatnorm-setup))
                      (fsm-<<= x.phase-fsm (design->ideal-fsm x.design x.phase-fsm-setup))))
           :hints(("Goal" :in-theory (e/d (fsm-<<=
                                           design->ideal-fsm
                                           flatnorm->ideal-fsm
                                           phase-fsm-composition-p
                                           svtv-flatnorm-apply-overrides
                                           ;; flatnorm-add-overrides
                                           ;; flatnorm-of-svtv-data-obj
                                           svex-alist-compose-flatnorm-add-overrides)
                                          (phase-fsm-validp-of-svtv-data-obj))
                   :use phase-fsm-validp-of-svtv-data-obj))))

  (local (defthm svex-alist-keys-of-fsm->nextstate
           (B* (((svtv-data-obj x)))
             (implies (and (svtv-data$ap (svtv-data-obj-to-stobj-logic x))
                           x.flatten-validp
                           x.flatnorm-validp
                           x.phase-fsm-validp)
                      (equal (svex-alist-keys (fsm->nextstate x.phase-fsm))
                             (Svex-alist-keys (flatnorm-res->delays x.flatnorm)))))
           :hints(("Goal" :in-theory (e/d (fsm-<<=
                                           design->ideal-fsm
                                           flatnorm->ideal-fsm
                                           phase-fsm-composition-p
                                           svtv-flatnorm-apply-overrides
                                           ;; flatnorm-add-overrides
                                           ;; flatnorm-of-svtv-data-obj
                                           svex-alist-compose-flatnorm-add-overrides)
                                          (phase-fsm-validp-of-svtv-data-obj))
                   :use phase-fsm-validp-of-svtv-data-obj))))



  (local
   (defthm override-transparency-of-svtv-data-obj->spec/ideal-spec-abstraction-lemma
     (b* (((svtv-spec spec) (svtv-data-obj->ideal-spec x))
          ((svtv-spec abs)  (svtv-data-obj->spec x))
          ((svtv-data-obj x))
          ((flatnorm-res x.flatnorm))
          (spec-run (svtv-spec-run spec spec-env :base-ins base-ins :initst spec-initst))
          (impl-run (svtv-spec-run abs pipe-env))
          (overridekeys (svtv-assigns-override-vars x.flatnorm.assigns
                                                    (phase-fsm-config->override-config x.phase-fsm-setup))))
       (implies (and (svtv-data$ap (svtv-data-obj-to-stobj-logic x))
                     x.flatten-validp
                     x.flatnorm-validp
                     x.phase-fsm-validp
                     (flatnorm-setup->monotonify x.flatnorm-setup)

                     (svtv-spec-override-syntax-checks spec overridekeys triplemaps)


                     (svtv-override-triplemaplist-envs-ok triplemaps pipe-env spec-env spec-run)
                     (svex-env-<<= (svex-env-reduce (append (svex-alist-vars spec.initst-alist)
                                                           (svex-alistlist-vars spec.in-alists))
                                                   pipe-env)
                                  spec-env)

                     (svarlist-nonoverride-p (svex-envlist-all-keys base-ins) :test))
                (svex-env-<<= impl-run spec-run)))
     :hints(("Goal" :in-theory (e/d (svtv-data-obj->ideal-spec
                                     svtv-data-obj->spec
                                     svtv-spec-stimulus-equiv
                                     )
                                    (design->ideal-fsm-overridekey-transparent))
             :use ((:instance design->ideal-fsm-overridekey-transparent
                    (x (svtv-data-obj->design x))
                    (config (svtv-data-obj->phase-fsm-setup x))))))))

  ;; The only difference here is that the syntax check and input/initst
  ;; variable computations are done wrt the computed svtv-spec rather than the
  ;; ideal-spec, which is then something that can be relieved by execution.
   (defthm override-transparency-of-svtv-data-obj->spec/ideal-spec-abstraction
     (b* (((svtv-spec spec) (svtv-data-obj->ideal-spec x))
          ((svtv-spec abs)  (svtv-data-obj->spec x))
          ((svtv-data-obj x))
          ((flatnorm-res x.flatnorm))
          (spec-run (svtv-spec-run spec spec-env :base-ins base-ins :initst spec-initst))
          (impl-run (svtv-spec-run abs pipe-env))
          (overridekeys (svtv-assigns-override-vars x.flatnorm.assigns
                                                    (phase-fsm-config->override-config x.phase-fsm-setup))))
       (implies (and (svtv-data$ap (svtv-data-obj-to-stobj-logic x))
                     x.flatten-validp
                     x.flatnorm-validp
                     x.phase-fsm-validp
                     (flatnorm-setup->monotonify x.flatnorm-setup)

                     (svtv-spec-override-syntax-checks abs overridekeys triplemaps)


                     (svtv-override-triplemaplist-envs-ok triplemaps pipe-env spec-env spec-run)
                     (svex-env-<<= (svex-env-reduce (append (svex-alist-vars abs.initst-alist)
                                                            (svex-alistlist-vars abs.in-alists))
                                                   pipe-env)
                                  spec-env)

                     (svarlist-nonoverride-p (svex-envlist-all-keys base-ins) :test))
                (svex-env-<<= impl-run spec-run)))
     :hints(("Goal" :use override-transparency-of-svtv-data-obj->spec/ideal-spec-abstraction-lemma)
            (and stable-under-simplificationp
                 '(:in-theory (enable svtv-data-obj->spec
                                      svtv-data-obj->ideal-spec))))))<|MERGE_RESOLUTION|>--- conflicted
+++ resolved
@@ -293,13 +293,8 @@
 
   (local (include-book "tools/trivial-ancestors-check" :dir :system))
   (local (acl2::use-trivial-ancestors-check))
-<<<<<<< HEAD
   
   (local (defthm fsm-ovcongruent-when-phase-fsm-composition-p
-=======
-
-  (local (defthm base-fsm-ovcongruent-when-phase-fsm-composition-p
->>>>>>> dbff212d
            (b* (((flatnorm-res flat)))
              (implies (and (phase-fsm-composition-p x flat config)
                            (svarlist-override-p (svex-alist-vars flat.assigns) nil)
@@ -311,17 +306,10 @@
                                              phase-fsm-composition-p
                                              svtv-flatnorm-apply-overrides))))))
 
-<<<<<<< HEAD
   
   
   
   (defthm fsm-ovcongruent-of-svtv-data-obj->phase-fsm
-=======
-
-
-
-  (defthm base-fsm-ovcongruent-of-svtv-data-obj->phase-fsm
->>>>>>> dbff212d
     (b* (((svtv-data-obj x)))
       (implies (and (svtv-data$ap (svtv-data-obj-to-stobj-logic x))
                     x.flatten-validp
@@ -344,19 +332,11 @@
   ;;                          x.flatnorm-validp
   ;;                          x.phase-fsm-validp
   ;;                          (flatnorm-setup->monotonify x.flatnorm-setup))
-<<<<<<< HEAD
   ;;                     (fsm-partial-monotonic (svarlist-change-override override-mux-keys :test) x.phase-fsm)))
   ;;          :hints(("Goal" :in-theory (enable fsm-partial-monotonic)))))
                 
                      
    
-=======
-  ;;                     (base-fsm-partial-monotonic (svarlist-change-override override-mux-keys :test) x.phase-fsm)))
-  ;;          :hints(("Goal" :in-theory (enable base-fsm-partial-monotonic)))))
-
-
-
->>>>>>> dbff212d
 
   (defthm override-transparency-of-svtv-data-obj->spec
     (b* (((svtv-spec spec) (svtv-data-obj->spec x))
@@ -581,14 +561,8 @@
                         `(:expand (,(car (last clause))))))))
 
 
-<<<<<<< HEAD
   
   (local (defthm fsm-<<=-ideal-of-svtv-data-obj->phase-fsm
-=======
-
-
-  (local (defthm base-fsm-<<=-ideal-of-svtv-data-obj->phase-fsm
->>>>>>> dbff212d
            (B* (((svtv-data-obj x)))
              (implies (and (svtv-data$ap (svtv-data-obj-to-stobj-logic x))
                            x.flatten-validp
