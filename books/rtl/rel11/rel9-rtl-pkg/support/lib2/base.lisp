; RTL - A Formal Theory of Register-Transfer Logic and Computer Arithmetic
; Copyright (C) 1995-2013 Advanced Mirco Devices, Inc.
;
; Contact:
;   David Russinoff
;   1106 W 9th St., Austin, TX 78703
;   http://www.russsinoff.com/
;
; This program is free software; you can redistribute it and/or modify it under
; the terms of the GNU General Public License as published by the Free Software
; Foundation; either version 2 of the License, or (at your option) any later
; version.
;
; This program is distributed in the hope that it will be useful but WITHOUT ANY
; WARRANTY; without even the implied warranty of MERCHANTABILITY or FITNESS FOR A
; PARTICULAR PURPOSE.  See the GNU General Public License for more details.
;
; You should have received a copy of the GNU General Public License along with
; this program; see the file "gpl.txt" in this directory.  If not, write to the
; Free Software Foundation, Inc., 51 Franklin Street, Suite 500, Boston, MA
; 02110-1335, USA.
;
; Author: David M. Russinoff (david@russinoff.com)

(in-package "RTL")

(set-enforce-redundancy t)

; Optionally, one may wish to consider:
; (include-book "../../../misc/rtl-untranslate")
; to inhibit expansion of macros in proof output.

; We deliberately exclude any *-helpers.lisp books that may appear here.

(include-book "../lib1/rtl") ;semantics of the basic RTL primitives

<<<<<<< HEAD
(include-book "../lib1.delta1/basic") ;properties of basic arithmetic functions: floor, ceiling, 
=======
(include-book "../lib1/rtlarr") ;semantics RTL array primitives

(include-book "../lib1.delta1/basic") ;properties of basic arithmetic functions: floor, ceiling,
>>>>>>> 0f10731a
;                       exponential, and remainder;;  Mon Mar  5 13:46:31 2007

;(include-book "../lib1/bits") ;bit vectors
(include-book "../lib1.delta1/bits") ;bit vectors ;; Fri Aug  3 12:38:57 2007
; added back the definition of bitvec

(include-book "../lib1/log") ;logical operations

(include-book "../lib1.delta2/float") ;floating-point numbers

(include-book "../lib1/reps") ;floating-point formats and representations

(include-book "../lib1.delta1/round") ;floating-point rounding

(include-book "../lib1/add") ;support for reasoning about floating-point addition
;                      (leading one prediction and sticky bit computation)

; Users may prefer to replace the (include-book "arith") below with:
; (include-book "../arithmetic/top")

;(include-book "../lib1/arith") ;general arithmetic package

(include-book "../lib1.delta1/arith") ;general arithmetic package;; Mon Mar  5 13:46:39 2007

(include-book "../lib1/util") ;misc helpful stuff including a few macros


<<<<<<< HEAD
(include-book "../lib1.delta1/bvecp-raw-helpers")  
; better bvecp-raw-helpers.lisp, Fri Jun 29 10:13:32 2007
=======
(include-book "../lib1.delta1/bvecp-raw-helpers")
; better bvecp-raw-helpers.lisp, Fri Jun 29 10:13:32 2007

(include-book "../lib1.delta1/simple-loop-helpers")
>>>>>>> 0f10731a
<|MERGE_RESOLUTION|>--- conflicted
+++ resolved
@@ -34,13 +34,7 @@
 
 (include-book "../lib1/rtl") ;semantics of the basic RTL primitives
 
-<<<<<<< HEAD
-(include-book "../lib1.delta1/basic") ;properties of basic arithmetic functions: floor, ceiling, 
-=======
-(include-book "../lib1/rtlarr") ;semantics RTL array primitives
-
 (include-book "../lib1.delta1/basic") ;properties of basic arithmetic functions: floor, ceiling,
->>>>>>> 0f10731a
 ;                       exponential, and remainder;;  Mon Mar  5 13:46:31 2007
 
 ;(include-book "../lib1/bits") ;bit vectors
@@ -68,12 +62,5 @@
 (include-book "../lib1/util") ;misc helpful stuff including a few macros
 
 
-<<<<<<< HEAD
-(include-book "../lib1.delta1/bvecp-raw-helpers")  
-; better bvecp-raw-helpers.lisp, Fri Jun 29 10:13:32 2007
-=======
 (include-book "../lib1.delta1/bvecp-raw-helpers")
-; better bvecp-raw-helpers.lisp, Fri Jun 29 10:13:32 2007
-
-(include-book "../lib1.delta1/simple-loop-helpers")
->>>>>>> 0f10731a
+; better bvecp-raw-helpers.lisp, Fri Jun 29 10:13:32 2007