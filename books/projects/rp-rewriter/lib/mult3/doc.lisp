--- conflicted
+++ resolved
@@ -242,7 +242,6 @@
 
 <code> @('(rp::enable-c-of-s-fix-mode <t-or-nil>)') </code>
 
-
 <p>RECOLLECT-PP</p>
 <p> We have discovered that after partial products are flatten (i.e., rewritten
  in algebraic form), the result can be shrunk by rewriting (collecting) some
@@ -250,15 +249,9 @@
 rewriting. It is currently only modified for Booth encoding radix-4 multipliers
 and may or may not have any performance effect on other configurations. We have
 observed that it can have considerable advantages in proof-time and memory
-<<<<<<< HEAD
 usage in larger multipliers (up to 30%). This setting is not thoroughly tested
 for comprehensiveness and it may cause failures in some cases so it is disabled
 by default.    
-=======
-usage in larger multipliers (up to 30%). We do not expect this heuristic to
-cause failures in any design but it is not thoroughly tested or thought
-through, so it is disabled by default.   
->>>>>>> af091916
 </p>
 
 <code> @('(rp::enable-recollect-pp <t-or-nil>)') </code>
