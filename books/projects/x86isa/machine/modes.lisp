--- conflicted
+++ resolved
@@ -145,17 +145,10 @@
   (local (in-theory (e/d () (force (force)))))
 
   (defrule 64-bit-modep-of-xw ; contributed by Eric Smith
-<<<<<<< HEAD
-      (implies (and (not (equal fld :msr))
-                    (not (equal fld :seg-hidden-attr)))
-               (equal (64-bit-modep (xw fld index value x86))
-                      (64-bit-modep x86))))
-=======
     (implies (and (not (equal fld :msr))
                   (not (equal fld :seg-hidden-attr)))
              (equal (64-bit-modep (xw fld index value x86))
                     (64-bit-modep x86))))
->>>>>>> bfd3f379
 
   ;; (defrule 64-bit-modep-of-!flgi ; contributed by Eric Smith
   ;;   (equal (64-bit-modep (!flgi flag val x86))
@@ -167,13 +160,8 @@
   ;;   :enable !flgi-undefined)
 
   (defrule 64-bit-modep-of-write-user-rflags
-<<<<<<< HEAD
-      (equal (64-bit-modep (write-user-rflags vector mask x86))
-             (64-bit-modep x86))))
-=======
     (equal (64-bit-modep (write-user-rflags vector mask x86))
            (64-bit-modep x86))))
->>>>>>> bfd3f379
 
 ;; ----------------------------------------------------------------------
 
@@ -193,17 +181,6 @@
   ///
 
   (defret range-of-x86-operation-mode
-<<<<<<< HEAD
-      (and (<= 0 mode)
-           (< mode #.*num-proc-modes*))
-    :rule-classes :linear)
-
-  (defrule x86-operation-mode-of-xw
-      (implies (and (not (equal fld :msr))
-                    (not (equal fld :seg-hidden-attr)))
-               (equal (x86-operation-mode (xw fld index value x86))
-                      (x86-operation-mode x86))))
-=======
     (and (<= 0 mode)
          (< mode #.*num-proc-modes*))
     :rule-classes :linear)
@@ -213,7 +190,6 @@
                   (not (equal fld :seg-hidden-attr)))
              (equal (x86-operation-mode (xw fld index value x86))
                     (x86-operation-mode x86))))
->>>>>>> bfd3f379
 
   ;; (defrule x86-operation-mode-of-!flgi
   ;;   (equal (x86-operation-mode (!flgi flag val x86))
@@ -225,12 +201,7 @@
   ;;   :enable !flgi-undefined)
 
   (defrule x86-operation-mode-of-write-user-rflags
-<<<<<<< HEAD
-      (equal (x86-operation-mode (write-user-rflags vector mask x86))
-             (x86-operation-mode x86))))
-=======
     (equal (x86-operation-mode (write-user-rflags vector mask x86))
            (x86-operation-mode x86))))
->>>>>>> bfd3f379
 
 ;; ----------------------------------------------------------------------