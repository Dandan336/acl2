--- conflicted
+++ resolved
@@ -82,7 +82,6 @@
        (byte-operand? (equal opcode #x88))
        ((the (integer 1 8) operand-size)
         (select-operand-size
-<<<<<<< HEAD
           proc-mode byte-operand? rex-byte nil prefixes nil nil nil x86))
 
        ((when (and (>= reg *segment-register-names-len*) (equal opcode #x8C))) (!!ms-fresh :invalid-segment-register))
@@ -90,12 +89,6 @@
                      (seg-visiblei reg x86)
                      (rgfi-size operand-size (reg-index reg rex-byte #.*r*)
                                 rex-byte x86)))
-=======
-         proc-mode byte-operand? rex-byte nil prefixes nil nil nil x86))
-
-       (register (rgfi-size operand-size (reg-index reg rex-byte #.*r*)
-                            rex-byte x86))
->>>>>>> bfd3f379
 
        ((mv flg0
             (the (signed-byte 64) addr)
@@ -103,15 +96,9 @@
             x86)
         (if (equal mod #b11)
             (mv nil 0 0 x86)
-<<<<<<< HEAD
             (x86-effective-addr proc-mode p4? temp-rip rex-byte r/m mod sib
                                 0 ;; No immediate operand
                                 x86)))
-=======
-          (x86-effective-addr proc-mode p4? temp-rip rex-byte r/m mod sib
-                              0 ;; No immediate operand
-                              x86)))
->>>>>>> bfd3f379
        ((when flg0)
         (!!ms-fresh :x86-effective-addr-error flg0))
 
@@ -130,7 +117,6 @@
        (inst-ac? t)
        ((mv flg2 x86)
         (x86-operand-to-reg/mem proc-mode operand-size
-<<<<<<< HEAD
                                 inst-ac?
                                 nil ;; Not a memory pointer operand
                                 register
@@ -140,17 +126,6 @@
                                 r/m
                                 mod
                                 x86))
-=======
-                                 inst-ac?
-                                 nil ;; Not a memory pointer operand
-                                 register
-                                 seg-reg
-                                 addr
-                                 rex-byte
-                                 r/m
-                                 mod
-                                 x86))
->>>>>>> bfd3f379
        ;; Note: If flg1 is non-nil, we bail out without changing the x86 state.
        ((when flg2)
         (!!ms-fresh :x86-operand-to-reg/mem flg2))
@@ -159,68 +134,6 @@
 
 (def-inst x86-mov-Op/En-RM
 
-<<<<<<< HEAD
-          ;; Op/En: RM
-          ;; [OP REG, R/M]
-          ;; 8A: MOV r8,  r/m8
-          ;; 8B: MOV r16, r/m16
-          ;; 8B: MOV r32, r/m32
-          ;; 8B: MOV r64, r/m64
-          ;; 8E: MOV Sreg, r/m16
-          ;; 8E: MOV Sreg, r/m64
-
-          :parents (one-byte-opcodes)
-
-          :guard-hints (("Goal" :in-theory (e/d () ())))
-
-          :returns (x86 x86p :hyp (x86p x86))
-
-          :modr/m t
-
-          :body
-
-          (b* ((p2 (prefixes->seg prefixes))
-               (p4? (equal #.*addr-size-override*
-                           (prefixes->adr prefixes)))
-
-               (byte-operand? (equal opcode #x8A))
-               ((the (integer 1 8) operand-size)
-                (select-operand-size
-                  proc-mode byte-operand? rex-byte nil prefixes nil nil nil x86))
-
-               ;; Refers to segment register for memory access, not the one being
-               ;; written to in the case of 0x8E
-               (seg-reg (select-segment-register proc-mode p2 p4? mod r/m sib x86))
-
-               (inst-ac? t)
-               ((mv flg0 reg/mem (the (unsigned-byte 3) increment-RIP-by) ?addr x86)
-                (x86-operand-from-modr/m-and-sib-bytes
-                  proc-mode #.*gpr-access* operand-size inst-ac?
-                  nil ;; Not a memory pointer operand
-                  seg-reg p4? temp-rip rex-byte r/m mod sib
-                  0 ;; No immediate operand
-                  x86))
-               ((when flg0)
-                (!!ms-fresh :x86-operand-from-modr/m-and-sib-bytes flg0))
-
-               ((mv flg temp-rip) (add-to-*ip proc-mode temp-rip increment-RIP-by x86))
-               ((when flg) (!!ms-fresh :rip-increment-error flg))
-
-               (badlength? (check-instruction-length start-rip temp-rip 0))
-               ((when badlength?)
-                (!!fault-fresh :gp 0 :instruction-length badlength?)) ;; #GP(0)
-
-               ((when (and (equal opcode #x8E)
-                           (>= reg *segment-register-names-len*)))
-                (!!ms-fresh :invalid-segment-register))
-               ;; Update the x86 state:
-               (x86 (if (equal opcode #x8E)
-                      (load-segment-reg reg (logand reg/mem #xFFFF) x86)
-                      (!rgfi-size operand-size (reg-index reg rex-byte #.*r*)
-                                  reg/mem rex-byte x86)))
-               (x86 (write-*ip proc-mode temp-rip x86)))
-              x86))
-=======
   ;; Op/En: RM
   ;; [OP REG, R/M]
   ;; 8A: MOV r8,  r/m8
@@ -272,7 +185,6 @@
                         reg/mem rex-byte x86))
        (x86 (write-*ip proc-mode temp-rip x86)))
     x86))
->>>>>>> bfd3f379
 
 (def-inst x86-mov-Op/En-FD
 
