--- conflicted
+++ resolved
@@ -309,17 +309,10 @@
        ((mv erp result-dag-or-quotep state)
         (repeatedly-run step-limit step-increment dag-to-simulate rules assumptions rules-to-monitor use-internal-contextsp prune print print-base memoizep 0 state))
        ((when erp) (mv erp nil nil nil state))
-<<<<<<< HEAD
        (- (if (quotep result-dag-or-quotep)
               (cw "(Unrolling/lifting produced the constant ~x0.)~%" result-dag-or-quotep)
             (acl2::print-dag-info result-dag-or-quotep 'result t))))
     (mv (erp-nil) result-dag-or-quotep rules assumption-rules state)))
-=======
-       (- (if (quotep result-dag)
-              (cw "Unrolled DAG is ~x0.~%" result-dag)
-            (acl2::print-dag-info result-dag 'result t))))
-    (mv (erp-nil) result-dag rules assumption-rules state)))
->>>>>>> 874bf754
 
 ;; Returns (mv erp event state)
 (defun def-unrolled-fn (lifted-name
