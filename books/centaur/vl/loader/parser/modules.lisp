--- conflicted
+++ resolved
@@ -85,524 +85,6 @@
                     :comments   nil
                     )))
 
-<<<<<<< HEAD
-
-=======
-(defparser vl-parse-initial-construct (atts)
-  :guard (vl-atts-p atts)
-  :result (vl-initiallist-p val)
-  :resultp-of-nil t
-  :true-listp t
-  :fails gracefully
-  :count strong
-  (seq tokstream
-        (kwd := (vl-match-token :vl-kwd-initial))
-        (stmt := (vl-parse-statement))
-        (return (list (make-vl-initial :loc (vl-token->loc kwd)
-                                       :stmt stmt
-                                       :atts atts)))))
-
-(defparser vl-parse-alwaystype ()
-  :result (vl-alwaystype-p val)
-  :resultp-of-nil nil
-  :fails gracefully
-  :count strong
-  (seq tokstream
-        (when (eq (vl-loadconfig->edition config) :verilog-2005)
-          (:= (vl-match-token :vl-kwd-always))
-          (return :vl-always))
-        (kwd := (vl-match-some-token '(:vl-kwd-always
-                                       :vl-kwd-always_comb
-                                       :vl-kwd-always_latch
-                                       :vl-kwd-always_ff)))
-        (return (case (vl-token->type kwd)
-                  (:vl-kwd-always       :vl-always)
-                  (:vl-kwd-always_comb  :vl-always-comb)
-                  (:vl-kwd-always_latch :vl-always-latch)
-                  (:vl-kwd-always_ff    :vl-always-ff)))))
-
-(defparser vl-parse-always-construct (atts)
-  :guard (vl-atts-p atts)
-  :result (vl-alwayslist-p val)
-  :resultp-of-nil t
-  :true-listp t
-  :fails gracefully
-  :count strong
-  (seq tokstream
-        (loc  := (vl-current-loc))
-        (type := (vl-parse-alwaystype))
-        (stmt := (vl-parse-statement))
-        (return (list (make-vl-always :loc  loc
-                                      :type type
-                                      :stmt stmt
-                                      :atts atts)))))
-
-
-
-
-;                           UNIMPLEMENTED PRODUCTIONS
-;
-; Eventually we may implement some more of these.  For now, we just cause
-; an error if any of them is used.
-;
-; BOZO consider changing some of these to skip tokens until 'endfoo' and issue
-; a warning.
-;
-
-(defparser vl-parse-specify-block-aux ()
-  ;; BOZO this is really not implemented.  We just read until endspecify,
-  ;; throwing away any tokens we encounter until it.
-  :result (vl-modelementlist-p val)
-  :resultp-of-nil t
-  :true-listp t
-  :fails gracefully
-  :count strong
-  (seq tokstream
-        (when (vl-is-token? :vl-kwd-endspecify)
-          (:= (vl-match))
-          (return nil))
-        (:s= (vl-match-any))
-        (:= (vl-parse-specify-block-aux))
-        (return nil)))
-
-(defparser vl-parse-specify-block ()
-  :result (vl-modelementlist-p val)
-  :resultp-of-nil t
-  :true-listp t
-  :fails gracefully
-  :count strong
-  (if (not (consp (vl-tokstream->tokens)))
-      (vl-parse-error "Unexpected EOF.")
-    (seq tokstream
-          (:= (vl-parse-warning :vl-warn-specify
-                                (cat "Specify blocks are not yet implemented.  "
-                                     "Instead, we are simply ignoring everything "
-                                     "until 'endspecify'.")))
-          (ret := (vl-parse-specify-block-aux))
-          (return ret))))
-
-
-(defparser vl-parse-generate-region-aux ()
-  ;; BOZO this is really not implemented.  We just read until endgenerate,
-  ;; throwing away any tokens we encounter until it.
-  :result (vl-modelementlist-p val)
-  :resultp-of-nil t
-  :true-listp t
-  :fails gracefully
-  :count strong
-  (seq tokstream
-        (when (vl-is-token? :vl-kwd-endgenerate)
-          (:= (vl-match))
-          (return nil))
-        (:s= (vl-match-any))
-        (:= (vl-parse-generate-region-aux))
-        (return nil)))
-
-(defparser vl-parse-generate-region ()
-  :result (vl-modelementlist-p val)
-  :resultp-of-nil t
-  :true-listp t
-  :fails gracefully
-  :count strong
-  (if (not (consp (vl-tokstream->tokens)))
-      (vl-parse-error "Unexpected EOF.")
-    (seq tokstream
-          (:= (vl-parse-warning :vl-warn-generate
-                                (cat "Generate regions are not yet implemented.  "
-                                     "Instead, we are simply ignoring everything "
-                                     "until 'endgenerate'.")))
-          (ret := (vl-parse-generate-region-aux))
-          (return ret))))
-
-(defparser vl-parse-specparam-declaration (atts)
-  :guard (vl-atts-p atts)
-  :result (vl-modelementlist-p val)
-  :resultp-of-nil t
-  :true-listp t
-  :fails gracefully
-  :count strong
-  (declare (ignore atts))
-  (vl-unimplemented))
-
-(defparser vl-parse-genvar-declaration (atts)
-  :guard (vl-atts-p atts)
-  :result (vl-modelementlist-p val)
-  :resultp-of-nil t
-  :true-listp t
-  :fails gracefully
-  :count strong
-  (declare (ignore atts))
-  (seq tokstream
-        (:= (vl-parse-warning :vl-warn-genvar
-                              (cat "Genvar declarations are not implemented, we are just skipping this genvar.")))
-        (:= (vl-match-token :vl-kwd-genvar))
-        (:= (vl-parse-1+-identifiers-separated-by-commas))
-        (:= (vl-match-token :vl-semi))
-        (return nil)))
-
-(defparser vl-parse-parameter-override (atts)
-  :guard (vl-atts-p atts)
-  :result (vl-modelementlist-p val)
-  :resultp-of-nil t
-  :true-listp t
-  :fails gracefully
-  :count strong
-  (declare (ignore atts))
-  (vl-unimplemented))
-
-(defparser vl-parse-loop-generate-construct (atts)
-  :guard (vl-atts-p atts)
-  :result (vl-modelementlist-p val)
-  :resultp-of-nil t
-  :true-listp t
-  :fails gracefully
-  :count strong
-  (declare (ignore atts))
-  (vl-unimplemented))
-
-(defparser vl-parse-conditional-generate-construct (atts)
-  :guard (vl-atts-p atts)
-  :result (vl-modelementlist-p val)
-  :resultp-of-nil t
-  :true-listp t
-  :fails gracefully
-  :count strong
-  (declare (ignore atts))
-  (vl-unimplemented))
-
-
-
-
-
-
-
-;                                 MODULE ITEMS
-;
-; Note below that I have flattened out module_or_generate_item_declaration
-; below.  Also note that port_declarations also begin with
-; {attribute_instance}, so really the only module items that can't have
-; attributes are generate_region and specify_block.
-;
-; module_item ::=                                             ;; STARTS WITH
-;    port_declaration ';'                                     ;; a direction
-;  | non_port_module_item                                     ;;
-;                                                             ;;
-; non_port_module_item ::=                                    ;;
-;    module_or_generate_item                                  ;;
-;  | generate_region                                          ;; 'generate'
-;  | specify_block                                            ;; 'specify'
-;  | {attribute_instance} parameter_declaration ';'           ;; 'parameter'
-;  | {attribute_instance} specparam_declaration               ;; 'specparam'
-;                                                             ;;
-; module_or_generate_item ::=                                 ;;
-;    {attribute_instance} net_declaration                     ;; [see below]
-;  | {attribute_instance} reg_declaration                     ;; 'reg'
-;  | {attribute_instance} integer_declaration                 ;; 'integer'
-;  | {attribute_instance} real_declaration                    ;; 'real'
-;  | {attribute_instance} time_declaration                    ;; 'time'
-;  | {attribute_instance} realtime_declaration                ;; 'realtime'
-;  | {attribute_instance} event_declaration                   ;; 'event'
-;  | {attribute_instance} genvar_declaration                  ;; 'genvar'
-;  | {attribute_instance} task_declaration                    ;; 'task'
-;  | {attribute_instance} function_declaration                ;; 'function'
-;  | {attribute_instance} local_parameter_declaration ';'     ;; 'localparam'
-;  | {attribute_instance} parameter_override                  ;; 'defparam'
-;  | {attribute_instance} continuous_assign                   ;; 'assign'
-;  | {attribute_instance} gate_instantiation                  ;; [see below]
-;  | {attribute_instance} udp_instantiation                   ;; identifier
-;  | {attribute_instance} module_instantiation                ;; identifier
-;  | {attribute_instance} initial_construct                   ;; 'initial'
-;  | {attribute_instance} always_construct                    ;; 'always'  (sysv adds 'always_comb' 'always_ff' 'always_latch')
-;  | {attribute_instance} loop_generate_construct             ;; 'for'
-;  | {attribute_instance} conditional_generate_construct      ;; 'if' or 'case'
-;
-; Net declarations begin with a net_type or a trireg.
-;
-; Gate instantiations begin with one of the many *vl-gate-type-keywords*.
-
-(defconst *vl-netdecltypes-kwds*
-  (strip-cars *vl-netdecltypes-kwd-alist*))
-
-(local (defthm vl-modelement-p-when-vl-blockitem-p
-         (implies (vl-blockitem-p x)
-                  (vl-modelement-p x))
-         :hints(("Goal" :in-theory (enable vl-blockitem-p)))))
-
-(local (defthm vl-modelementlist-p-when-vl-blockitemlist-p
-         (implies (vl-blockitemlist-p x)
-                  (vl-modelementlist-p x))
-         :hints(("Goal" :induct (len x)))))
-
-(defparser vl-parse-module-or-generate-item (atts)
-  :guard (vl-atts-p atts)
-  :result (vl-modelementlist-p val)
-  :resultp-of-nil t
-  :true-listp t
-  :fails gracefully
-  :count strong
-  (b* (((when (atom (vl-tokstream->tokens)))
-        (vl-parse-error "Unexpected EOF."))
-       (type1 (vl-token->type (car (vl-tokstream->tokens))))
-       ((when (member type1 *vl-netdecltypes-kwds*))
-        (seq tokstream
-              ((assigns . decls) := (vl-parse-net-declaration atts))
-              ;; Note: this order is important, the decls have to come first
-              ;; or we'll try to infer implicit nets from the assigns.
-              (return (append decls assigns))))
-       ((when (member type1 *vl-gate-type-keywords*))
-        (vl-parse-gate-instantiation atts))
-       ((when (eq type1 :vl-kwd-genvar))
-        (vl-parse-genvar-declaration atts))
-       ((when (eq type1 :vl-kwd-task))
-        (seq tokstream
-              (task := (vl-parse-task-declaration atts))
-              (return (list task))))
-       ((when (eq type1 :vl-kwd-function))
-        (seq tokstream
-              (fun := (vl-parse-function-declaration atts))
-              (return (list fun))))
-       ((when (eq type1 :vl-kwd-localparam))
-        (seq tokstream
-              ;; Note: non-local parameters not allowed
-              (ret := (vl-parse-param-or-localparam-declaration atts '(:vl-kwd-localparam)))
-              (:= (vl-match-token :vl-semi))
-              (return ret)))
-       ((when (eq type1 :vl-kwd-defparam))
-        (vl-parse-parameter-override atts))
-       ((when (eq type1 :vl-kwd-assign))
-        (vl-parse-continuous-assign atts))
-       ((when (eq type1 :vl-idtoken))
-        (vl-parse-udp-or-module-instantiation atts))
-       ((when (eq type1 :vl-kwd-initial))
-        (vl-parse-initial-construct atts))
-       ((when (eq type1 :vl-kwd-always))
-        (vl-parse-always-construct atts))
-       ((when (eq type1 :vl-kwd-for))
-        (vl-parse-loop-generate-construct atts))
-       ((when (or (eq type1 :vl-kwd-if)
-                  (eq type1 :vl-kwd-case)))
-        (vl-parse-conditional-generate-construct atts))
-
-       ((when (eq (vl-loadconfig->edition config) :verilog-2005))
-        (case type1
-          (:vl-kwd-reg        (vl-parse-reg-declaration atts))
-          (:vl-kwd-integer    (vl-parse-integer-declaration atts))
-          (:vl-kwd-real       (vl-parse-real-declaration atts))
-          (:vl-kwd-time       (vl-parse-time-declaration atts))
-          (:vl-kwd-realtime   (vl-parse-realtime-declaration atts))
-          (:vl-kwd-event      (vl-parse-event-declaration atts))
-          (t (vl-parse-error "Invalid module or generate item."))))
-
-       ;; SystemVerilog extensions ----
-
-       ((when (or (eq type1 :vl-kwd-always_ff)
-                  (eq type1 :vl-kwd-always_latch)
-                  (eq type1 :vl-kwd-always_comb)))
-        (vl-parse-always-construct atts)))
-
-    ;; SystemVerilog -- BOZO haven't thought this through very thoroughly, but it's
-    ;; probably a fine starting place.
-    (vl-parse-block-item-declaration-noatts atts)))
-
-(defparser vl-parse-non-port-module-item (atts)
-  :guard (vl-atts-p atts)
-  :result (vl-modelementlist-p val)
-  :resultp-of-nil t
-  :true-listp t
-  :fails gracefully
-  :count strong
-  :hint-chicken-switch t
-  (cond ((vl-is-token? :vl-kwd-generate)
-         (if atts
-             (vl-parse-error "'generate' is not allowed to have attributes.")
-           (vl-parse-generate-region)))
-        ((vl-is-token? :vl-kwd-specify)
-         (if atts
-             (vl-parse-error "'specify' is not allowed to have attributes.")
-           (vl-parse-specify-block)))
-        ((vl-is-token? :vl-kwd-parameter)
-         (seq tokstream
-               ;; localparams are handled in parse-module-or-generate-item
-               (ret := (vl-parse-param-or-localparam-declaration atts '(:vl-kwd-parameter)))
-               (:= (vl-match-token :vl-semi))
-               (return ret)))
-        ((vl-is-token? :vl-kwd-specparam)
-         (vl-parse-specparam-declaration atts))
-        (t
-         (vl-parse-module-or-generate-item atts))))
-
-(defparser vl-parse-module-item ()
-  :result (vl-modelementlist-p val)
-  :resultp-of-nil t
-  :true-listp t
-  :fails gracefully
-  :count strong
-  (seq tokstream
-        (atts := (vl-parse-0+-attribute-instances))
-        (when (vl-is-some-token? *vl-directions-kwds*)
-          ((portdecls . netdecls) := (vl-parse-port-declaration-noatts atts))
-          (:= (vl-match-token :vl-semi))
-          ;; Should be fewer netdecls so this is the better order for the append.
-          (return (append netdecls portdecls)))
-        (ret := (vl-parse-non-port-module-item atts))
-        (return ret)))
-
-
-
-; #(...) style module parameters:
-;
-;
-; Verilog-2005 syntax:
-;
-;    module_parameter_port_list ::= '#' '(' parameter_declaration { ',' parameter_declaration } ')'
-
-(defparser vl-parse-module-parameter-port-list-aux-2005 ()
-  ;; parameter_declaration { ',' parameter_declaration }
-  :result (vl-paramdecllist-p val)
-  :resultp-of-nil t
-  :true-listp t
-  :fails gracefully
-  :count strong
-  (seq tokstream
-        ;; No attributes, no localparams allowed.
-        (first := (vl-parse-param-or-localparam-declaration nil '(:vl-kwd-parameter)))
-        (when (vl-is-token? :vl-comma)
-          (:= (vl-match))
-          (rest := (vl-parse-module-parameter-port-list-aux-2005)))
-        (return (append first rest))))
-
-(defparser vl-parse-module-parameter-port-list-2005 ()
-  :result (vl-paramdecllist-p val)
-  :resultp-of-nil t
-  :true-listp t
-  :fails gracefully
-  :count strong
-  (seq tokstream
-        (:= (vl-match-token :vl-pound))
-        (:= (vl-match-token :vl-lparen))
-        (params := (vl-parse-module-parameter-port-list-aux-2005))
-        (:= (vl-match-token :vl-rparen))
-        (return params)))
->>>>>>> a7197159
-
-
-; SystemVerilog-2012 extends this considerably:
-;
-;       parameter_port_list ::= '#' '(' list_of_param_assignments { ',' parameter_port_declaration } ')'
-;                             | '#' '(' parameter_port_declaration { ',' parameter_port_declaration } ')'
-;                             | '#' '(' ')'
-;
-;       parameter_port_declaration ::= parameter_declaration
-;                                    | local_parameter_declaration
-;                                    | data_type list_of_param_assignments
-;                                    | 'type' list_of_type_assignments
-
-(defparser vl-parse-parameter-port-declaration-2012 ()
-  ;; SystemVerilog-2012 only.
-  :result (vl-paramdecllist-p val)
-  :resultp-of-nil t
-  :true-listp t
-  :fails gracefully
-  :count strong
-  (seq tokstream
-       (when (vl-is-some-token? '(:vl-kwd-parameter :vl-kwd-localparameter))
-         (decls := (vl-parse-param-or-localparam-declaration-2012
-                    nil ;; no attributes
-                    '(:vl-kwd-parameter :vl-kwd-localparam) ;; allowed to be local or non-local
-                    ))
-         (return decls))
-
-       (when (vl-is-token? :vl-kwd-type)
-         (:= (vl-match))
-         (decls := (vl-parse-list-of-type-assignments nil ;; no attributes
-                                                      nil ;; not local
-                                                      ))
-         (return decls))
-
-       ;; Otherwise, it had better be a data_type.
-       (type := (vl-parse-datatype))
-       (decls := (vl-parse-list-of-param-assignments nil ;; no attributes
-                                                     nil ;; not local
-                                                     (make-vl-explicitvalueparam :type type)))
-       (return decls)))
-
-(defparser vl-parse-1+-parameter-port-declarations-2012 ()
-  ;; SystemVerilog-2012 only.
-  :result (vl-paramdecllist-p val)
-  :resultp-of-nil t
-  :true-listp t
-  :fails gracefully
-  :count strong
-  (seq tokstream
-       (first := (vl-parse-parameter-port-declaration-2012))
-       (when (vl-is-token? :vl-comma)
-         (:= (vl-match))
-         (rest := (vl-parse-1+-parameter-port-declarations-2012)))
-       (return (append first rest))))
-
-(defparser vl-parse-module-parameter-port-list-2012 ()
-  :result (vl-paramdecllist-p val)
-  :resultp-of-nil t
-  :true-listp t
-  :fails gracefully
-  :count strong
-  :prepwork ((local (defthm l0
-                      (implies (vl-is-token? :vl-idtoken)
-                               (vl-idtoken-p (car (vl-tokstream->tokens))))
-                      :hints(("Goal" :in-theory (enable vl-is-token?))))))
-  (seq tokstream
-        (:= (vl-match-token :vl-pound))
-        (:= (vl-match-token :vl-lparen))
-
-        (when (and (vl-is-token? :vl-idtoken)
-                   (not (vl-parsestate-is-user-defined-type-p (vl-idtoken->name (car (vl-tokstream->tokens)))
-                                                              (vl-tokstream->pstate))))
-          ;; Identifier that is not a type.  Seems like a list_of_param_assignments.
-          ;; Some notes:
-          ;;  - The parser for list-of-param-assignments is careful not to eat the comma afterward
-          ;;    unless things continue to look like additional param-assignments.
-          ;;  - I'm not at all clear what the type of these parameter assignments should be, but
-          ;;    it seems most reasonable to treat them as plain-Jane, implicit value parameters,
-          ;;    as we would do if someone had written "parameter" first.
-          (decls1 := (vl-parse-list-of-param-assignments nil ;; no attributes
-                                                         nil ;; not local
-                                                         (make-vl-implicitvalueparam :range nil :sign nil)))
-
-          ;; At this point we should have eaten everything except for the { , parameter_port_declaration }
-          ;; section.  Eat the comma so that we can handle these parameter_port_declarations uniformly
-          ;; with the other cases.
-          (when (vl-is-token? :vl-comma)
-            (:= (vl-match))))
-
-        ;; Now either we had a list_of_param_assignments first or we didn't.
-        ;; Either way, we ate the commas and now we should be looking at a list
-        ;; of 0+ parameter_port_declarations.
-
-        (when (vl-is-token? :vl-rparen)
-          ;; Fine, no parameter port declarations, but #() is allowed in
-          ;; SystemVerilog and it is also fine if we had any decls1 to not have
-          ;; any subsequent, more explicit parameter declarations.
-          (:= (vl-match))
-          (return decls1))
-
-        ;; Otherwise, there should be some parameter_port_declarations.
-        (decls2 := (vl-parse-1+-parameter-port-declarations-2012))
-        (:= (vl-match-token :vl-rparen))
-        (return (append decls1 decls2))))
-
-(defparser vl-parse-module-parameter-port-list ()
-  :result (vl-paramdecllist-p val)
-  :resultp-of-nil t
-  :true-listp t
-  :fails gracefully
-  :count strong
-  (seq tokstream
-       (when (eq (vl-loadconfig->edition config) :verilog-2005)
-         (ans := (vl-parse-module-parameter-port-list-2005))
-         (return ans))
-       (ans := (vl-parse-module-parameter-port-list-2012))
-       (return ans)))
-
 
 
 ;                                    MODULES
