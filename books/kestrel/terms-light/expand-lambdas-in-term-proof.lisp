; Proof of correctness of expand-lambdas-in-term
;
; Copyright (C) 2021 Kestrel Institute
;
; License: A 3-clause BSD license. See the file books/3BSD-mod.txt.
;
; Author: Eric Smith (eric.smith@kestrel.edu)

;;;;;;;;;;;;;;;;;;;;;;;;;;;;;;;;;;;;;;;;;;;;;;;;;;;;;;;;;;;;;;;;;;;;;;;;;;;;;;;;

(in-package "ACL2")

(include-book "expand-lambdas-in-term")
(include-book "kestrel/evaluators/empty-eval" :dir :system)
(local (include-book "kestrel/alists-light/assoc-equal" :dir :system))
(local (include-book "kestrel/alists-light/strip-cars" :dir :system))
(local (include-book "kestrel/alists-light/strip-cdrs" :dir :system))
(local (include-book "kestrel/alists-light/pairlis-dollar" :dir :system))
(local (include-book "kestrel/lists-light/append" :dir :system))
(local (include-book "kestrel/lists-light/nthcdr" :dir :system))
(local (include-book "kestrel/lists-light/take" :dir :system))
(local (include-book "kestrel/lists-light/member-equal" :dir :system))
(local (include-book "kestrel/lists-light/len" :dir :system))
(local (include-book "kestrel/lists-light/set-difference-equal" :dir :system))
(local (include-book "kestrel/lists-light/no-duplicatesp-equal" :dir :system))
(local (include-book "kestrel/typed-lists-light/symbol-listp" :dir :system))
(local (include-book "kestrel/typed-lists-light/pseudo-term-listp" :dir :system))

(local (in-theory (disable member-equal symbol-listp set-difference-equal PSEUDO-TERM-LISTP len
                           STRIP-CADRS
                           STRIP-CDRS)))

;todo: automate some of this?

(defthm cdr-of-expand-lambdas-in-terms
  (equal (cdr (expand-lambdas-in-terms terms))
         (expand-lambdas-in-terms (cdr terms)))
  :hints (("Goal" :induct (len terms)
           :in-theory (enable (:i len) expand-lambdas-in-terms))))

;; TODO: Compare to make-lambda-term.
;; maybe just call this make-lambda?
(defund wrap-term-in-lambda (body lambda-formals args)
  (declare (xargs :guard (and (pseudo-termp body)
                              (symbol-listp lambda-formals)
                              (pseudo-term-listp args)
                              (equal (len lambda-formals)
                                     (len args)))))
  (let* ((free-vars (free-vars-in-term body))
         (extra-vars (set-difference-eq free-vars lambda-formals)))
    ;; Binds the lambda-formals to their args and all other vars to themselves:
    `((lambda ,(append lambda-formals extra-vars) ,body) ,@args ,@extra-vars)))

(defthm pseudo-termp-of-wrap-term-in-lambda
  (implies (and (pseudo-termp body)
                (symbol-listp lambda-formals)
                (pseudo-term-listp args)
                (equal (len args) (len lambda-formals)))
           (pseudo-termp (wrap-term-in-lambda body lambda-formals args)))
  :hints (("Goal" :in-theory (enable wrap-term-in-lambda))))

(defthm EMPTY-EVAL-of-cdr-of-assoc-equal
  (IMPLIES (AND (SYMBOLP TERM)
                ;(MEMBER-EQUAL TERM LAMBDA-FORMALS)
        ;        (SYMBOL-LISTP LAMBDA-FORMALS)
                ;(PSEUDO-TERM-LISTP ARGS)
       ;         (EQUAL (LEN LAMBDA-FORMALS) (LEN ARGS))
                TERM)
           (EQUAL (EMPTY-EVAL (CDR (ASSOC-EQUAL TERM alist)) A)
                  (CDR (ASSOC-EQUAL TERM (PAIRLIS$ (strip-cars alist)
                                                   (EMPTY-EVAL-LIST (strip-cdrs alist)
                                                                     A))))))
  :hints (("Goal" :in-theory (enable PAIRLIS$ assoc-equal))))

(defthm empty-eval-of-wrap-term-in-lambda-when-symbolp
  (implies (and (symbolp term)
;                (symbol-listp lambda-formals)
;                (pseudo-term-listp args)
                (equal (len lambda-formals) (len args)))
           (equal (empty-eval (wrap-term-in-lambda term lambda-formals args) a)
                  (if (equal term nil) ; gross exception in defevaluator
                      nil
                    (if (member-equal term lambda-formals)
                        (empty-eval (cdr (assoc-equal term (pairlis$ lambda-formals args)))
                                     a)
                      (empty-eval term a)))))
  :hints (("Goal" :in-theory (enable wrap-term-in-lambda
                                     ;assoc-equal-iff
                                     ))))

(include-book "kestrel/alists-light/lookup-equal" :dir :system)
(include-book "kestrel/alists-light/lookup-equal-lst" :dir :system)

<<<<<<< HEAD
;this holds for any evaluator?
(defthm lambda-eval-list-when-symbol-listp
=======
(defthm empty-eval-list-when-symbol-listp
>>>>>>> ca78d4b5
  (implies (and (symbol-listp vars)
                (not (member-equal nil vars)))
           (equal (empty-eval-list vars a)
                  (lookup-equal-lst vars a)))
  :hints (("Goal" :in-theory (enable ;empty-eval-list
                              (:i len)
                              LOOKUP-EQUAL)
           :induct (len vars))))

;; Checks whether ALIST1 and ALIST2 are equivalent wrt the KEYS.  For these
;; purposes, not having a binding for a key is equivalent to binding it to nil.
(defun alists-equiv-on (keys alist1 alist2)
  (if (endp keys)
      t
    (let ((key (first keys)))
      (and (equal (cdr (assoc-equal key alist1)) ; ok if bound to nil in one alist and not bound in the other
                  (cdr (assoc-equal key alist2)))
           (alists-equiv-on (rest keys) alist1 alist2)))))

(defthm alists-equiv-on-of-union-equal
  (equal (alists-equiv-on (union-equal keys1 keys2) alist1 alist2)
         (and (alists-equiv-on keys1 alist1 alist2)
              (alists-equiv-on keys2 alist1 alist2))))

;; empty-eval gives the same result if the alist is changed to one that equivalent for the free vars of the term
(defthm-flag-free-vars-in-term
  (defthm equal-of-empty-eval-and-empty-eval-when-alists-equiv-on
    (implies (and (alists-equiv-on (free-vars-in-term term) alist1 alist2)
                  (pseudo-termp term))
             (equal (equal (empty-eval term alist1)
                           (empty-eval term alist2))
                    t))
    :flag free-vars-in-term)
  (defthm equal-of-empty-eval-list-and-empty-eval-list-when-alists-equiv-on
    (implies (and (alists-equiv-on (free-vars-in-terms terms) alist1 alist2)
                  (pseudo-term-listp terms))
             (equal (equal (empty-eval-list terms alist1)
                           (empty-eval-list terms alist2))
                    t))
    :flag free-vars-in-terms)
  :hints (("Goal" :expand (PSEUDO-TERMP TERM)
           :in-theory (enable free-vars-in-terms
                              EMPTY-EVAL-OF-FNCALL-ARGS))))

(defthm ALISTS-EQUIV-ON-of-cons-and-cons-same
  (implies (ALISTS-EQUIV-ON KEYS alist1 alist2)
           (ALISTS-EQUIV-ON KEYS
                            (CONS pair alist1)
                            (CONS pair alist2))))

(defthm ALISTS-EQUIV-ON-of-cons-and-cons-same-2
  (implies (ALISTS-EQUIV-ON (remove-equal (car pair) KEYS) alist1 alist2)
           (ALISTS-EQUIV-ON KEYS
                            (CONS pair alist1)
                            (CONS pair alist2))))

(defthm equal-of-cdr-of-assoc-equal-and-cdr-of-assoc-equal-when-alists-equiv-on
  (implies (and (alists-equiv-on keys alist1 alist2)
                (member-equal key keys))
           (equal (equal (cdr (assoc-equal key alist1))
                         (cdr (assoc-equal key alist2)))
                  t)))

(defun cdr-remove-caar-induct (x y)
  (if (endp x)
      (list x y)
    (cdr-remove-caar-induct (cdr x) (remove-equal (caar x) y))))

(defthm alists-equiv-on-of-append-and-append-same
  (implies (and (alists-equiv-on (set-difference-equal keys (strip-cars alist1))
                                 alist2
                                 alist3)
                (alistp alist1)
;                (no-duplicatesp-equal (strip-cars alist1)) ;drop?
                )
           (alists-equiv-on keys
                            (append alist1 alist2)
                            (append alist1 alist3)))
  :hints (("subgoal *1/2" :cases ((equal (car keys) (caar alist1))))
          ("Goal" :expand ((STRIP-CARS ALIST1)
                           (ALISTS-EQUIV-ON KEYS (APPEND ALIST1 ALIST2)
                                            (APPEND ALIST1 ALIST3)))
           :induct (cdr-remove-caar-induct ALIST1 keys)
           :do-not '(generalize eliminate-destructors)
           :in-theory (enable append
                              ))))

(local (include-book "kestrel/arithmetic-light/less-than" :dir :system))
(local (include-book "kestrel/lists-light/cons" :dir :system))

(defthm equal-of-car-of-assoc-equal-same
  (implies (alistp alist)
           (iff (equal key (car (assoc-equal key alist)))
                (or (equal key nil)
                    (assoc-equal key alist)))))

(defun cdr-remove-caar-induct-2 (x y)
  (if (or (endp x)
          (endp y))
      (list x y)
    (cdr-remove-caar-induct-2 (cdr x) (remove-equal (caar x) y))))

(defthm assoc-equal-of-pairlis$-when-not-member-equal
  (implies (not (member-equal key keys))
           (equal (assoc-equal key (pairlis$ keys vals))
                  nil)))

(defthm assoc-equal-of-pairlis$-of-lookup-equal-lst-same
  (implies (alistp alist)
           (equal (assoc-equal key (pairlis$ keys (lookup-equal-lst keys alist)))
                  (if (member-equal key keys)
                      (cons key (cdr (assoc-equal key alist)))
                    nil)))
  :hints (("Goal" :in-theory (enable assoc-equal lookup-equal-lst pairlis$ LOOKUP-EQUAL))))


(defthm alists-equiv-on-of-pairlis$-of-lookup-equal-lst-same
  (alists-equiv-on keys
                   (pairlis$ keys (lookup-equal-lst keys a))
                   a)
  :hints (("Goal" :expand (ALISTS-EQUIV-ON KEYS
                                           (PAIRLIS$ KEYS (LOOKUP-EQUAL-LST KEYS A))
                                           A)
;:induct (ALISTS-EQUIV-ON KEYS a a)
           :in-theory (enable pairlis$ lookup-equal
                              assoc-equal-iff
                              (:I len)))))

;; term may have free vars not among the lambda formals
(defthm empty-eval-of-wrap-term-in-lambda
  (implies (and (pseudo-termp term)
                (not (member-equal nil (free-vars-in-term term))) ;drop? may need the notion of alists agreeing on a set of keys not involving nil
                (equal (len lambda-formals) (len args)))
           (equal (empty-eval (wrap-term-in-lambda term lambda-formals args) a)
                  (empty-eval term
                               (append (pairlis$ lambda-formals (empty-eval-list args a)) ; these pairs may shadow pairs in a
                                       a))))
  :hints (("Goal" :in-theory (enable wrap-term-in-lambda))))

;; (thm
;;  (implies (and (consp term)
;;                (not (equal 'quote (car term)))
;;                (symbolp (car term))
;;                (symbol-alistp alist)
;;                (pseudo-term-listp (strip-cdrs alist))
;;                (pseudo-term-listp (cdr term))
;;                (equal (len lambda-formals) (len args))
;;                )
;;           (equal (empty-eval (wrap-term-in-lambda term lambda-formals args) a)
;;                  (empty-eval (cons
;;                                (car term) (KWOTE-LST (empty-eval-list (WRAP-TERMS-IN-LAMBDAS (cdr term) lambda-formals args) a)))
;;                               nil)))
;;  :hints (("Goal" :in-theory (enable wrap-term-in-lambda
;;                                     EMPTY-EVAL-OF-FNCALL-ARGS))))

(defund wrap-terms-in-lambdas (terms lambda-formals args)
  (if (endp terms)
      nil
    (cons (wrap-term-in-lambda (first terms) lambda-formals args)
          (wrap-terms-in-lambdas (rest terms) lambda-formals args))))

(defthm wrap-terms-in-lambdas-of-nil
  (equal (wrap-terms-in-lambdas nil lambda-formals args)
         nil)
  :hints (("Goal" :in-theory (enable wrap-terms-in-lambdas))))

(defthm empty-eval-list-of-wrap-terms-in-lambdas
  (implies (and (pseudo-term-listp terms)
                (not (member-equal nil (free-vars-in-terms terms))) ;drop?
                (equal (len lambda-formals) (len args)))
           (equal (empty-eval-list (wrap-terms-in-lambdas terms lambda-formals args) a)
                  (empty-eval-list terms
                                    (append (pairlis$ lambda-formals (empty-eval-list args a)) ; these pairs may shadow pairs in a
                                            a))))
  :hints (("Goal" :in-theory (enable wrap-terms-in-lambdas))))

;todo: exclude term from being nil, or containing a nil as a subterm, since defevaluator has gross behavior on nil.
;move
(defthm-flag-sublis-var-simple
  (defthm sublis-var-simple-correct
    (implies (and (symbol-alistp alist) ; usually a symbol-term-alistp
                  (pseudo-term-listp (strip-cdrs alist))
                  (pseudo-termp term)
                  (not (member-equal nil (free-vars-in-term term))))
             (equal (empty-eval (sublis-var-simple alist term) a)
                    (empty-eval (wrap-term-in-lambda term (strip-cars alist) (strip-cdrs alist)) a)))
    :flag sublis-var-simple)
  (defthm sublis-var-simple-lst-correct
    (implies (and (symbol-alistp alist) ; usually a symbol-term-alistp
                  (pseudo-term-listp (strip-cdrs alist))
                  (pseudo-term-listp terms)
                  (not (member-equal nil (free-vars-in-terms terms))))
             (equal (empty-eval-list (sublis-var-simple-lst alist terms) a)
                    (empty-eval-list (wrap-terms-in-lambdas terms (strip-cars alist) (strip-cdrs alist)) a)))
    :flag sublis-var-simple-lst)
  :hints (("Goal" :expand (PSEUDO-TERMP TERM)
           :in-theory (e/d (sublis-var-simple
                            sublis-var-simple-lst
                            MEMBER-EQUAL-OF-STRIP-CARS-IFF
                            wrap-terms-in-lambdas
                            ;;wrap-term-in-lambda
                            EMPTY-EVAL-OF-FNCALL-ARGS
                            )
                           (pairlis$
                            SET-DIFFERENCE-EQUAL)))))

(defthm-flag-sublis-var-simple
  (defthm sublis-var-simple-correct2
    (implies (and (symbol-alistp alist) ; usually a symbol-term-alistp
                  (pseudo-term-listp (strip-cdrs alist))
                  (pseudo-termp term)
                  (not (member-equal nil (free-vars-in-term term)))
                  (subsetp-equal (free-vars-in-term term) (strip-cars alist))
                  )
             (equal (empty-eval (sublis-var-simple alist term) a)
                    (empty-eval term (pairlis$ (strip-cars alist)
                                                (empty-eval-list (strip-cdrs alist) a)))))
    :flag sublis-var-simple)
  (defthm sublis-var-simple-lst-correct2
    (implies (and (symbol-alistp alist) ; usually a symbol-term-alistp
                  (pseudo-term-listp (strip-cdrs alist))
                  (pseudo-term-listp terms)
                  (not (member-equal nil (free-vars-in-terms terms)))
                  (subsetp-equal (free-vars-in-terms terms) (strip-cars alist)))
             (equal (empty-eval-list (sublis-var-simple-lst alist terms) a)
                    (empty-eval-list terms
                                      (pairlis$ (strip-cars alist)
                                                (empty-eval-list (strip-cdrs alist) a)))))
    :flag sublis-var-simple-lst)
  :hints (("Goal" :expand (PSEUDO-TERMP TERM)
           :in-theory (e/d (sublis-var-simple
                            sublis-var-simple-lst
                            MEMBER-EQUAL-OF-STRIP-CARS-IFF
                            wrap-terms-in-lambdas
                            ;;wrap-term-in-lambda
                            EMPTY-EVAL-OF-FNCALL-ARGS
                            )
                           (pairlis$
                            SET-DIFFERENCE-EQUAL)))))

(local (include-book "kestrel/lists-light/subsetp-equal" :dir :system))


(DEFTHM SUBSETP-EQUAL-OF-FREE-VARS-IN-TERM-OF-SUBLIS-VAR-SIMPLE-AND-FREE-VARS-IN-TERMS-OF-STRIP-CDRS-gen
  (IMPLIES (and (SUBSETP-EQUAL (FREE-VARS-IN-TERM TERM)
                               (STRIP-CARS ALIST))
                (subsetp-equal (FREE-VARS-IN-TERMS (STRIP-CDRS ALIST)) free))
           (SUBSETP-EQUAL (FREE-VARS-IN-TERM (SUBLIS-VAR-SIMPLE ALIST TERM))
                          free)))

(defthm free-vars-in-terms-of-true-list-fix
  (equal (free-vars-in-terms (true-list-fix terms))
         (free-vars-in-terms terms))
  :hints (("Goal" :in-theory (enable true-list-fix free-vars-in-terms))))

(defthm-flag-expand-lambdas-in-term
  (defthm free-vars-in-term-of-expand-lambdas-in-term
    (implies (and (pseudo-termp term)
                  (LAMBDAS-CLOSED-IN-TERMP term))
             (subsetp-equal (free-vars-in-term (expand-lambdas-in-term term))
                            (free-vars-in-term term)))
    :flag expand-lambdas-in-term)
  (defthm free-vars-in-terms-of-expand-lambdas-in-terms
    (implies (and (pseudo-term-listp terms)
                  (LAMBDAS-CLOSED-IN-TERMsP terms))
             (subsetp-equal (free-vars-in-terms (expand-lambdas-in-terms terms))
                            (free-vars-in-terms terms)))
    :flag expand-lambdas-in-terms)
  :hints (("Goal" :expand ((expand-lambdas-in-term terms)
                           (FREE-VARS-IN-TERM TERM))
           :do-not '(generalize eliminate-destructors)
           :in-theory (enable expand-lambdas-in-term
                              EMPTY-EVAL-OF-FNCALL-ARGS
                              FREE-VARS-IN-TERMS
                              LAMBDAS-CLOSED-IN-TERMP))))

(defthm free-vars-in-term-of-expand-lambdas-in-term-gen
  (implies (and (pseudo-termp term)
                (LAMBDAS-CLOSED-IN-TERMP term)
                (subsetp-equal (free-vars-in-term term) free)
                )
           (subsetp-equal (free-vars-in-term (expand-lambdas-in-term term))
                          free))
  )

(defthm not-member-equal-of-free-var-in-term-of-expand-lambdas-in-term
  (implies (and (not (member-equal var (free-vars-in-term term)))
                (pseudo-termp term)
                (lambdas-closed-in-termp term))
           (not (member-equal var (free-vars-in-term (expand-lambdas-in-term term))))))

;; This is needed due to a deficiency in how deevaluator evaluates NIL, which
;; is syntactually a variable although not a legal one:
(mutual-recursion
 (defun no-nils-in-termp (term)
   (declare (xargs :guard (pseudo-termp term)))
   (if (variablep term)
       (not (equal term nil))
     (let ((fn (ffn-symb term)))
       (if (eq 'quote fn)
           t
         (and (no-nils-in-termsp (fargs term))
              (if (consp fn)
                  (no-nils-in-termp (lambda-body fn))
                t))))))
 (defun no-nils-in-termsp (terms)
   (declare (xargs :guard (pseudo-term-listp terms)))
   (if (endp terms)
       t
     (and (no-nils-in-termp (first terms))
          (no-nils-in-termsp (rest terms))))))

(defthm-flag-free-vars-in-term
  (defthm not-member-equal-of-nil-and-free-vars-in-term
    (implies (and (pseudo-termp term)
                  (no-nils-in-termp term))
             ;; This is weaker than (no-nils-in-termp term) because it doesn't
             ;; check lambda bodies:
             (not (member-equal nil (free-vars-in-term term))))
    :flag free-vars-in-term)
  (defthm not-member-equal-of-nil-and-free-vars-in-terms
    (implies (and (pseudo-term-listp terms)
                  (no-nils-in-termsp terms))
             (not (member-equal nil (free-vars-in-terms terms))))
    :flag free-vars-in-terms)
  :hints (("Goal" :expand ((expand-lambdas-in-term terms)
                           (FREE-VARS-IN-TERM TERM))
           :do-not '(generalize eliminate-destructors)
           :in-theory (enable expand-lambdas-in-term
                              EMPTY-EVAL-OF-FNCALL-ARGS
                              FREE-VARS-IN-TERMS
                              LAMBDAS-CLOSED-IN-TERMP))))

(local
 (mutual-recursion
  ;; The whole point of this is to recur on a different alist in the lambda case
  (defund expand-lambdas-in-term-induct (term a)
    (declare (xargs :measure (acl2-count term))
             (irrelevant a))
    (if (or (variablep term)
            (fquotep term))
        term
      (let* ((args (fargs term))
             (args (expand-lambdas-in-terms-induct args a))
             (fn (ffn-symb term)))
        (if (flambdap fn)
            (let* ((lambda-body (expand-lambdas-in-term-induct (lambda-body fn)
                                                               (pairlis$ (lambda-formals fn) (empty-eval-list args a)) ;note this!
                                                               )))
              (sublis-var-simple (pairlis$ (lambda-formals fn) args) lambda-body))
          `(,fn ,@args)))))

  (defund expand-lambdas-in-terms-induct (terms a)
    (declare (xargs :measure (acl2-count terms))
             (irrelevant a))
    (if (endp terms)
        nil
      (cons (expand-lambdas-in-term-induct (first terms) a)
            (expand-lambdas-in-terms-induct (rest terms) a))))))

(local
 (make-flag expand-lambdas-in-term-induct))

(local
 (defthm-flag-expand-lambdas-in-term-induct
   (defthm expand-lambdas-in-term-induct-removal
     (equal (expand-lambdas-in-term-induct term a)
            (expand-lambdas-in-term term))
     :flag expand-lambdas-in-term-induct)
   (defthm expand-lambdas-in-terms-induct-removal
     (equal (expand-lambdas-in-terms-induct terms a)
            (expand-lambdas-in-terms terms))
     :flag expand-lambdas-in-terms-induct)
   :hints (("Goal" :in-theory (enable EXPAND-LAMBDAS-IN-TERM
                                      EXPAND-LAMBDAS-IN-TERMs
                                      EXPAND-LAMBDAS-IN-TERM-induct
                                      EXPAND-LAMBDAS-IN-TERMs-induct)))))

;; Correctness of expand-lambdas-in-term: The meaning of terms is preserved.
;; TODO: Can some assumptions be dropped?
(defthm-flag-expand-lambdas-in-term-induct
  (defthm expand-lambdas-in-term-correct
    (implies (and (pseudo-termp term)
                  (no-nils-in-termp term)
                  (lambdas-closed-in-termp term))
             (equal (empty-eval (expand-lambdas-in-term term) a)
                    (empty-eval term a)))
    :flag expand-lambdas-in-term-induct)
  (defthm expand-lambdas-in-terms-correct
    (implies (and (pseudo-term-listp terms)
                  (no-nils-in-termsp terms)
                  (lambdas-closed-in-termsp terms))
             (equal (empty-eval-list (expand-lambdas-in-terms terms) a)
                    (empty-eval-list terms a)))
    :flag expand-lambdas-in-terms-induct)
  :hints (("Goal" :expand ((expand-lambdas-in-term terms)
                           (free-vars-in-term term)
                           (lambdas-closed-in-termp term))
           :do-not '(generalize eliminate-destructors)
           :in-theory (enable expand-lambdas-in-term
                              empty-eval-of-fncall-args
                              free-vars-in-terms))))<|MERGE_RESOLUTION|>--- conflicted
+++ resolved
@@ -91,12 +91,8 @@
 (include-book "kestrel/alists-light/lookup-equal" :dir :system)
 (include-book "kestrel/alists-light/lookup-equal-lst" :dir :system)
 
-<<<<<<< HEAD
 ;this holds for any evaluator?
-(defthm lambda-eval-list-when-symbol-listp
-=======
 (defthm empty-eval-list-when-symbol-listp
->>>>>>> ca78d4b5
   (implies (and (symbol-listp vars)
                 (not (member-equal nil vars)))
            (equal (empty-eval-list vars a)
