; VL Verilog Toolkit
; Copyright (C) 2008-2014 Centaur Technology
;
; Contact:
;   Centaur Technology Formal Verification Group
;   7600-C N. Capital of Texas Highway, Suite 300, Austin, TX 78731, USA.
;   http://www.centtech.com/
;
; License: (An MIT/X11-style license)
;
;   Permission is hereby granted, free of charge, to any person obtaining a
;   copy of this software and associated documentation files (the "Software"),
;   to deal in the Software without restriction, including without limitation
;   the rights to use, copy, modify, merge, publish, distribute, sublicense,
;   and/or sell copies of the Software, and to permit persons to whom the
;   Software is furnished to do so, subject to the following conditions:
;
;   The above copyright notice and this permission notice shall be included in
;   all copies or substantial portions of the Software.
;
;   THE SOFTWARE IS PROVIDED "AS IS", WITHOUT WARRANTY OF ANY KIND, EXPRESS OR
;   IMPLIED, INCLUDING BUT NOT LIMITED TO THE WARRANTIES OF MERCHANTABILITY,
;   FITNESS FOR A PARTICULAR PURPOSE AND NONINFRINGEMENT. IN NO EVENT SHALL THE
;   AUTHORS OR COPYRIGHT HOLDERS BE LIABLE FOR ANY CLAIM, DAMAGES OR OTHER
;   LIABILITY, WHETHER IN AN ACTION OF CONTRACT, TORT OR OTHERWISE, ARISING
;   FROM, OUT OF OR IN CONNECTION WITH THE SOFTWARE OR THE USE OR OTHER
;   DEALINGS IN THE SOFTWARE.
;
; Original author: Jared Davis <jared@centtech.com> (VL package)
;                   Sol Swords <sswords@centtech.com> (this book)

(in-package "VL")

(include-book "expr-tools")
(include-book "../parsetree")
(local (std::add-default-post-define-hook :fix))

(defsection genblob
  :parents (mlib)
  :short "An abstraction that is useful for processing @('generate')
constructs."

  :long "<p>The VL @(see syntax) representation for @('generate') blocks is a
relatively complicated mutual recursion; see @(see vl-genelement).</p>

<p>In some cases you may not care about the particulars of generate statements.
For instance, say you just wanted to collect up the names of all the modules
that are being instantiated by a module.  In this case, you don't care whether
the modules are instantiated inside of generate blocks or not.  But because of
the elaborate mutual recursion, properly supporting @('generate') blocks is a
hassle.</p>

<p>BOZO document def-genblob-transform and explain this stuff.</p>")

(local (xdoc::set-default-parents genblob))

(make-event
 `(progn

    (defprod vl-genblob
      :parents (genblob)
      :short "A collection of module elements (see @(see vl-modelement)),
generates, and ports."

      :long "<p>A genblob can be made from a @(see vl-modelementlist) by
sorting the elements by type; see @(see vl-sort-genelements).</p>

<p>Its fields each contain the list of elements of the given type.</p>"

      (;; We have fields for all of the modelements:
       ,@(project-over-modelement-types '(__elts__ vl-__type__list-p))
       ;; And also fields for generates and ports, since these are not modelements
       (generates vl-genelementlist-p)
       (ports     vl-portlist-p))
      :extra-binder-names (ifports)
      :tag :vl-genblob
      :layout :tree)

    (define vl-modelement-loc ((x vl-modelement-p))
      :parents (vl-modelement)
      :short "Get the location of any @(see vl-modelement-p)."
      :returns (loc vl-location-p
                    :hints(("Goal" :in-theory (enable vl-modelement-fix
                                                      (tau-system)))))
      (b* ((x (vl-modelement-fix x)))
        (case (tag x)
          . ,(project-over-modelement-types
              '(:vl-__type__       (vl-__type__->loc x))))))

    (define vl-genelement-loc ((x vl-genelement-p))
      :parents (vl-genelement)
      :short "Get the location of any @(see vl-genelement-p)."
      :returns (loc vl-location-p
                    :hints(("Goal" :in-theory (enable vl-genelement-fix))))
      (vl-genelement-case x
        :vl-genbase (vl-modelement-loc x.item)
        :vl-genloop   x.loc
        :vl-genif     x.loc
        :vl-gencase   x.loc
        :vl-genblock  x.loc
        :vl-genarray  x.loc))

    (local (defun my-default-hint (fnname id clause world)
             (declare (xargs :mode :program))
             (and (eql (len (acl2::recursivep fnname world)) 1) ;; singly recursive
                  (let* ((pool-lst (acl2::access acl2::clause-id id :pool-lst)))
                    (and (eql 0 (acl2::access acl2::clause-id id :forcing-round))
                         (cond ((not pool-lst)
                                (let ((formals (std::look-up-formals fnname world)))
                                  `(:induct (,fnname . ,formals)
                                    :in-theory (disable (:d ,fnname)))))
                               ((equal pool-lst '(1))
                                (std::expand-calls-computed-hint clause (list fnname)))))))))

    ;; (local (std::set-returnspec-default-hints
    ;;         ((my-returnspec-default-hint 'fnname acl2::id acl2::clause world))))

    (define vl-sort-genelements-aux
      :parents (vl-sort-genelements)
      ((x           vl-genelementlist-p)
       ;; Accumulators for each type of modelement
       ,@(project-over-modelement-types '(__elts__       vl-__type__list-p))
       ;; Accumulator for generates since they aren't ordinary moditems
       (generates   vl-genelementlist-p))
      :returns (mv ,@(project-over-modelement-types
                      `(__elts__
                        vl-__type__list-p))
                   (generates vl-genelementlist-p))
      :hooks ((:fix :hints ((my-default-hint
                             'vl-sort-genelements-aux
                             acl2::id acl2::clause world))))
      :verbosep t
      (b* (((when (atom x))
            (mv ,@(project-over-modelement-types
                   '(rev (vl-__type__list-fix        __elts__)))
                (vl-genelementlist-fix generates))))
        (vl-genelement-case (xf (car x))
          :vl-genbase
          (b* ((x1  xf.item)
               (tag (tag x1)))
            (vl-sort-genelements-aux
             (cdr x)
             ,@(project-over-modelement-types
                '(if (eq tag :vl-__type__)       (cons x1 __elts__)       __elts__))
             generates))
          :otherwise
          (vl-sort-genelements-aux
           (cdr x) ,@(project-over-modelement-types '__elts__)
           (cons (vl-genelement-fix (car x)) generates))))
      :prepwork
      ((local (in-theory (disable
                          ;; just a speed hint
                          double-containment
                          set::nonempty-means-set
                          set::sets-are-true-lists
                          acl2::rev-when-not-consp
                          default-car
                          default-cdr
                          pick-a-point-subset-strategy
                          vl-genelement-p-when-member-equal-of-vl-genelementlist-p
                          ,@(project-over-modelement-types
                             'vl-__type__list-p-when-subsetp-equal)
                          ,@(project-over-modelement-types
                             'vl-modelementlist-p-when-vl-__type__list-p)
                          (:rules-of-class :type-prescription :here)
                          (:ruleset tag-reasoning))))))

    (define vl-sort-genelements
      :parents (genblob)
      :short "Sort a @(see vl-genelementlist-p) to create a @(see vl-genblob)."
      ((x vl-genelementlist-p))
      :returns (blob vl-genblob-p)
      (b* (((mv ,@(project-over-modelement-types '__elts__) generates)
            (vl-sort-genelements-aux x ,@(project-over-modelement-types nil) nil)))
        (make-vl-genblob
         ,@(append-over-modelement-types '(:__elts__ __elts__))
         :generates generates)))))


(define vl-genblob->ifports
  :parents (vl-genblob)
  :short "Collect just the interface ports for a genblob."
  ((x vl-genblob-p))
  :returns (ports (vl-interfaceportlist-p ports))
  (vl-collect-interface-ports (vl-genblob->ports x))
  ///
  (local (defthm vl-regularportlist-p-when-no-interface-ports
           (implies (and (not (vl-collect-interface-ports x))
                         (vl-portlist-p x))
                    (vl-regularportlist-p x))
           :hints(("Goal" :induct (len x)))))

  (defthm vl-regularportlist-p-when-no-genblob->ifports
    (implies (not (vl-genblob->ifports x))
             (vl-regularportlist-p (vl-genblob->ports x)))
    :hints(("Goal" :in-theory (enable vl-genblob->ifports)))))


(defconst *vl-module/genblob-fields*
  (append '(generate port) ;; extra things that are not modelements
          (set-difference-eq
           *vl-modelement-typenames*
           ;; things in genblobs that are not in modules
           '(typedef fwdtypedef modport))))



(make-event
 `(progn
    (defprod vl-genblob
      :short "A sorted collection of module elements (see @(see vl-modelement))."
      :long "<p>A vl-modelement-collection can be made from a @(see
vl-modelementlist) by sorting the elements by type.  Its fields each contain
the list of elements of the given type.</p>"
      (,@(project-over-modelement-types
          '(__elts__ vl-__type__list-p))
         (generates vl-genelementlist-p)
         (ports     vl-portlist-p))
      :extra-binder-names (ifports)
      :tag :vl-genblob
      :layout :tree)


    (define vl-modelement-loc ((x vl-modelement-p))
      :short "Get the location of any @(see vl-modelement-p)."
      :returns (loc vl-location-p
                    :hints(("Goal" :in-theory (enable vl-modelement-fix
                                                      (tau-system)))))
      (b* ((x (vl-modelement-fix x)))

        (case (tag x)
          . ,(project-over-modelement-types
              '(:vl-__type__       (vl-__type__->loc x))))))

    (define vl-genelement-loc ((x vl-genelement-p))
      :short "Get the location of any @(see vl-genelement-p)."
      :returns (loc vl-location-p
                    :hints(("Goal" :in-theory (enable vl-genelement-fix))))
      (vl-genelement-case x
        :vl-genbase (vl-modelement-loc x.item)
        :vl-genloop   x.loc
        :vl-genif     x.loc
        :vl-gencase   x.loc
        :vl-genblock  x.loc
        :vl-genarray  x.loc))

    (local (defun my-default-hint (fnname id clause world)
             (declare (xargs :mode :program))
             (and (eql (len (acl2::recursivep fnname world)) 1) ;; singly recursive
                  (let* ((pool-lst (acl2::access acl2::clause-id id :pool-lst)))
                    (and (eql 0 (acl2::access acl2::clause-id id :forcing-round))
                         (cond ((not pool-lst)
                                (let ((formals (std::look-up-formals fnname world)))
                                  `(:induct (,fnname . ,formals)
                                    :in-theory (disable (:d ,fnname)))))
                               ((equal pool-lst '(1))
                                (std::expand-calls-computed-hint clause (list fnname)))))))))

    ;; (local (std::set-returnspec-default-hints
    ;;         ((my-returnspec-default-hint 'fnname acl2::id acl2::clause world))))

    (define vl-sort-genelements-aux
      ((x           vl-genelementlist-p)
       ,@(project-over-modelement-types
          '(__elts__       vl-__type__list-p))
       (generates   vl-genelementlist-p))
      :returns (mv ,@(project-over-modelement-types
                      `(__elts__
                        vl-__type__list-p))
                   (generates vl-genelementlist-p))
      :hooks ((:fix :hints ((my-default-hint
                             'vl-sort-genelements-aux
                             acl2::id acl2::clause world))))
      :verbosep t
      (b* (((when (atom x))
            (mv ,@(project-over-modelement-types
                   '(rev (vl-__type__list-fix        __elts__)))
                (vl-genelementlist-fix generates))))
        (vl-genelement-case (xf (car x))
          :vl-genbase
          (b* ((x1  xf.item)
               (tag (tag x1)))
            (vl-sort-genelements-aux
             (cdr x)
             ,@(project-over-modelement-types
                '(if (eq tag :vl-__type__)       (cons x1 __elts__)       __elts__))
             generates))
          :otherwise
          (vl-sort-genelements-aux
           (cdr x) ,@(project-over-modelement-types '__elts__)
           (cons (vl-genelement-fix (car x)) generates))))
      :prepwork
      ((local (in-theory (disable
                          ;; just a speed hint
                          double-containment
                          set::nonempty-means-set
                          set::sets-are-true-lists
                          acl2::rev-when-not-consp
                          default-car
                          default-cdr
                          pick-a-point-subset-strategy
                          vl-genelement-p-when-member-equal-of-vl-genelementlist-p
                          ,@(project-over-modelement-types
                             'vl-__type__list-p-when-subsetp-equal)
                          ,@(project-over-modelement-types
                             'vl-modelementlist-p-when-vl-__type__list-p)
                          (:rules-of-class :type-prescription :here)
                          (:ruleset tag-reasoning))))))

    (define vl-sort-genelements ((x vl-genelementlist-p))
      :returns (collection vl-genblob-p)
      (b* (((mv ,@(project-over-modelement-types '__elts__) generates)
            (vl-sort-genelements-aux x ,@(project-over-modelement-types nil) nil)))
        (make-vl-genblob
         ,@(append-over-modelement-types '(:__elts__ __elts__))
         :generates generates)))))

(define vl-genblob->ifports
  :short "Collect just the interface ports for a genblob."
  ((x vl-genblob-p))
  :returns (ports (vl-interfaceportlist-p ports))
  (vl-collect-interface-ports (vl-genblob->ports x))
  ///
  (local (defthm vl-regularportlist-p-when-no-interface-ports
           (implies (and (not (vl-collect-interface-ports x))
                         (vl-portlist-p x))
                    (vl-regularportlist-p x))
           :hints(("Goal" :induct (len x)))))
  
  (defthm vl-regularportlist-p-when-no-genblob->ifports
    (implies (not (vl-genblob->ifports x))
             (vl-regularportlist-p (vl-genblob->ports x)))
    :hints(("Goal" :in-theory (enable vl-genblob->ifports)))))



(defconst *vl-module/genblob-fields*
  (append '(generate port) ;; extra things that are not modelements
          (set-difference-eq
           *vl-modelement-typenames*
           ;; things in genblobs that are not in modules
           '(typedef fwdtypedef modport))))

(make-event
 `(define vl-module->genblob
    :short "Convert most of a module into a @(see vl-genblob)."
    ((x vl-module-p))
    :returns (genblob vl-genblob-p)
    :long "<p>Certain fields of a @(see vl-module) aren't also fields of a
@(see vl-genblob), for instance, a genblob doesn't have warnings, a name,
location information, etc.</p>

<p>But aside from these fields, most of a module can be extracted and turned
into a genblob for easy processing.  After processing the blob, the updated
fields can be reinstalled into the module using @(see vl-genblob->module).</p>"

    (b* (((vl-module x)))
      (make-vl-genblob
       ,@(template-append
          '(:__elts__ x.__elts__)
          (vl-typenames-to-tmplsubsts
           *vl-module/genblob-fields*))))))

(make-event
 `(define vl-genblob->module
    :short "Install fields from a @(see vl-genblob) into a module."
    ((x vl-genblob-p)
     (orig vl-module-p))
    :returns (new-mod vl-module-p)
    :long "<p>See @(see vl-module->genblob).  This is the companion operation
which takes the fields from the genblob and sticks them back into a module.</p>

<p>Certain fields of the module, like its warnings, name, and location
information, aren't affected.  But the real fields like modinsts, assigns,
etc., are overwritten with whatever is in the genblob.</p>"

    (b* (((vl-genblob x)))
      (change-vl-module orig
                        ,@(template-append
                           '(:__elts__ x.__elts__)
                           (vl-typenames-to-tmplsubsts
                            *vl-module/genblob-fields*))))))


(make-event
<<<<<<< HEAD
 `(define vl-genblob->elems-aux  ((orig-elements vl-genelementlist-p)
                                                ,@(project-over-modelement-types
                                                   '(__elts__ vl-__type__list-p))
                                                (generates vl-genelementlist-p)
                                                (acc vl-genelementlist-p))
=======
 `(define vl-genblob->elems-aux
    :parents (vl-genblob->elems)
    ((orig-elements vl-genelementlist-p)
     ,@(project-over-modelement-types '(__elts__ vl-__type__list-p))
     (generates vl-genelementlist-p)
     (acc vl-genelementlist-p))
>>>>>>> 838e8620
    :measure (len orig-elements)
    :returns (final-acc vl-genelementlist-p)
    :prepwork ((local (in-theory (disable acl2::true-listp-append
                                          acl2::consp-of-append
                                          acl2::subsetp-append1
                                          append
                                          acl2::append-when-not-consp
                                          ,@(project-over-modelement-types
                                             'vl-__type__list-p-of-append)))))
    :hooks nil
    (b* (((when (atom orig-elements))
          (revappend-without-guard
           (vl-genelementlist-fix acc)
           (append-without-guard
            (vl-modelementlist->genelements
             (append-without-guard
              ,@(project-over-modelement-types '__elts__)))
            (vl-genelementlist-fix generates)))))
      (vl-genelement-case (x (car orig-elements))
        :vl-genbase
        (case (tag x.item)
          ,@(project-over-modelement-types
             `(:vl-__type__ (b* (((mv acc __elts__)
                                  (if (consp __elts__)
                                      (mv (cons (make-vl-genbase :item (vl-__type__-fix (car __elts__))) acc)
                                          (cdr __elts__))
                                    (mv acc __elts__))))
                              (vl-genblob->elems-aux
                               (cdr orig-elements)
                               ,@(project-over-modelement-types '__elts__)
                               generates
                               acc)))))
        :otherwise (b* (((mv acc generates)
                         (if (consp generates)
                             (mv (cons (car generates) acc)
                                 (cdr generates))
                           (mv acc generates))))
                     (vl-genblob->elems-aux
                      (cdr orig-elements)
                      ,@(project-over-modelement-types '__elts__)
                      generates
                      acc))))))

(make-event
 `(define vl-genblob->elems
    ((x vl-genblob-p "the current genblob of elements")
     (orig-elements vl-genelementlist-p
                    "the original elements, used to determine the ordering of the
                     current elements will be sorted"))
    :returns (new-elements vl-genelementlist-p "flattened list of elements from genblob")
    (b* (((vl-genblob x)))
      (vl-genblob->elems-aux
       (vl-genelementlist-fix orig-elements)
       ,@(project-over-modelement-types 'x.__elts__)
       x.generates nil))))





(make-event
<<<<<<< HEAD
 `(defthm vl-genelementlist-count-of-vl-sort-genelements-aux 
=======
 `(defthm vl-genelementlist-count-of-vl-sort-genelements-aux
>>>>>>> 838e8620
    (b* (((mv ,@(project-over-modelement-types '?__elts__1) generates1)
          (vl-sort-genelements-aux
           x ,@(project-over-modelement-types '__elts__) generates)))
      (<= (vl-genelementlist-count generates1)
          (+ -1 (vl-genelementlist-count x)
             (vl-genelementlist-count generates))))
    :hints(("Goal" :induct (vl-sort-genelements-aux
                            x ,@(project-over-modelement-types '__elts__) generates)
            :in-theory (e/d ((:i vl-sort-genelements-aux)
                             vl-genelementlist-count)
                            (not))
            :expand ((vl-sort-genelements-aux
                      x ,@(project-over-modelement-types '__elts__) generates))))
    :rule-classes :linear))

(defthm vl-genelementlist-count-of-vl-sort-genelements
  (<= (vl-genelementlist-count (vl-genblob->generates (vl-sort-genelements x)))
      (vl-genelementlist-count x))
  :hints(("Goal" :in-theory (enable vl-sort-genelements)))
  :rule-classes :linear)


(defines vl-genblob-count
  :parents (vl-genblob)

  (define vl-genblob-count ((x vl-genblob-p))
    :measure (two-nats-measure (vl-genelementlist-count (vl-genblob->generates x)) 10)
    :returns (count posp :rule-classes :type-prescription)
    (+ 1 (vl-genblob-generates-count (vl-genblob->generates x)))
    ///
    (more-returns
     (count :name vl-genblob-count-greater-than-generates
            (< (vl-genblob-generates-count (vl-genblob->generates x))
               count)
            :rule-classes :linear)))

  (define vl-genblob-generates-count ((x vl-genelementlist-p))
    :measure (two-nats-measure (vl-genelementlist-count x) 5)
    :returns (count posp :rule-classes :type-prescription)
    (if (atom x)
        1
      (+ 1 (vl-genblob-generate-count (car x))
         (vl-genblob-generates-count (cdr x))))
    ///
    (more-returns
     (count :name vl-genblob-generates-count-greater-than-first
            (implies (consp x)
                     (< (vl-genblob-generate-count (car x))
                        count))
            :rule-classes :linear)
     (count :name vl-genblob-generates-count-gte-rest
            (<= (vl-genblob-generates-count (cdr x))
                count)
            :rule-classes :linear)
     (count :name vl-genblob-generates-count-greater-than-rest
            (implies (consp x)
                     (< (vl-genblob-generates-count (cdr x))
                        count))
            :rule-classes :linear)))

  (define vl-genblob-generate-count ((x vl-genelement-p))
    :measure (two-nats-measure (vl-genelement-count x) 10)
    :returns (count posp :rule-classes :type-prescription)
    (vl-genelement-case x
      :vl-genblock (+ 2 (vl-genblob-elementlist-count x.elems))
      :vl-genarray (+ 2 (vl-genblob-genarrayblocklist-count x.blocks))
      :otherwise 1)
    ///
    (more-returns
     (count :name vl-genblob-generate-count-greater-than-genblock-elems
            (implies (equal (vl-genelement-kind x) :vl-genblock)
                     (< (vl-genblob-elementlist-count (vl-genblock->elems x))
                        count))
            :rule-classes :linear)
     (count :name vl-genblob-generate-count-greater-than-genblockarray-blocks
            (implies (equal (vl-genelement-kind x) :vl-genarray)
                     (< (vl-genblob-genarrayblocklist-count (vl-genarray->blocks x))
                        count))
            :rule-classes :linear)))

  (define vl-genblob-elementlist-count ((x vl-genelementlist-p))
    :measure (two-nats-measure (vl-genelementlist-count x) 15)
    :returns (count posp :rule-classes :type-prescription)
    (+ 1 (vl-genblob-count (vl-sort-genelements x)))
    ///
    (more-returns
     (count :name vl-genblob-elementlist-count-greater-than-genblob-count
            (< (vl-genblob-count (vl-sort-genelements x))
               count)
            :rule-classes :linear)))

  (define vl-genblob-genarrayblocklist-count ((x vl-genarrayblocklist-p))
    :measure (two-nats-measure (vl-genarrayblocklist-count x) 10)
    :returns (count posp :rule-classes :type-prescription)
    (if (atom x)
        1
      (+ 1 (vl-genblob-genarrayblock-count (car x))
         (vl-genblob-genarrayblocklist-count (cdr x))))
    ///
    (more-returns
     (count :name vl-genblob-genarrayblocklist-count-greater-than-first
            (implies (consp x)
                     (< (vl-genblob-genarrayblock-count (car x))
                        count))
            :rule-classes :linear)
     (count :name vl-genblob-genarrayblocklist-count-gte-rest
            (<= (vl-genblob-genarrayblocklist-count (cdr x))
                count)
            :rule-classes :linear)
     (count :name vl-genblob-genarrayblocklist-count-greater-than-rest
            (implies (consp x)
                     (< (vl-genblob-genarrayblocklist-count (cdr x))
                        count))
            :rule-classes :linear)))

  (define vl-genblob-genarrayblock-count ((x vl-genarrayblock-p))
    :measure (two-nats-measure (vl-genarrayblock-count x) 15)
    :returns (count posp :rule-classes :type-prescription)
    (+ 1 (vl-genblob-elementlist-count (vl-genarrayblock->elems x)))
    ///
    (more-returns
     (count :name vl-genblob-genarrayblock-count-greater-than-elems
            (< (vl-genblob-elementlist-count (vl-genarrayblock->elems x))
               count)
            :rule-classes :linear))))

;; Example def-genblob-transform:

;; (def-genblob-transform my-transform (;; implicitly,
;;                                      ;; (x vl-genblob-p)
;;                                      (ss vl-scopestack-p)
;;                                      (warnings vl-warninglist-p))
;;   :returns (mv (okp booleanp :rule-classes :type-prescription)
;;                (warnings vl-warninglist-p)
;;                ;; implicitly,
;;                ;; (new-x vl-genblob-p)
;;                )
;;   :apply-to-generates my-transform-on-generates
;;   (b* (((vl-genblob x))
;;        (ss (vl-scopstack-push (vl-genblob-fix x) ss))
;;        ((mv okp1 warnings new-assigns) (vl-transform-assigns x.assigns ss warnings))
;;        ((mv okp2 warnings new-generates) (my-transform-on-generates x.generates ss warnings))
;;        (res (change-vl-genblob x :assigns new-assigns :generates new-generates)))
;;     (mv (and okp1 okp2) warnings res))
;;   :combine-bindings ((okp (and okp1 okp2)))
;;   :empty-list-bindings ((okp t))
;;   :bad-generate-bindings ((okp nil)))

(program)
(set-state-ok t)
(defun formals->fixes (names formals fty-table)
  (declare (xargs :mode :program))
  (b* (((when (atom names)) nil)
       (first (fty::find-formal-by-name (car names) formals))
       (type (fty::fixequiv-type-from-guard (std::formal->guard first)))
       (fixtype (fty::find-fixtype-for-pred type fty-table)))
    (if fixtype
        (cons `(,(car names) (,(fty::fixtype->fix fixtype) ,(car names)))
              (formals->fixes (cdr names) formals fty-table))
      (formals->fixes (cdr names) formals fty-table))))


<<<<<<< HEAD
=======

>>>>>>> 838e8620
(defconst *def-genblob-transform-keywords*
  '(:apply-to-generates
    :returns
    :combine-bindings
    :empty-list-bindings
    :genblock-bindings
    :return-from-genblock-bindings
    :genarray-bindings
    :return-from-genarray-bindings
    :genarrayblock-bindings
    :return-from-genarrayblock-bindings
    :elementlist-bindings
    :bad-generate-bindings
    :verify-guards
    :guard-hints
    :no-new-x))

(defun kwd-alist->filtered-key-args (kwd-alist omit-names)
  (if (atom kwd-alist)
      nil
    (if (member (caar kwd-alist) omit-names)
        (kwd-alist->filtered-key-args (cdr kwd-alist) omit-names)
      (cons (caar kwd-alist)
            (cons (cdar kwd-alist)
                  (kwd-alist->filtered-key-args (cdr kwd-alist) omit-names))))))

(defun suffix-syms (names suffix std::mksym-package-symbol)
  (if (atom names)
      nil
    (cons (std::mksym (car names) suffix)
          (suffix-syms (cdr names) suffix std::mksym-package-symbol))))

(defun maybe-mv-fn (args)
  (if (eql (len args) 1)
      (car args)
    (cons 'mv args)))

(defmacro maybe-mv (&rest args)
  (maybe-mv-fn args))

(acl2::def-b*-binder maybe-mv
  :body
  `(b* ((,(if (eql (len acl2::args) 1)
              (car acl2::args)
            (cons 'mv acl2::args))
         ,@acl2::forms))
     ,acl2::rest-expr))


(defun def-genblob-transform-fn (name    ;; name of main function
                                 args
                                 state)
  (declare (xargs :mode :program :stobjs state))
  (b* ((__function__ 'def-genblob-transform)
       (std::mksym-package-symbol name)
       (wrld (w state))
       ((unless (symbolp name))
        (raise "Expected a symbol for the name of the main function, not ~x0" name))
       ((mv main-stuff rest-events) (std::split-/// name args))
       ((mv kwd-alist normal-defun-stuff)
        (std::extract-keywords name (append *def-genblob-transform-keywords* std::*define-keywords*)
                          main-stuff nil))
       (raw-formals            (car normal-defun-stuff))
       (traditional-decls/docs (butlast (cdr normal-defun-stuff) 1))
       (body                   (car (last normal-defun-stuff)))

       ((getargs (apply-to-generates (std::mksym name '-generates))
                 returns
                 combine-bindings
                 empty-list-bindings
                 genblock-bindings
                 return-from-genblock-bindings
                 genarray-bindings
                 return-from-genarray-bindings
                 genarrayblock-bindings
                 return-from-genarrayblock-bindings
                 elementlist-bindings
                 return-from-elementlist-bindings
                 bad-generate-bindings
                 (verify-guards t)
                 guard-hints
                 no-new-x)
        kwd-alist)

       (new-x (not no-new-x))

       (define-keys (kwd-alist->filtered-key-args
                     kwd-alist *def-genblob-transform-keywords*))

       (formal-infos (std::parse-formals name raw-formals nil wrld))
       (formal-names (std::formallist->names formal-infos))
       (return-infos (std::parse-returnspecs-aux name returns wrld))
       (return-names (std::returnspeclist->names return-infos))
       ((when (member 'x formal-names))
        (raise "X shouldn't be among the formals -- it's implicit."))
       ((when (or (member 'x return-names)
                  (member 'new-x return-names)))
        (raise "X or NEW-X shouldn't be among the returns -- it's implicit."))
       (accumulators (intersection-eq return-names formal-names))
       ;; return names need to come first so that we preserve their order and
       ;; the return-names-ordered check doesn't fail

       (?extra-formals (set-difference-eq formal-names accumulators))
       (extra-returns (set-difference-eq return-names accumulators))

       (apply-to-elementlist (std::mksym name '-elementlist))
       (apply-to-generate    (std::mksym name '-generate))
       (apply-to-genarrayblock     (std::mksym name '-genarrayblock))
       (apply-to-genarrayblocklist (std::mksym name '-genarrayblocklist))

       (return-names-ordered (append extra-returns accumulators))

       ((unless (equal return-names-ordered return-names))
        (raise "Return names must be ordered so that all non-accumulators precede all accumulators"))

       (return-names1 (append (suffix-syms extra-returns '|1| std::mksym-package-symbol) accumulators))
       (return-names2 (append (suffix-syms extra-returns '|2| std::mksym-package-symbol) accumulators))
       (acc-fix-bindings (formals->fixes accumulators formal-infos (fty::get-fixtypes-alist wrld))))
    `(defines ,name

       (define ,name ((x vl-genblob-p)
                      . ,raw-formals)
         :returns ,(maybe-mv-fn `(,@returns
                                  ,@(and new-x '((new-x vl-genblob-p)))))
         :measure (vl-genblob-count x)
         :verify-guards nil
         ,@define-keys
         ,@traditional-decls/docs
         ,body)

       (define ,apply-to-generates ((x vl-genelementlist-p)
                                    . ,raw-formals)
         :returns ,(maybe-mv-fn `(,@returns
                                  ,@(and new-x '((new-x vl-genelementlist-p)))))
         :measure (vl-genblob-generates-count x)
         (b* (((when (atom x))
               (b* (,@acc-fix-bindings
                    ,@empty-list-bindings)
                 (maybe-mv ,@return-names ,@(and new-x '(nil)))))
              ((maybe-mv ,@return-names1 ,@(and new-x '(first)))
               (,apply-to-generate (car x) . ,formal-names))
              ((maybe-mv ,@return-names2 ,@(and new-x '(rest)))
               (,apply-to-generates (cdr x) . ,formal-names))
              . ,combine-bindings)
           (maybe-mv ,@return-names ,@(and new-x '((cons first rest))))))

       (define ,apply-to-generate ((x vl-genelement-p)
                                   . ,raw-formals)
         :returns ,(maybe-mv-fn `(,@returns
                                  ,@(and new-x '((new-x vl-genelement-p)))))
         :measure (vl-genblob-generate-count x)
         (vl-genelement-case x
           :vl-genblock (b* (,@genblock-bindings
                             ((maybe-mv ,@return-names ,@(and new-x '(new-elems)))
                              (,apply-to-elementlist x.elems . ,formal-names))
                             ,@return-from-genblock-bindings)
                          (maybe-mv ,@return-names
                                    ,@(and new-x '((change-vl-genblock
                                                    x :elems new-elems)))))
           :vl-genarray (b* (,@genarray-bindings
                             ((maybe-mv ,@return-names ,@(and new-x '(new-blocks)))
                              (,apply-to-genarrayblocklist x.blocks . ,formal-names))
                             ,@return-from-genarray-bindings)
                          (maybe-mv ,@return-names
                                    ,@(and new-x '((change-vl-genarray
                                                    x :blocks new-blocks)))))
           :otherwise (b* (,@acc-fix-bindings
                           ,@bad-generate-bindings)
                        (maybe-mv ,@return-names
                                  ,@(and new-x '((vl-genelement-fix x)))))))

       (define ,apply-to-elementlist ((x vl-genelementlist-p)
                                      . ,raw-formals)
         :returns ,(maybe-mv-fn `(,@returns
                                  ,@(and new-x '((new-x vl-genelementlist-p)))))
         :measure (vl-genblob-elementlist-count x)
         (b* (,@elementlist-bindings
              ((maybe-mv ,@return-names ,@(and new-x '(new-blob)))
               (,name (vl-sort-genelements x) . ,formal-names))
              ,@return-from-elementlist-bindings)
           (maybe-mv ,@return-names ,@(and new-x '((vl-genblob->elems new-blob x))))))

       (define ,apply-to-genarrayblocklist ((x vl-genarrayblocklist-p)
                                            . ,raw-formals)
         :returns ,(maybe-mv-fn `(,@returns
                                  ,@(and new-x '((new-x vl-genarrayblocklist-p)))))
         :measure (vl-genblob-genarrayblocklist-count x)
         (b* (((when (atom x))
               (b* (,@acc-fix-bindings
                    ,@empty-list-bindings)
                 (maybe-mv ,@return-names ,@(and new-x '(nil)))))
              ((maybe-mv ,@return-names1 ,@(and new-x '(first)))
               (,apply-to-genarrayblock (car x) . ,formal-names))
              ((maybe-mv ,@return-names2 ,@(and new-x '(rest)))
               (,apply-to-genarrayblocklist (cdr x) . ,formal-names))
              . ,combine-bindings)
           (maybe-mv ,@return-names ,@(and new-x '((cons first rest))))))

       (define ,apply-to-genarrayblock ((x vl-genarrayblock-p)
                                        . ,raw-formals)
         :returns ,(maybe-mv-fn `(,@returns
                                  ,@(and new-x '((new-x vl-genarrayblock-p)))))
         :measure (vl-genblob-genarrayblock-count x)
         (b* (((vl-genarrayblock x))
              ,@genarrayblock-bindings
              ((maybe-mv ,@return-names ,@(and new-x '(new-elems)))
               (,apply-to-elementlist x.elems . ,formal-names))
              ,@return-from-genarrayblock-bindings)
           (maybe-mv ,@return-names
                     ,@(and new-x '((change-vl-genarrayblock x :elems new-elems))))))
       ///
       (local (in-theory (disable ,apply-to-genarrayblock
                                ,apply-to-genarrayblocklist
                                ,apply-to-elementlist
                                ,apply-to-generate
                                ,apply-to-generates
                                ,name)))
       ,@(and verify-guards `((verify-guards ,name :hints ,guard-hints)))
       (deffixequiv-mutual ,name
         :hints ((and stable-under-simplificationp
                      (flag::expand-calls-computed-hint
                       clause '(,apply-to-genarrayblock
                                ,apply-to-genarrayblocklist
                                ,apply-to-elementlist
                                ,apply-to-generate
                                ,apply-to-generates
                                ,name)))))
       ,@rest-events)))

(defmacro def-genblob-transform (name &rest args)
  `(make-event
    (def-genblob-transform-fn ',name ',args state)))<|MERGE_RESOLUTION|>--- conflicted
+++ resolved
@@ -203,144 +203,6 @@
            ;; things in genblobs that are not in modules
            '(typedef fwdtypedef modport))))
 
-
-
-(make-event
- `(progn
-    (defprod vl-genblob
-      :short "A sorted collection of module elements (see @(see vl-modelement))."
-      :long "<p>A vl-modelement-collection can be made from a @(see
-vl-modelementlist) by sorting the elements by type.  Its fields each contain
-the list of elements of the given type.</p>"
-      (,@(project-over-modelement-types
-          '(__elts__ vl-__type__list-p))
-         (generates vl-genelementlist-p)
-         (ports     vl-portlist-p))
-      :extra-binder-names (ifports)
-      :tag :vl-genblob
-      :layout :tree)
-
-
-    (define vl-modelement-loc ((x vl-modelement-p))
-      :short "Get the location of any @(see vl-modelement-p)."
-      :returns (loc vl-location-p
-                    :hints(("Goal" :in-theory (enable vl-modelement-fix
-                                                      (tau-system)))))
-      (b* ((x (vl-modelement-fix x)))
-
-        (case (tag x)
-          . ,(project-over-modelement-types
-              '(:vl-__type__       (vl-__type__->loc x))))))
-
-    (define vl-genelement-loc ((x vl-genelement-p))
-      :short "Get the location of any @(see vl-genelement-p)."
-      :returns (loc vl-location-p
-                    :hints(("Goal" :in-theory (enable vl-genelement-fix))))
-      (vl-genelement-case x
-        :vl-genbase (vl-modelement-loc x.item)
-        :vl-genloop   x.loc
-        :vl-genif     x.loc
-        :vl-gencase   x.loc
-        :vl-genblock  x.loc
-        :vl-genarray  x.loc))
-
-    (local (defun my-default-hint (fnname id clause world)
-             (declare (xargs :mode :program))
-             (and (eql (len (acl2::recursivep fnname world)) 1) ;; singly recursive
-                  (let* ((pool-lst (acl2::access acl2::clause-id id :pool-lst)))
-                    (and (eql 0 (acl2::access acl2::clause-id id :forcing-round))
-                         (cond ((not pool-lst)
-                                (let ((formals (std::look-up-formals fnname world)))
-                                  `(:induct (,fnname . ,formals)
-                                    :in-theory (disable (:d ,fnname)))))
-                               ((equal pool-lst '(1))
-                                (std::expand-calls-computed-hint clause (list fnname)))))))))
-
-    ;; (local (std::set-returnspec-default-hints
-    ;;         ((my-returnspec-default-hint 'fnname acl2::id acl2::clause world))))
-
-    (define vl-sort-genelements-aux
-      ((x           vl-genelementlist-p)
-       ,@(project-over-modelement-types
-          '(__elts__       vl-__type__list-p))
-       (generates   vl-genelementlist-p))
-      :returns (mv ,@(project-over-modelement-types
-                      `(__elts__
-                        vl-__type__list-p))
-                   (generates vl-genelementlist-p))
-      :hooks ((:fix :hints ((my-default-hint
-                             'vl-sort-genelements-aux
-                             acl2::id acl2::clause world))))
-      :verbosep t
-      (b* (((when (atom x))
-            (mv ,@(project-over-modelement-types
-                   '(rev (vl-__type__list-fix        __elts__)))
-                (vl-genelementlist-fix generates))))
-        (vl-genelement-case (xf (car x))
-          :vl-genbase
-          (b* ((x1  xf.item)
-               (tag (tag x1)))
-            (vl-sort-genelements-aux
-             (cdr x)
-             ,@(project-over-modelement-types
-                '(if (eq tag :vl-__type__)       (cons x1 __elts__)       __elts__))
-             generates))
-          :otherwise
-          (vl-sort-genelements-aux
-           (cdr x) ,@(project-over-modelement-types '__elts__)
-           (cons (vl-genelement-fix (car x)) generates))))
-      :prepwork
-      ((local (in-theory (disable
-                          ;; just a speed hint
-                          double-containment
-                          set::nonempty-means-set
-                          set::sets-are-true-lists
-                          acl2::rev-when-not-consp
-                          default-car
-                          default-cdr
-                          pick-a-point-subset-strategy
-                          vl-genelement-p-when-member-equal-of-vl-genelementlist-p
-                          ,@(project-over-modelement-types
-                             'vl-__type__list-p-when-subsetp-equal)
-                          ,@(project-over-modelement-types
-                             'vl-modelementlist-p-when-vl-__type__list-p)
-                          (:rules-of-class :type-prescription :here)
-                          (:ruleset tag-reasoning))))))
-
-    (define vl-sort-genelements ((x vl-genelementlist-p))
-      :returns (collection vl-genblob-p)
-      (b* (((mv ,@(project-over-modelement-types '__elts__) generates)
-            (vl-sort-genelements-aux x ,@(project-over-modelement-types nil) nil)))
-        (make-vl-genblob
-         ,@(append-over-modelement-types '(:__elts__ __elts__))
-         :generates generates)))))
-
-(define vl-genblob->ifports
-  :short "Collect just the interface ports for a genblob."
-  ((x vl-genblob-p))
-  :returns (ports (vl-interfaceportlist-p ports))
-  (vl-collect-interface-ports (vl-genblob->ports x))
-  ///
-  (local (defthm vl-regularportlist-p-when-no-interface-ports
-           (implies (and (not (vl-collect-interface-ports x))
-                         (vl-portlist-p x))
-                    (vl-regularportlist-p x))
-           :hints(("Goal" :induct (len x)))))
-  
-  (defthm vl-regularportlist-p-when-no-genblob->ifports
-    (implies (not (vl-genblob->ifports x))
-             (vl-regularportlist-p (vl-genblob->ports x)))
-    :hints(("Goal" :in-theory (enable vl-genblob->ifports)))))
-
-
-
-(defconst *vl-module/genblob-fields*
-  (append '(generate port) ;; extra things that are not modelements
-          (set-difference-eq
-           *vl-modelement-typenames*
-           ;; things in genblobs that are not in modules
-           '(typedef fwdtypedef modport))))
-
 (make-event
  `(define vl-module->genblob
     :short "Convert most of a module into a @(see vl-genblob)."
@@ -383,20 +245,12 @@
 
 
 (make-event
-<<<<<<< HEAD
- `(define vl-genblob->elems-aux  ((orig-elements vl-genelementlist-p)
-                                                ,@(project-over-modelement-types
-                                                   '(__elts__ vl-__type__list-p))
-                                                (generates vl-genelementlist-p)
-                                                (acc vl-genelementlist-p))
-=======
  `(define vl-genblob->elems-aux
     :parents (vl-genblob->elems)
     ((orig-elements vl-genelementlist-p)
      ,@(project-over-modelement-types '(__elts__ vl-__type__list-p))
      (generates vl-genelementlist-p)
      (acc vl-genelementlist-p))
->>>>>>> 838e8620
     :measure (len orig-elements)
     :returns (final-acc vl-genelementlist-p)
     :prepwork ((local (in-theory (disable acl2::true-listp-append
@@ -458,11 +312,7 @@
 
 
 (make-event
-<<<<<<< HEAD
- `(defthm vl-genelementlist-count-of-vl-sort-genelements-aux 
-=======
  `(defthm vl-genelementlist-count-of-vl-sort-genelements-aux
->>>>>>> 838e8620
     (b* (((mv ,@(project-over-modelement-types '?__elts__1) generates1)
           (vl-sort-genelements-aux
            x ,@(project-over-modelement-types '__elts__) generates)))
@@ -625,10 +475,7 @@
       (formals->fixes (cdr names) formals fty-table))))
 
 
-<<<<<<< HEAD
-=======
-
->>>>>>> 838e8620
+
 (defconst *def-genblob-transform-keywords*
   '(:apply-to-generates
     :returns
