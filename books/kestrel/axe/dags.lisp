--- conflicted
+++ resolved
@@ -1533,14 +1533,10 @@
   (implies (darg-listp dargs)
            (equal (nat-listp (append-nodenum-dargs dargs acc))
                   (nat-listp acc)))
-<<<<<<< HEAD
-  :hints (("Goal" :in-theory (enable append-nodenum-dargs nat-listp))))
-=======
   :hints (("Goal" :in-theory (enable append-nodenum-dargs nat-listp))))
 
 (defthmd append-nodenum-dargs-becomes-append-of-keep-nodenum-dargs
   (equal (append-nodenum-dargs items acc)
          (append (reverse-list (keep-nodenum-dargs items))
                  acc))
-  :hints (("Goal" :in-theory (enable append-nodenum-dargs keep-nodenum-dargs))))
->>>>>>> 1b997bcc
+  :hints (("Goal" :in-theory (enable append-nodenum-dargs keep-nodenum-dargs))))