; The Axe Rewriter (somewhat old)
;
; Copyright (C) 2008-2011 Eric Smith and Stanford University
; Copyright (C) 2013-2020 Kestrel Institute
; Copyright (C) 2016-2020 Kestrel Technology, LLC
;
; License: A 3-clause BSD license. See the file books/3BSD-mod.txt.
;
; Author: Eric Smith (eric.smith@kestrel.edu)

;;;;;;;;;;;;;;;;;;;;;;;;;;;;;;;;;;;;;;;;;;;;;;;;;;;;;;;;;;;;;;;;;;;;;;;;;;;;;;;;

(in-package "ACL2")

;; NOTE: Instead of this rewriter, consider using rewriter-basic or
;; rewriter-jvm or another custom rewriter if possible.  Unlike this one, they
;; do not depend on any skip-proofs.

;; NOTE: This currentlty depends on the JVM model, for the axe-syntaxp and
;; axe-bind-free functions.

;; TODO: Consider adding support for normalizing bvxor and bitxor nests during
;; the rewriting process, like rewriter-alt has for bvxor nests.

(include-book "rewriter-common")
(include-book "refined-assumption-alists")
(include-book "equality-assumption-alists")
(include-book "dag-array-builders3")
(include-book "node-replacement-alist")
(include-book "node-replacement-alist-for-context")
(include-book "instantiate-hyp")
(include-book "prover")
(include-book "dag-to-term")
(include-book "normalize-xors")
(include-book "rule-limits")
(include-book "tagged-rule-sets")
(include-book "dag-array-printing2")
(include-book "rule-lists") ;todo: just for lookup-rules (can we do without that? - try to avoid using make-var-lookup-terms -- instead require the nested DAG alist to have a certain form and just do the lookup).
(include-book "kestrel/utilities/defconst-computed" :dir :system) ;not strictly needed
(include-book "jvm/axe-syntaxp-evaluator-jvm") ; JVM-specific
(include-book "jvm/axe-bind-free-evaluator-jvm") ; JVM-specific

;; Axe contains a sophisticated rewriter capable of efficiently transforming
;; large terms by repeatedly applying local ``rewrite rules.''  The rewrite
;; rules used are equivalence-preserving.  That is, they allow a term to be
;; replaced only by another term which always returns the same value.  Because
;; Axe terms are side-effect-free, rewriting can be performed without changing
;; the meaning of any over-arching term.

;; A major goal of rewriting is to simplify the terms involved. Simplification
;; is almost always desirable; it helps keep terms small and is sufficient to
;; completely prove some claims (because they simplify down to ``true'').  A
;; related goal is to normalize terms.  Normalization is the process of
;; transforming syntactically different but semantically equivalent terms so
;; that they have the same syntactic representation (and so are clearly equal
;; by inspection).  Efficient rewriting schemes may not exist to completely
;; normalize the terms with which Axe deals.  Nevertheless, normalization works
;; fairly well in practice, using the techniques and the rewrite rules
;; described here.

;; Rewriting can also be used to simply change the form of terms, for example,
;; to bit-blast them (to split multi-bit operations into single-bit
;; operations), or to eliminate certain operators (such as the
;; \texttt{leftrotate} operator, which cannot always be directly translated
;; into the language of STP).  Finally, rewriting can be used to strengthen a
;; set of known facts, using information provided by some new fact.

;; The Axe Rewriter is similar to the rewriter of the ACL2 theorem prover and
;; borrows many important ideas from it.  However, the Axe Rewriter has several
;; advantages.  The most significant is its efficient representation of terms
;; as directed acyclic graphs (DAGs).  In the DAG representation, each distinct
;; subterm is represented only once.  Nodes in the DAG represent expressions
;; and are numbered sequentially from 0.  The allowed expression types are
;; constants, variables, and functions applied to lists of arguments, each of
;; which is a constant or the number of another node.  The DAG is acyclic
;; because a function call node's arguments must be nodes with smaller numbers.

;; The Axe Rewriter also performs memoization, uses ``objectives'' to guide
;; rewriting, efficiently handles large XOR nests, provides more fine-grained
;; control of rule ordering, and provides a facility for calling the Axe Prover
;; (a separate but related tool) to discharge hypotheses of conditional rewrite
;; rules.

;; The Axe Rewriter is very fast, performing, in one example, about 600,000
;; rewrite rule attempts per second.

;; The Axe Rewriter is designed to be used as a stand-alone component, in
;; contrast to the ACL2 rewriter, which is interwoven with the rest of ACL2's
;; proof process.  The Axe Rewriter is designed to be trusted but is not proved
;; correct with ACL2 (although that could be attempted some day).

;; An alternative to using a rewriter in a verification system is to simply
;; encode all the desired transformations by hand; one would simply write a
;; program that transforms terms (DAGs) in whatever way is desired. However,
;; this is likely to be complicated and error prone.  Adding a new
;; transformation would require writing more code, and programming bugs could
;; compromise the correctness of the system.  Axe's approach is to factor the
;; problem into two parts, a general-purpose rewriter and a set of rewrite
;; rules (theorems) used to ``program'' the rewriter.  This approach has
;; several advantages.  First, it allows a large number of different
;; transformations to be added to the system; Axe contains hundreds of rewrite
;; rules, and it would be tedious to write code for all of them.  Second, Axe's
;; approach makes it easy to experiment with different sets of transformations;
;; one simply passes different sets of rewrite rules to the Axe Rewriter.
;; Similarly, one can easily change the order in which transformations are
;; applied, using Axe's system of rule ``priorities''.  Finally, adding new
;; transformations can be done in a sound way because the transformations can
;; be proved as theorems in the ACL2 logic.  This ensures that adding a new
;; rule won't render the system unsound.  When new rules are added, the amount
;; of the code that must be trusted (the code of the Axe Rewriter itself) stays
;; the same.

;; The Axe Rewriter lacks several features of the ACL2 rewriter, including
;; ``forward-chaining'' rules, a procedure to determine the types of terms, and
;; a built-in linear arithmetic procedure.  None of these features were
;; necessary for the examples discussed here.

;; TODO: combine this rewriter with the one in rewriter-new.lisp?

(defttag invariant-risk)
(set-register-invariant-risk nil) ;potentially dangerous but needed for execution speed

;;
;; The main mutual recursion of the old rewriter ("simplify"):
;;

;TODO: Is the stuff in the dag assumed to be simplified, or not?  Some of those nodes may come from assumptions or even context.

;todo: drop EMBEDDED-DAG-DEPTH?

(mutual-recursion

 ;; Returns (mv erp hyps-relievedp extended-alist dag-array dag-len dag-parent-array dag-constant-alist dag-variable-alist info tries memoization limits state), where extended-alist is irrelevant if hyps-relievedp is nil
 ;; keeps trying ASSUMPTION-ARG-LISTS until it finds a match for HYP-ARGS (thus binding some free vars) for which it can relieve all the OTHER-HYPS (using those variable bindings)
 (defund relieve-free-var-hyp-and-all-others (assumption-arg-lists ;these are lists of nodenums/quoteps for calls of fn that we can assume (where fn is the top function symbol of the hyp)
                                             hyp-args ;partially instantiated; any vars that remain must match the assumption
                                             hyp-num other-hyps
                                             alist rule-symbol
                                             dag-array dag-len dag-parent-array dag-constant-alist dag-variable-alist
                                             print-interval rewriter-rule-alist
                                             refined-assumption-alist ;we need to keep the whole alist in addition to walking down the entry for the current fn
                                             equality-assumption-alist
                                             node-replacement-alist ;pairs of the form (<nodenum> . <nodenum-or-quotep>)
                                             print
                                             memoization info tries interpreted-function-alist monitored-symbols embedded-dag-depth work-hard-when-instructedp tag limits state)
   (declare (xargs :mode :program ;;because of termination
                   :verify-guards nil
                   :stobjs state))
   (if (endp assumption-arg-lists)
       ;; failed to relieve the hyp:
       (prog2$ (and (member-eq rule-symbol monitored-symbols)
                    (cw "(Failed to relieve free vars in hyp ~x0 of rule ~x1.)~%" hyp-num rule-symbol))
               (mv (erp-nil) nil alist dag-array dag-len dag-parent-array dag-constant-alist dag-variable-alist info tries memoization limits state))
     (b* ((arg-list (first assumption-arg-lists))
          (fail-or-extended-alist (unify-trees-with-dag-nodes hyp-args arg-list dag-array alist)))
       (if (eq :fail fail-or-extended-alist)
           ;;this assumption didn't match:
           (relieve-free-var-hyp-and-all-others (rest assumption-arg-lists)
                                                hyp-args hyp-num other-hyps
                                                alist rule-symbol
                                                dag-array dag-len dag-parent-array dag-constant-alist dag-variable-alist
                                                print-interval rewriter-rule-alist refined-assumption-alist equality-assumption-alist node-replacement-alist print
                                                memoization info tries interpreted-function-alist monitored-symbols embedded-dag-depth work-hard-when-instructedp tag limits state)
         ;; the assumption matched, so try to relieve the rest of the hyps using the resulting extension of ALIST:
         (mv-let (erp other-hyps-relievedp extended-alist dag-array dag-len dag-parent-array dag-constant-alist dag-variable-alist info tries memoization limits state)
           (relieve-rule-hyps other-hyps (+ 1 hyp-num)
                              fail-or-extended-alist ;ASSUMPTION bound some free vars
                              rule-symbol
                              dag-array dag-len dag-parent-array dag-constant-alist dag-variable-alist
                              print-interval rewriter-rule-alist
                              refined-assumption-alist
                              equality-assumption-alist node-replacement-alist print
                              memoization info tries interpreted-function-alist monitored-symbols embedded-dag-depth work-hard-when-instructedp tag limits state)
           (if erp
               (mv erp nil nil dag-array dag-len dag-parent-array dag-constant-alist dag-variable-alist info tries memoization limits state)
             (if other-hyps-relievedp
                 (mv (erp-nil) t extended-alist dag-array dag-len dag-parent-array dag-constant-alist dag-variable-alist info tries memoization limits state)
               ;;this assumption matched, but we couldn't relieve the rest of the hyps:
               (relieve-free-var-hyp-and-all-others (rest assumption-arg-lists)
                                                    hyp-args hyp-num other-hyps
                                                    alist ;the original alist
                                                    rule-symbol
                                                    dag-array dag-len dag-parent-array dag-constant-alist dag-variable-alist
                                                    print-interval rewriter-rule-alist refined-assumption-alist equality-assumption-alist node-replacement-alist print
                                                    memoization info tries interpreted-function-alist monitored-symbols embedded-dag-depth work-hard-when-instructedp tag limits state))))))))

 ;; ALIST is the substitution alist so far (it maps vars in the rule to nodenums and quoteps). If alist doesn't bind all the variables in the
 ;; HYP, we'll search for free variable matches in REFINED-ASSUMPTION-ALIST.
 ;; Relieving the hyp through rewriting may cause more nodes to be added to the DAG and more things to be added to memoization, info, and tries.
 ;; BOZO precompute the list of vars in the hyp?  or maybe just the ones that need to be bound in the alist?
 ;; Returns (mv erp hyps-relievedp alist dag-array dag-len dag-parent-array dag-constant-alist dag-variable-alist info tries memoization limits state), where alist is irrelevant if hyps-relievedp is nil.
 ;; Otherwise, the alist returned may have been extended by the binding of free vars.
 (defund relieve-rule-hyps (hyps hyp-num alist rule-symbol
                                 dag-array dag-len dag-parent-array dag-constant-alist dag-variable-alist
                                 print-interval rewriter-rule-alist
                                 refined-assumption-alist ;maps each fn to a list of arg-lists (quoteps / nodenums in dag-array?) (have been refined for matching), can be assumed for all nodes (the vars may or may not appear already in the dag?? i think now they must appear?)
                                 equality-assumption-alist node-replacement-alist print
                                 memoization info tries interpreted-function-alist monitored-symbols embedded-dag-depth work-hard-when-instructedp tag limits state)
   (declare (xargs :stobjs state :measure (len hyps)))
   (if (endp hyps)
       ;; all hyps relieved:
       (mv (erp-nil) t alist dag-array dag-len dag-parent-array dag-constant-alist dag-variable-alist info tries memoization limits state)
     (b* ((hyp (first hyps))
          (fn (ffn-symb hyp)) ;; all hyps are conses
          (- (and (eq :verbose! print)
                  (cw "Relieving hyp: ~x0 with alist ~x1.~%" hyp alist))))
       ;; todo: consider using CASE here:
       (if (eq :axe-syntaxp fn)
           (let* ((syntax-expr (cdr hyp)) ;; strip off the AXE-SYNTAXP
                  (result (eval-axe-syntaxp-expr-jvm syntax-expr alist dag-array)))
             (if result
                 ;;this hyp counts as relieved
                 (relieve-rule-hyps (rest hyps) (+ 1 hyp-num) alist rule-symbol
                                    dag-array dag-len dag-parent-array dag-constant-alist dag-variable-alist
                                    print-interval rewriter-rule-alist refined-assumption-alist equality-assumption-alist node-replacement-alist print
                                    memoization info tries interpreted-function-alist monitored-symbols embedded-dag-depth work-hard-when-instructedp tag limits state)
               (prog2$ (and (member-eq rule-symbol monitored-symbols)
                            ;;is it worth printing in this case?
                            (progn$ (cw "(Failed to relieve axe-syntaxp hyp: ~x0 for ~x1.)~%" hyp rule-symbol)
                                    ;; (cw "(Alist: ~x0)~%" alist)
                                    ;; (cw "(DAG:~%")
                                    ;; (print-array2 'dag-array dag-array dag-len)
                                    ;; (cw ")~%")
                                    ))
                       (mv (erp-nil) nil alist dag-array dag-len dag-parent-array dag-constant-alist dag-variable-alist info tries memoization limits state))))
         (if (eq :axe-bind-free fn)
             ;; To evaluate the axe-bind-free hyp, we use alist, which binds vars to their nodenums or quoteps (fffffixme free vars may be bound to entire terms!) but we also bind the special variable dag-array to the dag-array.
             ;;The soundness of Axe should not depend on what an axe-bind-free function does; thus we cannot pass alist to such a function and trust it to faithfully extend it.  Nor can we trust it to extend the dag without changing any existing nodes. TODO: What if the axe-bind-free function gives back a result that is not even well-formed?
             ;;TODO: It might be nice to be able to pass in the assumptions to the axe-bind-free-function? e.g., for finding usbp facts.
             (let* ((bind-free-expr (cadr hyp)) ;; strip off the AXE-BIND-FREE
                    (result (eval-axe-bind-free-function-application-jvm (ffn-symb bind-free-expr) (fargs bind-free-expr) alist dag-array) ;could make a version without dag-array (may be very common?).. fixme use :dag-array?
                            ))
               (if result ;; nil to indicate failure, or an alist whose keys should be exactly (cddr hyp)
                   (let ((vars-to-bind (cddr hyp)))
                     (if (not (axe-bind-free-result-okayp result vars-to-bind dag-len))
                         (mv (erp-t)
                             (er hard? 'relieve-rule-hyps "Bind free hyp ~x0 for rule ~x1 returned ~x2, but this is not a well-formed alist that binds ~x3." hyp rule-symbol result vars-to-bind)
                             alist dag-array dag-len dag-parent-array dag-constant-alist dag-variable-alist info tries memoization limits state)
                       ;; this hyp counts as relieved:
                       (relieve-rule-hyps (rest hyps) (+ 1 hyp-num)
                                          (append result alist) ;; guaranteed to be disjoint given the analysis done when the rule was made and the call of axe-bind-free-result-okayp above
                                          rule-symbol dag-array dag-len dag-parent-array dag-constant-alist dag-variable-alist
                                          print-interval rewriter-rule-alist refined-assumption-alist equality-assumption-alist node-replacement-alist print
                                          memoization info tries interpreted-function-alist monitored-symbols embedded-dag-depth work-hard-when-instructedp tag limits state)))
                 ;; failed to relieve the axe-bind-free hyp:
                 (prog2$ (and (member-eq rule-symbol monitored-symbols)
                              (cw "(Failed to relieve axe-bind-free hyp: ~x0 for ~x1.)~%" hyp rule-symbol))
                         (mv (erp-nil) nil alist dag-array dag-len dag-parent-array dag-constant-alist dag-variable-alist info tries memoization limits state))))
           (if (eq :free-vars fn) ;can't be a work-hard
               (b* (((mv instantiated-hyp &)
                     (instantiate-hyp (cdr hyp) ;strip the :free-vars
                                      alist nil interpreted-function-alist)))
                 ;; If some vars remain in the instantiated-hyp, we search the REFINED-ASSUMPTIONS for matches to bind them:
                 ;; fffixme search node-replacement-alist too? or make sure all the context info gets put into REFINED-ASSUMPTIONS?
                 ;;the refined-assumptions have been refined so that (equal (pred x) t) becomes (pred x) for better matching
                 (relieve-free-var-hyp-and-all-others (lookup-in-refined-assumption-alist (ffn-symb instantiated-hyp) refined-assumption-alist)
                                                      (fargs instantiated-hyp)
                                                      hyp-num
                                                      (rest hyps)
                                                      alist rule-symbol
                                                      dag-array dag-len dag-parent-array dag-constant-alist dag-variable-alist
                                                      print-interval rewriter-rule-alist
                                                      refined-assumption-alist
                                                      equality-assumption-alist node-replacement-alist print
                                                      memoization info tries interpreted-function-alist monitored-symbols embedded-dag-depth work-hard-when-instructedp tag limits state)

                 ;;                  (mv-let (flg alist-for-free-vars)
                 ;;                          (unify-pattern-sexp-lst instantiated-hyp refined-assumptions dag-array)
                 ;;                          (if flg
                 ;;                              ;;fffixme instead of this append, pass the original alist into unify-pattern-sexp-lst?
                 ;;                              ;;BOZO i had union-equal before...
                 ;;                              (let* ((alist (append alist-for-free-vars alist)))
                 ;;                                ;;the hyp counts as relieved, and we've extended alist
                 ;;                                ;;ffixme simplify the terms that the free vars were bound to??
                 ;;                                (relieve-rule-hyps (rest hyps)
                 ;;                                                   alist
                 ;;                                                   rule-symbol
                 ;;                                                   dag-array dag-len dag-parent-array dag-constant-alist dag-variable-alist
                 ;;                                                   print-interval rewriter-rule-alist refined-assumption-alist equality-assumption-alist node-replacement-alist print
                 ;;                                                   memoization info tries interpreted-function-alist monitored-symbols embedded-dag-depth work-hard-when-instructedp))
                 ;;                            ;;fail.  didn't find a match for the hyp...
                 ;;                            (prog2$ (and (member-eq rule-symbol monitored-symbols)
                 ;;                                         (progn$ (cw "(Failed to match free var in hyp: ~x0 for ~x1." instantiated-hyp rule-symbol)
                 ;;                                                 (cw "(Assumptions:~%")
                 ;;                                                 ;;this can be big?
                 ;;                                                 (print-list refined-assumptions)
                 ;;                                                 ;;fixme print the part of the dag array that supports the hyp??
                 ;;                                                 (cw ")~%Alist: ~x0~%)~%" alist)))
                 ;;                                    (mv nil alist dag-array dag-len dag-parent-array dag-constant-alist dag-variable-alist memoization info tries))))

                 )
             ;; HYP is not a call to :axe-syntaxp or :axe-bind-free or :free-vars:
             ;;Set the work-hard flag and strip-off work-hard if present:
             (mv-let
               (work-hardp hyp)
               (if (eq 'work-hard fn)
                   (mv t (farg1 hyp)) ;strip off the call of work-hard
                 (mv nil hyp))
               ;; First, we substitute in for all the vars in HYP:
               (mv-let
                 (instantiated-hyp free-vars-flg)
                 (instantiate-hyp hyp alist nil interpreted-function-alist)
                 (declare (ignore free-vars-flg))
                 ;; Now instantiated-hyp is an axe-tree with leaves that are quoteps and nodenums (from vars already bound).
                 ;; TODO: Consider adding a special case here to check whether the hyp is a constant (can happen during instantiation and may be very common).
                 ;; Since no free vars are in the hyp, we try to relieve the fully instantiated hyp:
                 (b* ((old-try-count tries)
                      ((mv erp new-nodenum-or-quotep dag-array dag-len dag-parent-array dag-constant-alist dag-variable-alist memoization info tries limits state)
                       ;;try to relieve through rewriting (this tests atom hyps for symbolp even though i think that's impossible (why??? did i mean atom hyps must be symbolps?)- but should be rare:
                       ;;bozo do we really want to add stupid natp hyps, etc. to the memoization? what about ground terms?
                       (simplify-tree-and-add-to-dag instantiated-hyp
                                                     dag-array dag-len dag-parent-array dag-constant-alist dag-variable-alist
                                                     rewriter-rule-alist
                                                     nil ;nothing is yet known to be equal to instantiated-HYP - fixme name this use of nil
                                                     refined-assumption-alist equality-assumption-alist node-replacement-alist print-interval print
                                                     memoization
                                                     info tries interpreted-function-alist monitored-symbols embedded-dag-depth work-hard-when-instructedp tag limits state))
                      ((when erp) (mv erp nil alist dag-array dag-len dag-parent-array dag-constant-alist dag-variable-alist info tries memoization limits state))
                      (try-diff (and old-try-count (- tries old-try-count))))
                   (if (consp new-nodenum-or-quotep) ;tests for quotep
                       (if (unquote new-nodenum-or-quotep) ;the unquoted value is non-nil:
                           (prog2$ (and old-try-count print (or (eq :verbose print) (eq :verbose! print)) (< 100 try-diff) (cw " (~x1 tries used ~x0:~x2 (rewrote to true).)~%" rule-symbol try-diff hyp-num))
                                   ;;hyp rewrote to a non-nil constant and so counts as relieved:
                                   (relieve-rule-hyps (rest hyps)
                                                      (+ 1 hyp-num)
                                                      alist
                                                      rule-symbol
                                                      dag-array dag-len dag-parent-array dag-constant-alist dag-variable-alist
                                                      print-interval rewriter-rule-alist refined-assumption-alist equality-assumption-alist node-replacement-alist print
                                                      memoization info tries interpreted-function-alist monitored-symbols embedded-dag-depth work-hard-when-instructedp tag limits state))
                         ;;hyp rewrote to *nil*:
                         (progn$ (and old-try-count print (or (eq :verbose print) (eq :verbose! print)) (< 100 try-diff) (cw "(~x1 tries wasted ~x0:~x2 (rewrote to NIL))~%" rule-symbol try-diff hyp-num))
                                 (and (member-eq rule-symbol monitored-symbols)
                                      (progn$ (cw "(Failed to relieve hyp ~x0 for ~x1.~% Reason: Rewrote to nil.~%" hyp rule-symbol)
                                              ;; (cw "Alist: ~x0.~%Assumptions:~%~x1~%DAG:~x2~%" ;;ffixme improve this printing
                                              ;;     alist
                                              ;;     refined-assumption-alist
                                              ;;     :elided ;;fffixmedag-array ;could print only the part of the dag below the maxnodenum in alist? can this stack overflow?
                                              ;;     )
                                              ;; (cw "equality assumptions: ~x0~%" equality-assumption-alist)
                                              ;;print these better?:
                                              ;; (cw "node equality assumptions: ~x0~%)" node-replacement-alist)
                                              ))
                                 (mv (erp-nil) nil alist dag-array dag-len dag-parent-array dag-constant-alist dag-variable-alist info tries memoization limits state)))
                     ;;hyp didn't rewrite to a constant (new-nodenum-or-quotep is a node number):
                     ;; Check whether the rewritten hyp is one of the known assumptions (todo: would be better to rewrite it using IFF).  TODO: Do the other versions of the rewriter/prover do something like this?
                     (if (nodenum-equal-to-refined-assumptionp new-nodenum-or-quotep refined-assumption-alist dag-array)
                         (prog2$ (and old-try-count print (or (eq :verbose print) (eq :verbose! print)) (< 100 try-diff) (cw " (~x1 tries used ~x0:~x2 (rewrote to true).)~%" rule-symbol try-diff hyp-num))
                                 ;;hyp rewrote to a known assumption and so counts as relieved:
                                 (relieve-rule-hyps (rest hyps)
                                                    (+ 1 hyp-num)
                                                    alist
                                                    rule-symbol
                                                    dag-array dag-len dag-parent-array dag-constant-alist dag-variable-alist
                                                    print-interval rewriter-rule-alist refined-assumption-alist equality-assumption-alist node-replacement-alist print
                                                    memoization info tries interpreted-function-alist monitored-symbols embedded-dag-depth work-hard-when-instructedp tag limits state))
                       (prog2$
                        (and old-try-count print (or (eq :verbose print) (eq :verbose! print)) (< 100 try-diff) (cw "(~x1 tries wasted: ~x0:~x2 (non-constant result))~%" rule-symbol try-diff hyp-num))
                        (if (and work-hardp work-hard-when-instructedp)
                            ;;If we have been instructed to work hard:
                            (b* ((- (cw "(Rewriter is working hard on a hyp of ~x0, namely: ~x1~%" rule-symbol hyp)) ;print the instantiated-hyp and hyp num too?
                                 (- (cw "(Rewrote to:~%"))
                                 (- (if (member-eq print '(t :verbose :verbose!))
                                        (print-dag-array-node-and-supporters 'dag-array dag-array new-nodenum-or-quotep) ;fixme print the assumptions (of all kinds)?
                                      (cw ":elided")))
                                 (- (cw ")~%"))
                                 ;; we used to have to save and restore the dag, but now the prover doesn't change any nodes, so that isn't necessary
                                 ;;add the negated assumptions to the dag (fixme what about other equality-assumptions? anything else?):
                                 ((mv erp negated-assumptions dag-array dag-len dag-parent-array dag-constant-alist dag-variable-alist)
                                  (merge-trees-into-dag-array ;inefficient?
                                   (let ((assumption-terms
                                          (append (decode-refined-assumption-alist refined-assumption-alist)
                                                  (make-equalities-from-dotted-pairs node-replacement-alist) ;fffixme is all this info already in the refined-assumption-alist?
                                                  )))
                                     (prog2$ (and (member-eq print '(t :verbose :verbose!)) (cw "(assumption terms: ~x0)" assumption-terms))
                                             (negate-terms assumption-terms)))
                                   nil
                                   dag-array dag-len dag-parent-array dag-constant-alist dag-variable-alist 'dag-array 'dag-parent-array
                                   nil ;fixme ifns
                                   ))
                                 ((when erp) (mv erp nil alist dag-array dag-len dag-parent-array dag-constant-alist dag-variable-alist info tries memoization limits state))
                                 ;;call the full prover:
                                 ((mv erp result dag-array dag-len dag-parent-array dag-constant-alist dag-variable-alist info tries state)
                                  ;;fixme should this do mitering and merging (which would then call the prover on individual node pairs)?
                                  (prove-disjunction-with-axe-prover (cons new-nodenum-or-quotep negated-assumptions) ;these are the literals
                                                                     dag-array dag-len dag-parent-array dag-constant-alist dag-variable-alist
                                                                     (list rewriter-rule-alist) ;fixme this should be prover-rule-alist
                                                                     interpreted-function-alist
                                                                     nil ;Sun Jan  2 19:08:59 2011 monitored-symbols (was printing too much)
                                                                     print ;:brief ;;print more for work-hard hyps (seemed to print too much? but i would like to see the failures) was :brief until Mon Nov  1 04:23:45 2010 but that may have caused errors with increment-hit-count
                                                                     (symbol-name (pack$ rule-symbol "-HYP-" hyp-num "-WORK-HARD-FOR-" tag))
                                                                     *default-stp-max-conflicts* ;max-conflicts ;fixme pass this around
                                                                     t ;nil ;print-max-conflicts-goalp
                                                                     nil ;don't work hard on another work-hard hyp fffixme think about this
                                                                     info tries
                                                                     1 ;prover-depth > 1 disallows changing existing nodes
                                                                     nil ;options
                                                                     (+ -1 (expt 2 59)) ;max fixnum?
                                                                     state))
                                 ((when erp) (mv erp nil alist dag-array dag-len dag-parent-array dag-constant-alist dag-variable-alist info tries memoization limits state)))
                              (if (eq :proved result)
                                  (progn$ ;(maybe-print-hit-counts t info) ;ffffixme these are cumulative counts
                                   (cw "Proved the work-hard hyp)~%")
                                   ;;the hyp counts as relieved:
                                   (relieve-rule-hyps (rest hyps)
                                                      (+ 1 hyp-num)
                                                      alist rule-symbol
                                                      dag-array dag-len dag-parent-array dag-constant-alist dag-variable-alist
                                                      print-interval rewriter-rule-alist refined-assumption-alist equality-assumption-alist node-replacement-alist print
                                                      memoization info tries interpreted-function-alist monitored-symbols embedded-dag-depth work-hard-when-instructedp
                                                      tag limits state))
                                (prog2$ (cw "Failed to prove the work-hard hyp for ~x0)~%" rule-symbol)
                                        (mv (erp-nil) nil alist dag-array dag-len dag-parent-array dag-constant-alist dag-variable-alist info tries memoization limits state))))
                          (prog2$ (and (member-eq rule-symbol monitored-symbols)
                                       (progn$ (cw "(Failed to relieve hyp ~x0 of rule ~x1 (work-hardp: ~x2, work-hard-when-instructedp: ~x3).~%" hyp rule-symbol work-hardp work-hard-when-instructedp)
                                               (cw "Reason: Rewrote to:~%")
                                               (print-dag-node-nicely new-nodenum-or-quotep 'dag-array dag-array dag-len 200)
                                               (cw "(Alist: ~x0)~%(Refined assumption alist: ~x1)~%(Equality assumption alist: ~x2)~%" alist refined-assumption-alist equality-assumption-alist)
                                               ;;print these better?:
                                               (cw "(node equality assumptions: ~x0)~%" node-replacement-alist)
                                               (cw "(DAG:~%")
                                               (print-array2 'dag-array dag-array dag-len)
                                               (cw "))~%")))
                                  (mv (erp-nil) nil alist dag-array dag-len dag-parent-array dag-constant-alist dag-variable-alist info tries memoization limits state)))))))))))))))

 ;;returns (mv erp new-rhs-or-nil dag-array dag-len dag-parent-array dag-constant-alist dag-variable-alist memoization info tries limits state)
 (defund try-to-apply-rules (stored-rules ;the list of rules for the fn in question
                            rewriter-rule-alist args-to-match
                            dag-array dag-len dag-parent-array dag-constant-alist dag-variable-alist
                            refined-assumption-alist ;can be assumed for all nodes
                            equality-assumption-alist node-replacement-alist print-interval print memoization info tries interpreted-function-alist monitored-symbols
                            embedded-dag-depth work-hard-when-instructedp tag limits state)
   (declare (xargs :stobjs state))
   (if (endp stored-rules) ;no rule fired
       (mv (erp-nil) nil dag-array dag-len dag-parent-array dag-constant-alist dag-variable-alist memoization info tries limits state)
     (b* ((stored-rule (first stored-rules))
          ((when (and limits (limit-reachedp stored-rule limits print)))
           ;; the limit for this rule has been reached, so skip this rule:
           (try-to-apply-rules (rest stored-rules) rewriter-rule-alist args-to-match
                               dag-array dag-len dag-parent-array dag-constant-alist dag-variable-alist refined-assumption-alist equality-assumption-alist
                               node-replacement-alist print-interval print memoization info tries interpreted-function-alist monitored-symbols
                               embedded-dag-depth work-hard-when-instructedp tag limits state))
          (tries (and tries (+ 1 tries)))
          (alist-or-fail (unify-terms-and-dag-items-fast (stored-rule-lhs-args stored-rule)
                                                     args-to-match
                                                     dag-array
                                                     dag-len)))
       (if (eq :fail alist-or-fail)
           ;; the rule didn't match, so try the next rule:
           (try-to-apply-rules
            (rest stored-rules) rewriter-rule-alist args-to-match
            dag-array dag-len dag-parent-array dag-constant-alist dag-variable-alist refined-assumption-alist equality-assumption-alist
            node-replacement-alist print-interval print memoization info tries interpreted-function-alist monitored-symbols
            embedded-dag-depth work-hard-when-instructedp tag limits state)
         ;; The rule matched, so try to relieve its hyps:
         (b* ((- (and (eq print :verbose!)
                      (cw "(Trying to apply ~x0.~%" (stored-rule-symbol stored-rule))))
              (hyps (stored-rule-hyps stored-rule))
              ((mv erp hyps-relievedp alist ; may get extended by the binding of free vars
                   dag-array dag-len dag-parent-array dag-constant-alist dag-variable-alist info tries memoization limits state)
               (if hyps
                   (let ((rule-symbol (stored-rule-symbol stored-rule))) ;delay extracting this? not always needed?
                     (relieve-rule-hyps hyps
                                        1 ;initial hyp number
                                        alist-or-fail
                                        rule-symbol
                                        dag-array dag-len dag-parent-array dag-constant-alist dag-variable-alist
                                        print-interval rewriter-rule-alist refined-assumption-alist equality-assumption-alist node-replacement-alist print memoization info tries interpreted-function-alist monitored-symbols embedded-dag-depth work-hard-when-instructedp  tag limits state))
                 ;;if there are no hyps, don't even bother: BOZO inefficient?:
                 (mv (erp-nil) t alist-or-fail dag-array dag-len dag-parent-array dag-constant-alist dag-variable-alist info tries memoization limits state)))
              ((when erp) (mv erp nil dag-array dag-len dag-parent-array dag-constant-alist dag-variable-alist memoization info tries limits state)))
           (if hyps-relievedp
               ;; the hyps were relieved, so instantiate the RHS:
               (prog2$ (and (eq print :verbose!)
                            (cw "Rewriting with ~x0.)~%" (stored-rule-symbol stored-rule)))
                       (mv (erp-nil)
                           (sublis-var-and-eval alist (stored-rule-rhs stored-rule) interpreted-function-alist)
                           dag-array dag-len dag-parent-array dag-constant-alist dag-variable-alist
                           memoization
                           ;;no need to assemble the info if we are not going to print it
                           (and info (increment-hit-count-in-info-world (stored-rule-symbol stored-rule) info))
                           tries
                           (and limits (decrement-rule-limit stored-rule limits))
                           state))
             ;;failed to relieve the hyps, so try the next rule:
             (prog2$ (and (eq print :verbose!)
                          (cw "Failed to apply rule ~x0.)~%" (stored-rule-symbol stored-rule)))
                     (try-to-apply-rules
                      (cdr stored-rules)
                      rewriter-rule-alist args-to-match
                      dag-array dag-len dag-parent-array dag-constant-alist dag-variable-alist
                      refined-assumption-alist equality-assumption-alist node-replacement-alist print-interval print memoization
                      info ;(cons (cons :fail (rule-symbol rule)) info)
                      tries
                      interpreted-function-alist monitored-symbols embedded-dag-depth work-hard-when-instructedp
                      tag limits state))))))))

 ;;rename
 ;;this also simplifies as it goes!
 ;;returns (mv erp renaming-array2 dag-array dag-len dag-parent-array dag-constant-alist dag-variable-alist memoization info tries limits state)
 (defund merge-embedded-dag-into-dag (rev-dag
                                     renaming-array-name
                                     renaming-array2 ;associates nodenums in the embedded dag with the nodenums (or qupteps) they rewrote to in the main dag
                                     dag-array dag-len dag-parent-array dag-constant-alist dag-variable-alist
                                     embedded-dag-var-alist ;associates vars in the embedded dag with their nodenums (or quoteps) in the main dag
                                     rewriter-rule-alist
                                     refined-assumption-alist ;can be assumed for all nodes
                                     equality-assumption-alist node-replacement-alist print-interval print
                                     memoization info tries interpreted-function-alist monitored-symbols embedded-dag-depth work-hard-when-instructedp tag limits state)
   (declare (xargs :measure t ;fake!
                   :stobjs state
                   ))
   (if (endp rev-dag)
       (mv (erp-nil) renaming-array2 dag-array dag-len dag-parent-array dag-constant-alist dag-variable-alist memoization info tries limits state)
     (let* ((entry (car rev-dag))
            (nodenum (car entry))
            (expr (cdr entry)))
       (if (atom expr) ;variable
           (let ((new-nodenum (lookup-eq-safe2 expr embedded-dag-var-alist 'merge-embedded-dag-into-dag))) ;drop the -safe?
             (merge-embedded-dag-into-dag (cdr rev-dag)
                                          renaming-array-name
                                          (aset1-safe renaming-array-name renaming-array2 nodenum new-nodenum)
                                          dag-array dag-len dag-parent-array dag-constant-alist dag-variable-alist
                                          embedded-dag-var-alist
                                          rewriter-rule-alist
                                          refined-assumption-alist equality-assumption-alist node-replacement-alist print-interval print
                                          memoization info tries interpreted-function-alist monitored-symbols embedded-dag-depth work-hard-when-instructedp  tag limits state))
         (let ((fn (ffn-symb expr)))
           (if (eq 'quote fn)
               (merge-embedded-dag-into-dag (cdr rev-dag)
                                            renaming-array-name
                                            (aset1-safe renaming-array-name renaming-array2 nodenum expr)
                                            dag-array dag-len dag-parent-array dag-constant-alist dag-variable-alist
                                            embedded-dag-var-alist
                                            rewriter-rule-alist
                                            refined-assumption-alist equality-assumption-alist node-replacement-alist print-interval print
                                            memoization info tries interpreted-function-alist monitored-symbols embedded-dag-depth work-hard-when-instructedp  tag limits state)
             ;;function call:
             ;;first fixup the call to be about nodenums in the main dag:
             (let* ((args (dargs expr))
                    (args (rename-dargs args renaming-array-name renaming-array2))
                    (expr (cons fn args)))
               ;;then simplify the function applied to the simplified args:
               (mv-let (erp new-nodenum-or-quotep dag-array dag-len dag-parent-array dag-constant-alist dag-variable-alist memoization info tries limits state)
                 ;;fffixme this can create a new renaming-array2 which can lead to slow-array warnings...
                 ;;ffixme call simplify-fun-call-and-add-to-dag?
                 (simplify-tree-and-add-to-dag expr
                                               dag-array dag-len dag-parent-array dag-constant-alist dag-variable-alist
                                               rewriter-rule-alist
                                               nil ;;trees-equal-to-tree
                                               refined-assumption-alist equality-assumption-alist node-replacement-alist print-interval print
                                               memoization
                                               info tries interpreted-function-alist monitored-symbols embedded-dag-depth work-hard-when-instructedp  tag limits state)
                 (if erp
                     (mv erp renaming-array2 dag-array dag-len dag-parent-array dag-constant-alist dag-variable-alist memoization info tries limits state)
                   (merge-embedded-dag-into-dag (cdr rev-dag)
                                                renaming-array-name
                                                (aset1-safe renaming-array-name renaming-array2 nodenum new-nodenum-or-quotep)
                                                dag-array dag-len dag-parent-array dag-constant-alist dag-variable-alist
                                                embedded-dag-var-alist
                                                rewriter-rule-alist
                                                refined-assumption-alist equality-assumption-alist node-replacement-alist print-interval print
                                                memoization info tries interpreted-function-alist monitored-symbols embedded-dag-depth work-hard-when-instructedp  tag limits state))))))))))

  (defund simplify-fun-call-and-add-to-dag (fn ;; a function
                                           args ;; list of simplified args (so these are nodenums or quoteps?)
                                           dag-array dag-len dag-parent-array dag-constant-alist dag-variable-alist
                                           rewriter-rule-alist
                                           trees-equal-to-tree ;a list of the successive RHSes, all of which are equivalent to tree (to be added to the memoization)
                                           refined-assumption-alist ;can be assumed for all nodes, for free variable matching, mentions nodenums in dag-array
                                           equality-assumption-alist ;pairs of terms over vars and quoteps
                                           node-replacement-alist ;pairs of the form (<nodenum> . <nodenum-or-quotep>)
                                           print-interval ;if non-nil the whole dag gets printed each time its size hits a multiple of this!
                                           print
                                           memoization ;conceptually, a mapping from trees to (constants and nodenums)
                                           info ;this is an info-world ;fixme call this info-world everywhere?
                                           tries interpreted-function-alist monitored-symbols
                                           embedded-dag-depth ;helps keep the names of the arrays distinct
                                           work-hard-when-instructedp
                                           tag limits state)
    (declare (xargs :stobjs state))
    (b* ((expr (cons fn args)) ;todo: use below
         ;;Try looking it up in the memoization (note that now args are simplified):
         (memo-match (and memoization (lookup-in-memoization expr memoization))))
      (if memo-match
          (mv (erp-nil)
              memo-match
              dag-array dag-len dag-parent-array dag-constant-alist dag-variable-alist
              (if (and memoization trees-equal-to-tree)
                  (add-pairs-to-memoization trees-equal-to-tree
                                            memo-match ;the nodenum or quotep they are all equal to
                                            memoization)
                memoization)
              info tries limits state)
        ;;Try looking it up in equality-assumption-alist (BOZO should we move this down? or up?)
        ;; this uses the simplified args, so assumptions not in normal form may not ever match ;fffixme what about node-replacement-alist?
        ;; TODO: Doesn't equality-assumption-alist contain terms, rather than axe-trees?
        (let ((assumption-match (replace-fun-call-using-equality-assumption-alist equality-assumption-alist fn args dag-array)))
          (if assumption-match
              ;; we replace the term with something it's equated to in assumptions...
              ;; we then to simplify the result (BOZO presimplify assumption RHSes?)
              (simplify-tree-and-add-to-dag assumption-match
                                            dag-array dag-len dag-parent-array dag-constant-alist dag-variable-alist
                                            rewriter-rule-alist
                                            (cons-if-not-equal-car (cons fn args) trees-equal-to-tree)
                                            refined-assumption-alist equality-assumption-alist node-replacement-alist
                                            print-interval
                                            print
                                            memoization info tries interpreted-function-alist monitored-symbols embedded-dag-depth work-hard-when-instructedp tag limits state)
            ;; Next, try to apply rules:
            (b* (((mv erp rhs-or-nil dag-array dag-len dag-parent-array dag-constant-alist dag-variable-alist memoization info tries limits state)
                  (try-to-apply-rules
                   (get-rules-for-fn fn rewriter-rule-alist)
                   rewriter-rule-alist args dag-array dag-len dag-parent-array dag-constant-alist dag-variable-alist refined-assumption-alist equality-assumption-alist node-replacement-alist print-interval print
                   memoization info tries interpreted-function-alist monitored-symbols embedded-dag-depth work-hard-when-instructedp tag limits state))
                 ((when erp) (mv erp nil dag-array dag-len dag-parent-array dag-constant-alist dag-variable-alist memoization info tries limits state)))
              (if rhs-or-nil
                  ;;A rule fired, so simplify the instantiated right-hand-side:
                  ;; This is a tail call, which allows long chains of rewrites:
                  (simplify-tree-and-add-to-dag rhs-or-nil
                                                dag-array dag-len dag-parent-array dag-constant-alist dag-variable-alist
                                                rewriter-rule-alist
                                                ;;in the common case in which simplifying the args had no effect, the car of trees-equal-to-tree will be the same as (cons fn args), so don't add it twice
                                                (cons-if-not-equal-car (cons fn args) ;could save this and similar conses in the function
                                                                       trees-equal-to-tree)
                                                refined-assumption-alist equality-assumption-alist node-replacement-alist print-interval print memoization info tries
                                                interpreted-function-alist monitored-symbols embedded-dag-depth work-hard-when-instructedp tag limits state)
                ;; check for dag-val-with-axe-evaluator (move up?)
                (if (and (eq 'dag-val-with-axe-evaluator fn) ;fixme what if we can just evaluate it because all args are ground terms?
                         (quotep (first args))               ;the dag
                         (integerp (second args)) ;relax this to allow a quotep? ;move this test down?
                         )
                    ;; We are rewriting a call to dag-val-with-axe-evaluator (this stuff is new)
                    ;;fffixme think about this
                    ;;ffffixme this should/could be simplified! can we call add-simplified-dag-to-dag-array (bring it into the mutual rec.)? no, vars must be handled differently!?
                    (let* ((embedded-dag (unquote (first args)))) ;either a dag or a quoted constant
                      (if (quotep embedded-dag)
                          (mv (erp-nil) embedded-dag dag-array dag-len dag-parent-array dag-constant-alist dag-variable-alist memoization info tries limits state) ;todo: update the memoization?
                        (b* ((embedded-dag-len (len embedded-dag))
                             (alist-nodenum (second args))
                             ;; (interpreted-function-alist (third args)) ;fffixme pay attention to this!
                             (embedded-dag-vars (dag-vars embedded-dag))
                             (var-lookup-terms (make-var-lookup-terms embedded-dag-vars alist-nodenum))
                             ;;add the lookup of each var to the dag:
                             ((mv erp var-nodenums-or-quoteps dag-array dag-len dag-parent-array dag-constant-alist dag-variable-alist memoization info tries & limits state)
                              (simplify-trees-and-add-to-dag
                               var-lookup-terms
                               dag-array dag-len dag-parent-array dag-constant-alist dag-variable-alist
                               rewriter-rule-alist
                               refined-assumption-alist equality-assumption-alist node-replacement-alist print-interval print
                               memoization info tries interpreted-function-alist monitored-symbols embedded-dag-depth work-hard-when-instructedp tag limits state))
                             ((when erp) (mv erp nil dag-array dag-len dag-parent-array dag-constant-alist dag-variable-alist memoization info tries limits state))
                             ;;now rewrite the embedded dag.  each var rewrites to the corresponding result we just computed for looking it up in the alist
                             ;;other nodes get fixed up and then simplified.
                             (renaming-array-for-merge-embedded-dag-name (pack$ 'renaming-array-for-merge-embedded-dag embedded-dag-depth))
                             ((mv erp renaming-array-for-merge-embedded-dag ;this renames nodes in the embedded dag to nodes in the main dag
                                  dag-array dag-len dag-parent-array dag-constant-alist dag-variable-alist memoization info tries limits state)
                              (merge-embedded-dag-into-dag
                               (reverse embedded-dag)
                               renaming-array-for-merge-embedded-dag-name
                               (make-empty-array renaming-array-for-merge-embedded-dag-name embedded-dag-len)
                               dag-array dag-len dag-parent-array dag-constant-alist dag-variable-alist
                               (pairlis$ embedded-dag-vars var-nodenums-or-quoteps)
                               rewriter-rule-alist
                               refined-assumption-alist equality-assumption-alist node-replacement-alist print-interval print
                               memoization info tries interpreted-function-alist monitored-symbols (+ 1 embedded-dag-depth) work-hard-when-instructedp  tag limits state))
                             ((when erp) (mv erp nil dag-array dag-len dag-parent-array dag-constant-alist dag-variable-alist memoization info tries limits state)))
                          (mv (erp-nil)
                              (aref1 renaming-array-for-merge-embedded-dag-name renaming-array-for-merge-embedded-dag (top-nodenum embedded-dag))
                              dag-array dag-len dag-parent-array dag-constant-alist dag-variable-alist memoization info tries limits state))))
                  ;; No rule fired, so no simplifcation can be done:
                  ;; This node is ready to add to the dag
                  ;; in-line this?
                  (mv-let (erp nodenum-or-quotep dag-array dag-len dag-parent-array dag-constant-alist dag-variable-alist memoization)
                    (add-function-call-expr-to-dag-array-with-memo
                     fn args ;(if any-arg-was-simplifiedp (cons fn args) tree) ;could put back the any-arg-was-simplifiedp trick to save this cons
                     dag-array dag-len dag-parent-array dag-constant-alist dag-variable-alist
                     print-interval print
                     (cons-if-not-equal-car (cons fn args)
                                            trees-equal-to-tree) ; might be the same as tree if the args aren't simplified?) well, each arg should be simplified and memoed.
                     memoization)
                    (if erp
                        (mv erp nodenum-or-quotep dag-array dag-len dag-parent-array dag-constant-alist dag-variable-alist memoization info tries limits state)
                      ;; combine with the case above?
                      (if (consp nodenum-or-quotep) ;must be a quotep (fixme can this happen?!):
                          (mv (erp-nil) nodenum-or-quotep dag-array dag-len dag-parent-array dag-constant-alist dag-variable-alist memoization info tries limits state)
                        ;; nodenum-or-quotep is a nodenum:
                        ;; ffixme move this up?  or move the logic for equality-assumption-alist down?
                        ;; better yet, combine the two
                        (let ((node-equality-assumption-match (assoc-in-node-replacement-alist nodenum-or-quotep node-replacement-alist)))
                          (mv (erp-nil)
                              (if node-equality-assumption-match
                                  (cdr node-equality-assumption-match) ;fffffffffffixme shouldn't rewrite this? do that for all the node-equality-assumptions outside the main clique?
                                nodenum-or-quotep)
                              dag-array dag-len dag-parent-array dag-constant-alist dag-variable-alist memoization info tries limits state)))))))))))))

 ;; Returns (mv erp new-nodenum-or-quotep dag-array dag-len dag-parent-array dag-constant-alist dag-variable-alist memoization info tries limits state).
 ;; Rewrite TREE repeatedly using REWRITER-RULE-ALIST and REFINED-ASSUMPTION-ALIST and add the result to the DAG-ARRAY, returning a nodenum or a quotep.
 ;; TREE is a term with nodenums and quoteps and variables at the leaves.
 ;; TREES-EQUAL-TO-TREE is a list of terms (not vars) equal to TREE (at the bottom is the original term we are rewriting)- when we get the final result, all these terms will be equal to it - BOZO option to turn this off?

 ;;  BOZO can we just keep rewrite-stack empty if we're not doing it for real?

 ;; BOZO I forget, why would we ever not memoize??  i guess when we know there are no repeated subterms in the tree? could precompute that info for the RHS of each rule...  ;also, memoization may be unsound if we use internal ITE contexts to rewrite - unless we track that info in the memoization
 ;; could still memoize when rewriting a given node..
 ;; be sure we always handle lambdas early, in case one is hiding an if - bozo - skip this for now?

 ;; MEMOIZATION maps functions call exprs (nothing else??) over nodenums and constants (not vars) to the nodenums or quoteps to which they simplify - no, let memoization map any tree!
 ;; memoization can be thought of as part of the DAG (all nodenums mentioned in memoization must be part of the DAG)

 ;; i guess depth2 isn't just the depth of the rewrite stack, since we only use the rewrite-stack if we are adding nodes for real
 ;; but we may always want depth2 to prevent super deep rewrites during backchaining?  maybe we do want the rewrite stack during backchaining too?
 ;; old: depth2 is the depth of rewrite-stack? we could alternate depths and values on that stack?

 ;;leaves nodes below dag-len untouched..
 ;;BOZO could put in simple loop checking (if the first element of trees-equal-to-tree is tree itself) - or check the first few elements..
 ;;but then we'd be using trees-equal-to-tree in a non-memoizing context
;had to make this a flag function for tail calls to be removed
;fixme the dispatch here requires that there not be a function named nil; enforce that in interpreted-function-alists?
 (defund simplify-tree-and-add-to-dag (tree ;the tree to rewrite
                                      dag-array dag-len dag-parent-array dag-constant-alist dag-variable-alist
                                      rewriter-rule-alist
                                      trees-equal-to-tree ;a list of the successive RHSes, all of which are equivalent to tree (to be added to the memoization)
                                      refined-assumption-alist ;can be assumed for all nodes, for free variable matching, mentions nodenums in dag-array
                                      equality-assumption-alist ;conceptually, maps terms to terms
                                      node-replacement-alist ;pairs of the form (<nodenum> . <nodenum-or-quotep>)
                                      print-interval ;if non-nil the whole dag gets printed each time its size hits a multiple of this!
                                      print
                                      memoization ;conceptually, a mapping from trees to (constants and nodenums)
                                      info ;this is an info-world ;fixme call this info-world everywhere?
                                      tries interpreted-function-alist monitored-symbols
                                      embedded-dag-depth ;helps keep the names of the arrays distinct
                                      work-hard-when-instructedp
                                      tag limits state)
   (declare (xargs :stobjs state))
   (if (atom tree)
       (if (symbolp tree)
           ;; It's a variable (this case may be very rare; can we eliminate it by pre-handling vars in the initial term?):
           ;; First try looking it up in the equality-assumption-alist: ;fixme what about node-replacement-alist?
           ;;fixme should do this first or last?
           (let ((assumption-match (replace-var-using-equality-assumption-alist equality-assumption-alist tree)))
             (if assumption-match
                 ;; We replace the variable with something it's equated to in assumptions and then rewrite the result.
                 ;; presimplify assumption RHSes? - nah?
                 ;; BBOZO sort the assumptions into those with LHSes that are vars and those with LHSes are conses
                 (simplify-tree-and-add-to-dag assumption-match
                                               dag-array dag-len dag-parent-array dag-constant-alist dag-variable-alist
                                               rewriter-rule-alist
                                               ;; we don't equate the variable with anything in the memoization (we don't look up vars in the memoization either):
                                               trees-equal-to-tree
                                               refined-assumption-alist equality-assumption-alist node-replacement-alist print-interval print memoization info tries
                                               interpreted-function-alist monitored-symbols embedded-dag-depth work-hard-when-instructedp tag limits state)
               ;; no luck looking it up in assumptions, so we just add the variable to the DAG:
               ;; BOZO make this a macro! same for other adding to dag operations?
               (mv-let (erp nodenum dag-array dag-len dag-parent-array dag-constant-alist dag-variable-alist memoization info) ;fixme don't bother to pass through the info and memo?  do memo separately?
                 (add-variable-to-dag-array-with-memo tree
                                                      dag-array dag-len dag-parent-array dag-constant-alist dag-variable-alist
                                                      trees-equal-to-tree
                                                      memoization info)
                 (mv erp nodenum dag-array dag-len dag-parent-array dag-constant-alist dag-variable-alist memoization info tries limits state))))
         ;; TREE is a nodenum (because it's an atom but not a symbol): fixme use equalities?
;ffffixme, this assumes that nodes in the dag are already rewritten.  but what if this nodenum came from a node-equality assumption? in that case, it may not be rewritten! should we simplify the cdrs of node-replacement-alist once at the beginning?  also think about equality-assumption-alist (they are terms so the cdr gets simplified each time an equality fires, but maybe they get simplified over and over).
         ;; First, see if the nodenum is mapped to anything in the node-replacement-alist:
         (let* ((replacement-match (assoc-in-node-replacement-alist tree node-replacement-alist))
                (tree (if (and replacement-match
                               ;; This is new (8/10/15), so to be safe we only do it if the result is a constant (I am worried about loops):
                               (quotep (cdr replacement-match)))
                          (cdr replacement-match)
                        ;; No match found in the node-replacement-alist, so just use tree:
                        tree)))
           (mv (erp-nil)
               tree
               dag-array dag-len dag-parent-array dag-constant-alist dag-variable-alist
               (if (and memoization
                        trees-equal-to-tree)
                   (add-pairs-to-memoization trees-equal-to-tree ;the items (don't include expr itself, since its a nodenum)
                                             tree ;the nodenum/quotep they are all equal to
                                             memoization)
                 memoization)
               info tries
               limits state)))

     ;; TREE is not an atom:
     (let ((fn (ffn-symb tree)))
       (if (eq 'quote fn)
           ;; TREE is a quoted constant:
           (mv (erp-nil)
               tree ;;return the quoted constant
               dag-array dag-len dag-parent-array dag-constant-alist dag-variable-alist
               (if (and memoization
                        trees-equal-to-tree)
                   (add-pairs-to-memoization trees-equal-to-tree ;the items (don't include expr itself, since its a quoted constant)
                                             tree ;the constant they are all equal to
                                             memoization)
                 memoization)
               info tries
               limits state)

         ;; TREE is a function call:

         ;;Try looking it up in memoization (note that the args are not yet simplified):
         (let ((memo-match (and memoization (lookup-in-memoization tree memoization))))
           (if memo-match
               (mv (erp-nil)
                   memo-match
                   dag-array dag-len dag-parent-array dag-constant-alist dag-variable-alist
                   (if (and memoization trees-equal-to-tree)
                       (add-pairs-to-memoization trees-equal-to-tree
                                                 memo-match ;the nodenum or quotep they are all equal to
                                                 memoization)
                     memoization)
                   info tries
                   limits state)

             ;; Handle the various kinds of if:
             (if (or (eq 'if fn)
                     (eq 'myif fn))
                 ;; First, try to resolve the if-test (fixme would like to do this in an iff context):
                 (mv-let (erp simplified-test dag-array dag-len dag-parent-array dag-constant-alist dag-variable-alist memoization info tries limits state)
                   (b* (((mv erp simplified-test dag-array dag-len dag-parent-array dag-constant-alist dag-variable-alist memoization info tries limits state)
                         (simplify-tree-and-add-to-dag (farg1 tree) ;the if-test
                                                       dag-array dag-len dag-parent-array dag-constant-alist dag-variable-alist
                                                       rewriter-rule-alist
                                                       nil ;no trees are yet known equal to the test
                                                       refined-assumption-alist equality-assumption-alist node-replacement-alist print-interval
                                                       print memoization info tries interpreted-function-alist monitored-symbols
                                                       embedded-dag-depth work-hard-when-instructedp tag limits state))
                        ((when erp) (mv erp nil dag-array dag-len dag-parent-array dag-constant-alist dag-variable-alist memoization info tries limits state)))
                     (if (consp simplified-test)
                         ;; test simplified to a constant:
                         (mv (erp-nil) simplified-test dag-array dag-len dag-parent-array dag-constant-alist dag-variable-alist memoization info tries limits state)
                       ;; test didn't simplify to a constant, so it's a nodenum.  now try looking it up in the refined-assumption-alist:
                       ;; TODO: Do this also for the other kinds of IF below
                       (if (nodenum-equal-to-refined-assumptionp simplified-test refined-assumption-alist dag-array)
                           ;; Since the test is known to be true from the refined-assumption-alist, it's as if it rewrote to 't (even though it may not be a predicate, IF/MYIF only looks at whether it is nil):
                           (mv (erp-nil) *t* dag-array dag-len dag-parent-array dag-constant-alist dag-variable-alist memoization info tries limits state)
                         (mv (erp-nil) simplified-test dag-array dag-len dag-parent-array dag-constant-alist dag-variable-alist memoization info tries limits state))))
                   (if erp
                       (mv erp nil dag-array dag-len dag-parent-array dag-constant-alist dag-variable-alist memoization info tries limits state)
                     (if (consp simplified-test)
                         ;; Rewrite either the then branch or the else branch, according to whether the test simplified to nil:
                         (simplify-tree-and-add-to-dag (if (unquote simplified-test) (farg2 tree) (farg3 tree))
                                                       dag-array dag-len dag-parent-array dag-constant-alist dag-variable-alist
                                                       rewriter-rule-alist
                                                       (cons tree trees-equal-to-tree) ;the thing we are rewriting here is equal to tree
                                                       refined-assumption-alist equality-assumption-alist node-replacement-alist print-interval print memoization info tries interpreted-function-alist monitored-symbols
                                                       embedded-dag-depth work-hard-when-instructedp tag limits state)
                       ;;couldn't resolve the if-test:
                       ;;fffixme i guess these are not tail calls...
                       (b* (((mv erp thenpart-result dag-array dag-len dag-parent-array dag-constant-alist dag-variable-alist memoization info tries limits state)
                             (simplify-tree-and-add-to-dag (farg2 tree) ;"then" branch
                                                           dag-array dag-len dag-parent-array dag-constant-alist dag-variable-alist
                                                           rewriter-rule-alist
                                                           nil ;no trees are yet known equal to the then branch
                                                           refined-assumption-alist equality-assumption-alist node-replacement-alist print-interval print memoization info tries interpreted-function-alist monitored-symbols
                                                           embedded-dag-depth work-hard-when-instructedp tag limits state))
                            ((when erp) (mv erp nil dag-array dag-len dag-parent-array dag-constant-alist dag-variable-alist memoization info tries limits state))
                            ((mv erp elsepart-result dag-array dag-len dag-parent-array dag-constant-alist dag-variable-alist memoization info tries limits state)
                             (simplify-tree-and-add-to-dag (farg3 tree) ;"else" branch
                                                           dag-array dag-len dag-parent-array dag-constant-alist dag-variable-alist
                                                           rewriter-rule-alist
                                                           nil ;no trees are yet known equal to the else branch
                                                           refined-assumption-alist equality-assumption-alist node-replacement-alist print-interval print memoization info tries interpreted-function-alist monitored-symbols
                                                           embedded-dag-depth work-hard-when-instructedp tag limits state))
                            ((when erp) (mv erp nil dag-array dag-len dag-parent-array dag-constant-alist dag-variable-alist memoization info tries limits state)))

                         ;;this function takes simplified args and does not handle ifs (or else things might loop):
                         (simplify-fun-call-and-add-to-dag fn (list simplified-test thenpart-result elsepart-result)
                                                       dag-array dag-len dag-parent-array dag-constant-alist dag-variable-alist
                                                       rewriter-rule-alist
                                                       (cons tree trees-equal-to-tree) ;the thing we are rewriting here is equal to tree
                                                       refined-assumption-alist equality-assumption-alist node-replacement-alist print-interval print memoization info tries interpreted-function-alist monitored-symbols
                                                       embedded-dag-depth work-hard-when-instructedp tag limits state)))))
               (if (eq 'boolif fn)
                   ;; First, try to resolve the if-test:
                   (mv-let (erp simplified-test dag-array dag-len dag-parent-array dag-constant-alist dag-variable-alist memoization info tries limits state)
                     (simplify-tree-and-add-to-dag (farg1 tree) ;the if-test
                                                   dag-array dag-len dag-parent-array dag-constant-alist dag-variable-alist
                                                   rewriter-rule-alist
                                                   nil ;no trees are yet known equal to the test
                                                   refined-assumption-alist equality-assumption-alist node-replacement-alist print-interval print memoization info tries interpreted-function-alist monitored-symbols embedded-dag-depth work-hard-when-instructedp tag limits state)
                     (if erp
                         (mv erp nil dag-array dag-len dag-parent-array dag-constant-alist dag-variable-alist memoization info tries limits state)
                       (if (consp simplified-test)
                           (if (unquote simplified-test)
                               ;;test rewrote to non-nil:
                               (simplify-tree-and-add-to-dag `(bool-fix$inline ,(farg2 tree)) ;the "then" branch
                                                             dag-array dag-len dag-parent-array dag-constant-alist dag-variable-alist
                                                             rewriter-rule-alist
                                                             (cons tree trees-equal-to-tree) ;the thing we are rewriting here is equal to tree
                                                             refined-assumption-alist equality-assumption-alist node-replacement-alist print-interval print memoization info tries interpreted-function-alist monitored-symbols
                                                             embedded-dag-depth work-hard-when-instructedp tag limits state)
                             ;;test rewrote to nil:
                             (simplify-tree-and-add-to-dag `(bool-fix$inline ,(farg3 tree)) ;the "else" branch
                                                           dag-array dag-len dag-parent-array dag-constant-alist dag-variable-alist
                                                           rewriter-rule-alist
                                                           (cons tree trees-equal-to-tree) ;the thing we are rewriting here is equal to tree
                                                           refined-assumption-alist equality-assumption-alist node-replacement-alist print-interval print memoization info tries interpreted-function-alist monitored-symbols
                                                           embedded-dag-depth work-hard-when-instructedp tag limits state))
                         ;;couldn't resolve the if-test:
                         (b* (((mv erp thenpart-result dag-array dag-len dag-parent-array dag-constant-alist dag-variable-alist memoization info tries limits state)
                               (simplify-tree-and-add-to-dag (farg2 tree) ;"then" branch
                                                             dag-array dag-len dag-parent-array dag-constant-alist dag-variable-alist
                                                             rewriter-rule-alist
                                                             nil ;no trees are yet known equal to the then branch
                                                             refined-assumption-alist equality-assumption-alist node-replacement-alist print-interval print memoization info tries interpreted-function-alist monitored-symbols
                                                             embedded-dag-depth work-hard-when-instructedp tag limits state))
                              ((when erp) (mv erp nil dag-array dag-len dag-parent-array dag-constant-alist dag-variable-alist memoization info tries limits state))
                              ((mv erp elsepart-result dag-array dag-len dag-parent-array dag-constant-alist dag-variable-alist memoization info tries limits state)
                               (simplify-tree-and-add-to-dag (farg3 tree) ;"else" branch
                                                             dag-array dag-len dag-parent-array dag-constant-alist dag-variable-alist
                                                             rewriter-rule-alist
                                                             nil ;no trees are yet known equal to the else branch
                                                             refined-assumption-alist equality-assumption-alist node-replacement-alist print-interval print memoization info tries interpreted-function-alist monitored-symbols
                                                             embedded-dag-depth work-hard-when-instructedp tag limits state))
                              ((when erp) (mv erp nil dag-array dag-len dag-parent-array dag-constant-alist dag-variable-alist memoization info tries limits state)))
                           (simplify-fun-call-and-add-to-dag 'boolif (list simplified-test thenpart-result elsepart-result)
                                                         dag-array dag-len dag-parent-array dag-constant-alist dag-variable-alist
                                                         rewriter-rule-alist
                                                         (cons tree trees-equal-to-tree) ;the thing we are rewriting here is equal to tree
                                                         refined-assumption-alist equality-assumption-alist node-replacement-alist print-interval print memoization info tries interpreted-function-alist monitored-symbols
                                                         embedded-dag-depth work-hard-when-instructedp tag limits state)))))

                 (if (eq 'bvif fn)
                     ;; First, try to resolve the if-test:
                     (mv-let (erp simplified-test dag-array dag-len dag-parent-array dag-constant-alist dag-variable-alist memoization info tries limits state)
                       (simplify-tree-and-add-to-dag (farg2 tree) ;the if-test
                                                     dag-array dag-len dag-parent-array dag-constant-alist dag-variable-alist
                                                     rewriter-rule-alist
                                                     nil ;no trees are yet known equal to the test
                                                     refined-assumption-alist equality-assumption-alist node-replacement-alist print-interval print memoization info tries interpreted-function-alist monitored-symbols embedded-dag-depth work-hard-when-instructedp tag limits state)
                       (if erp
                           (mv erp nil dag-array dag-len dag-parent-array dag-constant-alist dag-variable-alist memoization info tries limits state)
                         (if (consp simplified-test)
                             (if (unquote simplified-test)
                                 ;;test rewrote to non-nil:
                                 (simplify-tree-and-add-to-dag `(bvchop ;$inline
                                                                 ,(farg1 tree) ,(farg3 tree)) ;the "then" branch
                                                               dag-array dag-len dag-parent-array dag-constant-alist dag-variable-alist
                                                               rewriter-rule-alist
                                                               (cons tree trees-equal-to-tree) ;the thing we are rewriting here is equal to tree
                                                               refined-assumption-alist equality-assumption-alist node-replacement-alist print-interval print memoization info tries interpreted-function-alist monitored-symbols
                                                               embedded-dag-depth work-hard-when-instructedp tag limits state)
                               ;;test rewrote to nil:
                               (simplify-tree-and-add-to-dag `(bvchop ;$inline
                                                               ,(farg1 tree) ,(farg4 tree)) ;the "else" branch
                                                             dag-array dag-len dag-parent-array dag-constant-alist dag-variable-alist
                                                             rewriter-rule-alist
                                                             (cons tree trees-equal-to-tree) ;the thing we are rewriting here is equal to tree
                                                             refined-assumption-alist equality-assumption-alist node-replacement-alist print-interval print memoization info tries interpreted-function-alist monitored-symbols
                                                             embedded-dag-depth work-hard-when-instructedp tag limits state))
                           ;;couldn't resolve the if-test:
                           (b* (((mv erp size-result dag-array dag-len dag-parent-array dag-constant-alist dag-variable-alist memoization info tries limits state)
                                 (simplify-tree-and-add-to-dag (farg1 tree) ;size param
                                                               dag-array dag-len dag-parent-array dag-constant-alist dag-variable-alist
                                                               rewriter-rule-alist
                                                               nil ;no trees are yet known equal to the the size param
                                                               refined-assumption-alist equality-assumption-alist node-replacement-alist print-interval print memoization info tries interpreted-function-alist monitored-symbols
                                                               embedded-dag-depth work-hard-when-instructedp tag limits state))
                                ((when erp) (mv erp nil dag-array dag-len dag-parent-array dag-constant-alist dag-variable-alist memoization info tries limits state))
                                ((mv erp thenpart-result dag-array dag-len dag-parent-array dag-constant-alist dag-variable-alist memoization info tries limits state)
                                 (simplify-tree-and-add-to-dag (farg3 tree) ;"then" branch
                                                               dag-array dag-len dag-parent-array dag-constant-alist dag-variable-alist
                                                               rewriter-rule-alist
                                                               nil ;no trees are yet known equal to the then branch
                                                               refined-assumption-alist equality-assumption-alist node-replacement-alist print-interval print memoization info tries interpreted-function-alist monitored-symbols
                                                               embedded-dag-depth work-hard-when-instructedp tag limits state))
                                ((when erp) (mv erp nil dag-array dag-len dag-parent-array dag-constant-alist dag-variable-alist memoization info tries limits state))
                                ((mv erp elsepart-result dag-array dag-len dag-parent-array dag-constant-alist dag-variable-alist memoization info tries limits state)
                                 (simplify-tree-and-add-to-dag (farg4 tree) ;"else" branch
                                                               dag-array dag-len dag-parent-array dag-constant-alist dag-variable-alist
                                                               rewriter-rule-alist
                                                               nil ;no trees are yet known equal to the else branch
                                                               refined-assumption-alist equality-assumption-alist node-replacement-alist print-interval print memoization info tries interpreted-function-alist monitored-symbols
                                                               embedded-dag-depth work-hard-when-instructedp tag limits state))
                                ((when erp) (mv erp nil dag-array dag-len dag-parent-array dag-constant-alist dag-variable-alist memoization info tries limits state)))
                             (simplify-fun-call-and-add-to-dag 'bvif (list size-result simplified-test thenpart-result elsepart-result)
                                                           dag-array dag-len dag-parent-array dag-constant-alist dag-variable-alist
                                                           rewriter-rule-alist
                                                           (cons tree trees-equal-to-tree) ;the thing we are rewriting here is equal to tree
                                                           refined-assumption-alist equality-assumption-alist node-replacement-alist print-interval print memoization info tries interpreted-function-alist monitored-symbols
                                                           embedded-dag-depth work-hard-when-instructedp tag limits state)))))

                   ;;It wasn't any kind of IF:
                   (b* ((args (fargs tree))
                        ;; We are simplifying a call to FN on ARGS, where ARGS may themselves be trees.
                        ;; First we simplify the args:
                        ;;ffixme should we simplify the args earlier? e.g., before looking the term up in the memoization?
                        ;; FN might be a lambda.
                        ;; fixme might it be possible to not check for ground-terms because we never build them -- think about where terms might come from other than sublis-var-simple, which we could change to not build ground terms (of functions we know about)
                        ;; ffixme maybe we should try to apply rules here (maybe outside-in rules) instead of rewriting the args
                        ;; fixme could pass in a flag for the common case where the args are known to be already simplified (b/c the tree is a dag node?)
                        (- (and (eq :verbose! print) (cw "(Rewriting args of ~x0:~%" fn)))
                        ((mv erp args dag-array dag-len dag-parent-array dag-constant-alist dag-variable-alist memoization info tries & limits state) ;ffixme dont ignore and use any-arg-was-simplifiedp?
                         (simplify-trees-and-add-to-dag args
                                                        dag-array dag-len dag-parent-array dag-constant-alist dag-variable-alist
                                                        rewriter-rule-alist
                                                        refined-assumption-alist equality-assumption-alist node-replacement-alist print-interval print
                                                        memoization info tries interpreted-function-alist monitored-symbols embedded-dag-depth work-hard-when-instructedp tag limits state))
                        ((when erp) (mv erp nil dag-array dag-len dag-parent-array dag-constant-alist dag-variable-alist memoization info tries limits state))
                        (- (and (eq :verbose! print) (cw "Done rewriting args.)~%")))
                        ;;ARGS is now a list of nodenums and quoteps.
                        ;;Now we simplify FN applied to (the simplified) ARGS:
                        )
                     (if (consp fn) ;;tests for lambda
                         ;; It's a lambda, so we beta-reduce and simplify the result:
                         ;; note that we don't look up lambdas in the assumptions (this is consistent with simplifying first)
                         (let* ((formals (second fn))
                                (body (third fn))
                                ;; TODO: We could avoid the consing in make-alist-fast by making a variant of sublis-var-and-eval that takes 2 lists:
                                (new-expr (sublis-var-and-eval (pairlis$-fast formals args) body interpreted-function-alist)))
                           ;;simplify the result of beta-reducing:
                           (simplify-tree-and-add-to-dag new-expr
                                                         dag-array dag-len dag-parent-array dag-constant-alist dag-variable-alist
                                                         rewriter-rule-alist
                                                         (cons tree trees-equal-to-tree) ;we memoize the lambda
                                                         refined-assumption-alist equality-assumption-alist node-replacement-alist print-interval print memoization info tries
                                                         interpreted-function-alist monitored-symbols embedded-dag-depth work-hard-when-instructedp tag limits state))
                       ;;test for ground term
                       (if (and (all-consp args)
                                (or (member-eq fn *axe-evaluator-functions*) ;reordered
                                    (eq fn 'DAG-VAL-WITH-AXE-EVALUATOR) ;new Thu Jun 24 05:32:19 2010 add the other fns..
                                    (assoc-eq fn interpreted-function-alist) ;ffffffixme
                                    ;;ffixme maybe for soundness we must pass in defns in the ifns for all fns we may encounter in the dag... (e.g., for checking when we flatten embedded dags)
                                    )
                                ;; (not (eq 'repeat fn)) ;Wed Feb 16 22:23:28 2011 ;todo: just don't include repeat in the evaluator?
                                (not (eq fn 'th)) ;ffffixme drop this check?
                                )
                           ;; Call the evaluator:
                           (let ((result (enquote (apply-axe-evaluator-to-quoted-args fn args interpreted-function-alist 0))))
                             (mv (erp-nil)
                                 result
                                 dag-array dag-len dag-parent-array dag-constant-alist dag-variable-alist
                                 (and memoization
                                      ;;we memoize the ground term (should we?!?!)
                                      (add-pairs-to-memoization (cons tree trees-equal-to-tree)
                                                                result ;the quoted constant they are all equal to
                                                                memoization))
                                 info tries limits state))
                         ;;Otherwise, simplify the non-lambda FN applied to the simplified args:
                         (simplify-fun-call-and-add-to-dag fn args
                                                           dag-array dag-len dag-parent-array dag-constant-alist dag-variable-alist
                                                           rewriter-rule-alist
                                                           (cons tree trees-equal-to-tree) ;the thing we are rewriting is equal to tree
                                                           refined-assumption-alist equality-assumption-alist node-replacement-alist
                                                           print-interval
                                                           print
                                                           memoization
                                                           info tries interpreted-function-alist monitored-symbols
                                                           embedded-dag-depth work-hard-when-instructedp tag limits state)))))))))))))

 ;;simplify all the trees in tree-lst and add to the DAG
 ;;returns (mv erp nodenums-or-quoteps dag-array dag-len dag-parent-array dag-constant-alist dag-variable-alist memoization info tries changed-anything-flg limits state)
 ;;if the items in TREES are already all nodenums or quoted constants this doesn't re-cons-up the list
 ;;not tail-recursive, btw.
 ;; The changed-anything-flg flag is not used by callers other than this function itself.
 (defund simplify-trees-and-add-to-dag (trees
                                       dag-array dag-len dag-parent-array dag-constant-alist dag-variable-alist
                                       rewriter-rule-alist
                                       refined-assumption-alist ;can be assumed for all nodes
                                       equality-assumption-alist node-replacement-alist print-interval print
                                       memoization info tries interpreted-function-alist monitored-symbols embedded-dag-depth work-hard-when-instructedp tag limits state)
   (declare (xargs :measure (len trees) :stobjs state))
   (if (endp trees)
       (mv (erp-nil) trees dag-array dag-len dag-parent-array dag-constant-alist dag-variable-alist memoization info tries nil limits state)
     (b* ((first-tree (first trees))
          ;; why do we do the rest before the first?
          ((mv erp rest-result dag-array dag-len dag-parent-array dag-constant-alist dag-variable-alist memoization info tries changed-anything-for-rest limits state)
           (simplify-trees-and-add-to-dag (rest trees)
                                          dag-array dag-len dag-parent-array dag-constant-alist dag-variable-alist
                                          rewriter-rule-alist refined-assumption-alist equality-assumption-alist node-replacement-alist
                                          print-interval print memoization info tries interpreted-function-alist monitored-symbols embedded-dag-depth work-hard-when-instructedp tag limits state))
          ((when erp) (mv erp nil dag-array dag-len dag-parent-array dag-constant-alist dag-variable-alist memoization info tries nil limits state))
          ((mv erp first-tree-result dag-array dag-len dag-parent-array dag-constant-alist dag-variable-alist memoization info tries limits state)
           (simplify-tree-and-add-to-dag first-tree
                                         dag-array dag-len dag-parent-array dag-constant-alist dag-variable-alist
                                         rewriter-rule-alist nil refined-assumption-alist equality-assumption-alist node-replacement-alist
                                         print-interval print memoization info tries interpreted-function-alist monitored-symbols embedded-dag-depth work-hard-when-instructedp tag limits state))
          ((when erp) (mv erp nil dag-array dag-len dag-parent-array dag-constant-alist dag-variable-alist memoization info tries nil limits state))
          ;;this avoids reconsing when nothing changes (maybe use cons-with-hint?):
          (changed-anything (or changed-anything-for-rest
                                (not (equal first-tree-result first-tree)) ;slow?
                                ))
          (result (if changed-anything
                      (cons first-tree-result rest-result)
                    trees)))
       (mv (erp-nil) result dag-array dag-len dag-parent-array dag-constant-alist dag-variable-alist memoization info tries changed-anything limits state))))

  ) ;end of mutual-recursion

;; For each node in REV-DAG, fix up its args (if any) according to the renaming-array, then add its simplified form to the dag-array and add its new nodenum or quotep to the renaming.
;; Returns (mv erp dag-array dag-len dag-parent-array dag-constant-alist dag-variable-alist renaming-array info tries limits state).
;ffixme for speed, could keep track the lowest node renamed (anything lower renames to itself)?
(defun add-simplified-dag-to-dag-array (rev-dag ;low nodes come first; can there be gaps in the numbering?
                                        dag-array dag-len dag-parent-array dag-constant-alist dag-variable-alist
                                        renaming-array ;;maps nodenums in rev-dag to the nodenums or quoteps they rewrote to in dag-array
                                        rewriter-rule-alist
                                        refined-assumption-alist ;mentions nodenums in dag-array (can be assumed for all nodes)
                                        equality-assumption-alist ;dotted pairs of terms (can be assumed for all nodes) ;fffixme handle this better (see the node-replacement-array)
                                        print-interval print
                                        memoization
                                        info ;tracks numbers of rule hits
                                        tries ;tracks the amount of work (number of attempts to match a rule with a term) done by the rewriter
                                        interpreted-function-alist
                                        monitored-symbols
                                        internal-context-array ;either nil (not using internal contexts), or an array that associates each nodenum in rev-dag with a contextp (in terms of nodes in dag-array) to be assumed when rewriting the node
                                        context-for-all-nodes ;a possibly-negated-nodenumsp (list of items of the form <nodenum> or (not <nodenum>)) where the nodenums are in dag-array (can be assumed for all nodes)
                                        known-booleans
                                        work-hard-when-instructedp
                                        tag limits state)
  (declare (xargs :mode :program
                  :guard (and (rule-limitsp limits) ;todo: add more guard conjuncts
                              (maybe-bounded-memoizationp memoization dag-len)
                              ;; For soundness, we should not have both memoization and a non-nil internal-context-array!
                              ;; We could consider memoizing per node, or using a memoization for nodes that have no context.
                              (not (and memoization
                                        internal-context-array))
                              (possibly-negated-nodenumsp context-for-all-nodes)
                              (symbol-listp known-booleans)
                              (booleanp work-hard-when-instructedp)
                              (symbolp tag)
                              (rule-limitsp limits))
                  :stobjs state))
  (if (endp rev-dag)
      (mv (erp-nil) dag-array dag-len dag-parent-array dag-constant-alist dag-variable-alist renaming-array info tries limits state)
    (let* ((entry (first rev-dag))
           (nodenum (car entry)) ;or, if they are consecutive, we could track this numerically..
           (expr (cdr entry)))
      (if (quotep expr) ;inline? ;this should be rare...
          (add-simplified-dag-to-dag-array (rest rev-dag)
                                           dag-array dag-len dag-parent-array dag-constant-alist dag-variable-alist
                                           (aset1 'renaming-array renaming-array nodenum expr)
                                           rewriter-rule-alist refined-assumption-alist equality-assumption-alist print-interval print memoization info tries interpreted-function-alist
                                           monitored-symbols internal-context-array context-for-all-nodes known-booleans work-hard-when-instructedp tag limits state)
        ;;expr is a variable or function call (TODO: Split out the var case):
        (let* ((context-for-this-node (if internal-context-array (aref1 'context-array internal-context-array nodenum) (true-context)))
               ;; TODO: instead of conjoin-contexts, just check for contradictory context and then handle the context-for-this-node and context-for-all-nodes separately below?
               (full-context (conjoin-contexts context-for-all-nodes context-for-this-node))) ;todo: reverse the args to conjoin-contexts?
          (if (false-contextp full-context)
              ;; The node is in a false context, so we can rewrite it to whatever we want:
              ;; TODO: Consider eliminating this, if we can do a better job resolving IFs, perhaps when we compute the contexts.
              (prog2$ (and print (cw "! Node ~x0 is irrelevant !~%" nodenum))
                      (add-simplified-dag-to-dag-array
                       (rest rev-dag)
                       dag-array dag-len dag-parent-array dag-constant-alist dag-variable-alist
                       (aset1 'renaming-array renaming-array nodenum (enquote :irrelevant)) ;fixme think about this
                       rewriter-rule-alist refined-assumption-alist equality-assumption-alist print-interval print memoization info tries interpreted-function-alist
                       monitored-symbols internal-context-array context-for-all-nodes known-booleans work-hard-when-instructedp tag limits state))
            (b* ((node-replacement-alist-for-this-node (node-replacement-alist-for-context full-context dag-array known-booleans print)) ;fffixme this gets redone over and over for context-for-all-nodes?
                 ;; This is an attempt to include the context information in the assumptions used for free var matching:
                 (context-exprs-for-this-node (context-to-exprs full-context dag-array dag-len)) ;fffixme this gets redone over and over for context-for-all-nodes?
                 (refined-assumption-alist-for-this-node (extend-refined-assumption-alist context-exprs-for-this-node refined-assumption-alist))
                 ;;(context-assumptions (get-extra-assumptions full-context predicate-nodenum-term-alist))
                 ;;(dummy (and context-assumptions (cw "Using ~x0 context assumption(s) for node ~x1.~%" (len context-assumptions) nodenum)))
                 ;;(equality-assumption-alist-for-this-node (add-equality-pairs context-assumptions equality-assumption-alist))
                 ;;(assumptions-for-this-node (refine-assumptions-for-matching context-assumptions assumptions))
                 (- (and print
                         (progn$ (and (or (eq print :verbose!) (eq print :verbose))
                                      nil ;(cw "Using ~x0 context assumption(s) for node ~x1 (including ~x2 for matching free vars).~%" (len node-replacement-alist-for-this-node) nodenum (len context-exprs-for-this-node))
                                      )
                                 (and (not (eq :brief print)) ;new
                                      (equal 0 (mod nodenum 1000)) ;how expensive is this mod?  could keep a counter... or always track the next multiple of 1000 and compare to that?
                                      (cw " Processing node: ~x0~%" nodenum)))))
                 ((mv erp new-nodenum-or-quotep dag-array dag-len dag-parent-array dag-constant-alist dag-variable-alist memoization info tries limits state)
                  ;;BOZO might there be IFs here?
                  ;;bozo might get speed up by taking advantage of the fact that the expr came from a dag node and so can't be some big tree
                  ;;it's probably a function call tree? check whether it's of an if or lambda and if not, don't waste time simplifying the args? pass in a flag saying the args are simplified?
                  ;;fffixme do different things depending on whether expr is a var or a fn call:
                  (simplify-tree-and-add-to-dag ;fffixme call simplify-fun-call-and-add-to-dag?? ;or (because we may still want to handle ifs and other stuff) pass a flag saying args are simplified - what about lambdas?
                   (rename-var-or-fn-call-expr expr renaming-array (+ -1 nodenum))
                   dag-array dag-len dag-parent-array dag-constant-alist dag-variable-alist
                   rewriter-rule-alist
                   nil ;no other trees are yet known to be equal to expr
                   refined-assumption-alist-for-this-node
                   equality-assumption-alist ;yuck! these are still pairs of terms?!
                   node-replacement-alist-for-this-node
                   print-interval print
                   (if internal-context-array nil memoization) ; TODO: Replace this with just memoization once have verified guards
                   info tries interpreted-function-alist
                   monitored-symbols
                   0 ;embedded-dag-depth
                   work-hard-when-instructedp
                   tag limits state))
                 ((when erp) (mv erp dag-array dag-len dag-parent-array dag-constant-alist dag-variable-alist renaming-array info tries limits state)))
              (add-simplified-dag-to-dag-array (rest rev-dag)
                                               dag-array dag-len dag-parent-array dag-constant-alist dag-variable-alist
                                               (aset1 'renaming-array renaming-array nodenum new-nodenum-or-quotep)
                                               rewriter-rule-alist refined-assumption-alist equality-assumption-alist print-interval print
                                               memoization ;invalid if internal-context-array is non-nil but won't be used on future iterations
                                               info tries interpreted-function-alist monitored-symbols
                                               internal-context-array
                                               context-for-all-nodes known-booleans work-hard-when-instructedp tag limits state))))))))

;; Returns (mv erp simplified-dag-or-quotep limits state) where SIMPLIFIED-DAG-OR-QUOTEP is equivalent to DAG, given the REFINED-ASSUMPTION-ALIST, EQUALITY-ASSUMPTION-ALIST, context stuff, the rules in REWRITER-RULE-ALIST, and the bindings in INTERPRETED-FUNCTION-ALIST.
;;does one simplification pass (NO, now does 2 if contexts are to be used) -- is the result then completely simplified? - what if one of the context assumptions (a pred in an if-test governing a term) gets simplified on this pass?  that might let us do better at simplifying nodes guarded by that node.
;does not simplify the refined-assumptions or equality-assumption-alist (or context nodes?) passed in
;fffixme stay in the world of arrays, instead of going back and forth between arrays and dags?
;If both memoizep and use-internal-contextsp are non-nil, this will NOT memoize on the second pass (that would be unsound!), unless we change the memoization machinery to track contexts - fffixme can that lead to exponential behavior?!
;fffixme consider having this return an array...
;change this to load the dag into the array first and to use assumptions that refer to that array (instead of possibly being huge terms)??
;ffixme consider doing a top-down pass using a worklist to determine which nodes actually need to be simplified (making use of ifs, etc.)
;ffffixme include only the necesary nodes in the context?!
;ffixme external contexts could allow us to drop whole subdags and not waste time simplifying them..
;;smashes 'dag-array, 'dag-parent-array, and 'renaming-array (fixme anything else?)
(defun simplify-dag (dag ;; must not be a quotep, should have no gaps in the numbering? (should have no duplicate entries? maybe okay if we are doing the first phase with no contexts?),
                     rewriter-rule-alist
                     slack-amount ;amount of extra space to allocate (slack before the arrays have to be expanded; does not affect soundness)
                     refined-assumption-alist ;maps fns to lists of arg-lists (quoteps/nodenums) in external-context-array (this function may find more assumptions from the context of each node)
                     equality-assumption-alist ;these are dotted pairs of terms (they represent a subset of REFINED-ASSUMPTION-ALIST?)
                     print-interval print
                     interpreted-function-alist
                     monitored-symbols
                     memoizep
                     use-internal-contextsp ;these contexts will come from dag itself.  there are also external contexts:
                     ;;rename these things assumptions-arrayXXX?
                     ;;eventually merge this stuff with the handling of equality assumptions?  what currently happens to equalities in the external-context-array?
                     ;; these are "external" contexts to be assumed for all nodes:
                     external-context-array-name
                     external-context-array ;this seems to *not* get smashed.
                     external-context ;a possibly-negated-nodenumsp over nodes in external-context-array; indicates facts we can assume
                     external-context-array-len
                     external-context-parent-array-name
                     external-context-parent-array
                     external-context-dag-constant-alist
                     external-context-dag-variable-alist
                     work-hard-when-instructedp tag limits state)
  (declare (xargs :mode :program
                  :stobjs state
                  :guard (and (pseudo-dagp dag)
                              (natp external-context-array-len)
                              (natp slack-amount)
                              (rule-limitsp limits))))
  ;;Even if use-internal-contextsp is non-nil, we first simplify without internal contexts, to make sure that the contexts themselves are simplified (fixme might that take several passes? when we use them on the second pass (otherwise when using a term that came from a context we might have to simplify it before using it, which might be awkward (a whole subdag would be involved, and simplifying the context might cause other terms from context to be simplified)... and what about something like (if x (foo x) (bar x)) where the test x guards an appearance of itself? rethink this?
;in many cases the contexts will equate terms with constants..
  (b* ((top-nodenum (top-nodenum dag))
       (original-dag-len (len dag)) ;fixme could just add one to the top node if there are no gaps.. or maybe gaps are okay - then pass in the dag-len?
       (- (and print (cw "(Simplifying DAG (~x0 nodes)...~%" original-dag-len)))
       ;; Preload the external contexts into the dag-array (node numbers remain the same, so we can reuse the 3 dag indices):
       (max-external-context-nodenum (+ -1 external-context-array-len))
       (initial-array-size (+ original-dag-len external-context-array-len slack-amount))
       (dag-array (make-empty-array 'dag-array initial-array-size))
       (dag-array (copy-array-vals max-external-context-nodenum external-context-array-name external-context-array 'dag-array dag-array)) ;make a version that also updates the aux data structures? maybe add-array-nodes-to-dag? for speed, make sure we take advantage of the fact that there are no dups in the context-array?
       (dag-len external-context-array-len)
       (dag-parent-array (make-empty-array 'dag-parent-array initial-array-size))
       (dag-parent-array (copy-array-vals max-external-context-nodenum external-context-parent-array-name external-context-parent-array 'dag-parent-array dag-parent-array))
       (dag-constant-alist external-context-dag-constant-alist) ;inline?
       (dag-variable-alist external-context-dag-variable-alist) ;inline?
       (- (and print (cw "(Simplifying without using contexts (memoize ~x0):~%" memoizep)))
       ;; Work hard on the first rewrite if there won't be a second one:
       (work-hard-on-first-rewrite (not use-internal-contextsp) ;nil ;work-hard-when-instructedp ;Mon Sep 20 09:54:39 2010 since we are not using contexts, working hard can be a big waste.  on the other hand, we are memoizing on this rewrite (but can't on the one with contexts), so work-hards would be memoized here but not there
                                   )
       (known-booleans (known-booleans (w state)))
       ;; STEP 1: Rewrite dag by simplifying its nodes and adding to dag-array:
       ((mv erp dag-array & & & & renaming-array info tries limits state) ;use the ignored values?!
        (add-simplified-dag-to-dag-array (reverse dag) ;;we'll simplify nodes from the bottom-up
                                         dag-array dag-len dag-parent-array dag-constant-alist dag-variable-alist
                                         (make-empty-array 'renaming-array original-dag-len)
                                         rewriter-rule-alist
                                         refined-assumption-alist ;mentions nodenums in external-context-array; those nodes have the same numbers in dag-array
                                         equality-assumption-alist
                                         print-interval print
                                         (and memoizep ;hope this is okay and not too slow:
                                              (empty-memoization)) ;fixme add some option to make this bigger?
                                         (and print (empty-info-world)) ;used to track the number of rule hits
                                         (and print (zero-tries)) ;(if rewriter-rule-alist (zero-tries) nil) ;fixme think about this
                                         interpreted-function-alist
                                         monitored-symbols ;; (if use-internal-contextsp nil monitored-symbols) ;; (don't monitor if this is the first of two passes) -- TODO: Note that this can cause problems if we get an unexpected error (e.g., in an axe-syntaxp function) on the first pass)
                                         nil ;internal-context-array=nil means don't use internal contexts
                                         external-context ;todo: process this once, here?
                                         known-booleans
                                         work-hard-on-first-rewrite
                                         tag
                                         limits
                                         state))
       ((when erp) (mv erp nil limits state))
       (- (and print (maybe-print-hit-counts print info)))
       (- (and print tries (cw "(~x0 tries.)" tries))) ;print these after dropping non supps?
       (- (and print (cw ")~%"))) ; balances "(Simplifying with no internal contexts"
       (renamed-top-node (aref1 'renaming-array renaming-array top-nodenum)))
    (if (consp renamed-top-node) ; checks for quotep
        (prog2$ (and print (cw "Result: ~x0)~%" renamed-top-node)) ; balances "(Simplifying DAG ...
                (mv (erp-nil) renamed-top-node limits state))
      (if (not use-internal-contextsp)     ;why would this ever be the case?
          (prog2$ (and print (cw ")~%"))   ; balances "(Simplifying DAG ...
                  (mv (erp-nil)
                      ;; todo: could consider doing prune-with-contexts here
                      (drop-non-supporters-array-with-name 'dag-array dag-array renamed-top-node print) ; also converts to a dag (list)
                      limits state))
        ;; STEP 2: Rewrite again, using internal contexts:
        (b* (;;could we stay in the world of arrays when doing this? and use the array to compute internal contexts?
             ;;could check here whether nothing changed and not build a new list?
             (dag (drop-non-supporters-array-with-name 'dag-array dag-array renamed-top-node print))
             (dag-len (+ 1 (top-nodenum dag)))
             (- (and print (cw "~%(Simplifying again with internal contexts (~x0 nodes)...~%" dag-len)))
             (initial-array-size (+ (* 2 dag-len) external-context-array-len slack-amount)) ;the array starts out containing the dag; we leave space for another copy, plus the external context nodes, plus some slack
             ;;Load all the nodes into the dag-array (fixme only include nodes that support internal contexts?!):
;ffixme should we start by pre-loading the context array into the dag-array, like we do above?  that might make it harder to figure out what contexts to use?
             (dag-array (make-into-array-with-len 'dag-array dag initial-array-size))
             ;; Make the auxiliary data structures for the DAG:
             ((mv dag-parent-array dag-constant-alist dag-variable-alist)
              (make-dag-indices 'dag-array dag-array 'dag-parent-array dag-len))
             ;; Now figure out the context we can use for each node
             ;; TODO: If this doesn't contain any information, consider skipping the rewrite below (see below):
             (internal-context-array (make-full-context-array-with-parents 'dag-array dag-array dag-len dag-parent-array))
             ;; ((when ...) ; could check here whether there is any context information to use
             ;;  (and print (cw ")~%"))
             ;;  (mv (erp-nil) dag limits state))
             ;; TODO: Consider using the context array here to prune if branches (maybe even repeatedly in a loop).
             ;; Add nodes that support the external context:
             ((mv erp
                  dag-array dag-len-with-external-context-nodes dag-parent-array dag-constant-alist dag-variable-alist
                  renaming-array ;maps context nodes to nodes in dag-array
                  )
              (add-array-nodes-to-dag 0 max-external-context-nodenum
                                      external-context-array-name external-context-array external-context-array-len
                                      dag-array dag-len dag-parent-array dag-constant-alist dag-variable-alist
                                      (make-empty-array 'renaming-array (max 1 (+ 1 max-external-context-nodenum) ;fixme the max of 1 is new
                                                                             ))))
             ((when erp) (mv erp nil nil state))
             ;;fix-up the external-context to refer to nodes in dag-array:
             (external-context (fixup-possibly-negated-nodenums external-context 'renaming-array renaming-array))
             ;;ffixme handle (false-context)?!  can that happen?  what would it mean?!  that the assumptions contradict?!
             (refined-assumption-alist (fixup-refined-assumption-alist refined-assumption-alist 'renaming-array renaming-array nil))
             ;; Simplify all the nodes:
             ((mv erp dag-array & & & & renaming-array info tries limits state) ;use the ignored things ?!
              (add-simplified-dag-to-dag-array (reverse dag)
                                               dag-array
                                               dag-len-with-external-context-nodes
                                               dag-parent-array dag-constant-alist dag-variable-alist
                                               (make-empty-array 'renaming-array dag-len) ;reuse this? does the default value need to be in every slot?
                                               rewriter-rule-alist
                                               refined-assumption-alist ;mentions nodenums in dag-array
                                               equality-assumption-alist print-interval print
                                               nil ;memoization (not sound to memoize between nodes when using internal contexts)  :TODO: Print a warning if this turns off memoization.
                                               (and print (empty-info-world)) ;used to track the number of rule hits
                                               (and print (zero-tries)) ;fixme think about this (if rewriter-rule-alist (zero-tries) nil)
                                               interpreted-function-alist monitored-symbols
                                               ;;fixme refine the internal contexts? handle equalities?:
                                               internal-context-array
                                               external-context known-booleans work-hard-when-instructedp tag limits state))
             ((when erp) (mv erp nil nil state))
             (- (and print (cw "(~x0 tries.)~%" tries)))
             (- (and print (maybe-print-hit-counts print info)))
             (- (and print (cw ")")))
             (top-nodenum (top-nodenum dag))
             (renamed-top-node (aref1 'renaming-array renaming-array top-nodenum))
             )
          (if (quotep renamed-top-node)
              (prog2$ (and print (cw ")~%"))
                      (mv (erp-nil) renamed-top-node limits state))
            (if (not (integerp renamed-top-node)) ;impossible?
                (progn$ (print-list renaming-array)
                        (er hard? 'simplify-dag "renaming of node ~x0 must be a quotep or an integer" top-nodenum)
                        (mv (erp-t) nil limits state))
              (let ((dag
                     ;;could check here whether nothing changed and not build a new list?
                     ;;is this call still important? (well it converts the array to a list...)
                     (drop-non-supporters-array-with-name 'dag-array dag-array renamed-top-node print)))
                (prog2$ (and print (cw ")~%"))
                        (mv (erp-nil) dag limits state))))))))))

;TODO: Try calling this (but what about rules that commute things based on node number? they may cause this to loop forever?!  what about normalize-xors?  can it commute based on node number -- maybe change that to use some notion of term size...)
;;Call simplify-dag repeatedly until nothing changes (except perhaps node
;;numbering).  Multiple calls may be needed because internal contexts may be
;;simplified and then help other things get simplified (which may also be
;;internal contexts, etc.)
;; Returns (mv erp result limits state) where RESULT is a
;; dag-or-quotep equivalent to DAG, given the REFINED-ASSUMPTION-ALIST,
;; EQUALITY-ASSUMPTION-ALIST, context stuff, the rules in REWRITER-RULE-ALIST, and the
;; bindings in INTERPRETED-FUNCTION-ALIST
(defun repeat-simplify-dag (dag ;; must not be a quotep, should have no gaps in the numbering? (should have no duplicate entries? maybe okay if we are doing the first phase with no contexts?), dag can't be empty (btw, does weak-dagp require that?)
                            rewriter-rule-alist
                            slack-amount ;amount of extra space to allocate (slack before the arrays have to be expanded; does not affect soundness)
                            refined-assumption-alist ;maps fns to lists of arg-lists (quoteps/nodenums in external-context-array) (this function may find more assumptions from the context of each node)
                            equality-assumption-alist ;these represent a subset of REFINED-ASSUMPTION-ALIST?
                            print-interval print
                            interpreted-function-alist monitored-symbols memoizep
                            use-internal-contextsp ;these contexts will come from dag itself.  there are also external contexts:
                            ;;rename these things assumptions-arrayXXX?
                            ;;eventually merge this stuff with the handling of equality assumptions?  what currently happens to equalities in the external-context-array?
                            ;; these are "external" contexts to be assumed for all nodes:
                            external-context-array-name
                            external-context-array ;this seems to *not* get smashed.
                            external-context ;a possibly-negated-nodenumsp over nodes in external-context-array; indicates facts we can assume
                            external-context-array-len
                            external-context-parent-array-name
                            external-context-parent-array
                            external-context-dag-constant-alist
                            external-context-dag-variable-alist
                            work-hard-when-instructedp tag limits state)
  (declare (xargs :mode :program
                  :guard (and (rule-limitsp limits)
                              ;;todo
                              )
                  :stobjs state))
  (mv-let (erp result-dag limits state)
    (simplify-dag dag
                  rewriter-rule-alist
                  slack-amount
                  refined-assumption-alist
                  equality-assumption-alist
                  print-interval print
                  interpreted-function-alist monitored-symbols memoizep
                  use-internal-contextsp
                  external-context-array-name
                  external-context-array
                  external-context
                  external-context-array-len
                  external-context-parent-array-name
                  external-context-parent-array
                  external-context-dag-constant-alist
                  external-context-dag-variable-alist
                  work-hard-when-instructedp tag limits state)
    (if erp
        (mv erp nil nil state)
      (if (quotep result-dag)
          (mv (erp-nil) result-dag limits state)
        (if (equivalent-dags dag result-dag)
            (mv (erp-nil) dag limits state)
          (progn$ (cw "(Something changed, so simplify again.)~%")
                  (print-list result-dag)
                  (repeat-simplify-dag result-dag
                                       rewriter-rule-alist
                                       slack-amount
                                       refined-assumption-alist
                                       equality-assumption-alist
                                       print-interval print
                                       interpreted-function-alist monitored-symbols memoizep
                                       use-internal-contextsp
                                       external-context-array-name
                                       external-context-array
                                       external-context
                                       external-context-array-len
                                       external-context-parent-array-name
                                       external-context-parent-array
                                       external-context-dag-constant-alist
                                       external-context-dag-variable-alist
                                       work-hard-when-instructedp tag limits state)))))))

;call simplify-dag either once or repeatedly, according to exhaustivep
;; Returns (mv erp result limits state) where RESULT is a
;; dag-or-quotep equivalent to DAG, given the REFINED-ASSUMPTION-ALIST,
;; EQUALITY-ASSUMPTION-ALIST, context stuff, the rules in REWRITER-RULE-ALIST, and the
;; bindings in INTERPRETED-FUNCTION-ALIST
(defun maybe-repeat-simplify-dag (dag ;; must not be a quotep, should have no gaps in the numbering? (should have no duplicate entries? maybe okay if we are doing the first phase with no contexts?), dag can't be empty (btw, does weak-dagp require that?)
                                  rewriter-rule-alist
                                  slack-amount ;amount of extra space to allocate (slack before the arrays have to be expanded; does not affect soundness)
                                  refined-assumption-alist ;maps fns to lists of arg-lists (quoteps/nodenums in external-context-array) (this function may find more assumptions from the context of each node)
                                  equality-assumption-alist ; these represent a subset of REFINED-ASSUMPTION-ALIST?
                                  print-interval print
                                  interpreted-function-alist monitored-symbols memoizep
                                  use-internal-contextsp ;these contexts will come from dag itself.  there are also external contexts:
                                  ;;rename these things assumptions-arrayXXX?
                                  ;;eventually merge this stuff with the handling of equality assumptions?  what currently happens to equalities in the external-context-array?
                                  ;; these are "external" contexts to be assumed for all nodes:
                                  external-context-array-name
                                  external-context-array ;this seems to *not* get smashed.
                                  external-context ;a possibly-negated-nodenumsp over nodes in external-context-array; indicates facts we can assume
                                  external-context-array-len
                                  external-context-parent-array-name
                                  external-context-parent-array
                                  external-context-dag-constant-alist
                                  external-context-dag-variable-alist
                                  work-hard-when-instructedp tag
                                  exhaustivep
                                  limits state)
  (declare (xargs :mode :program
                  :guard (and (rule-limitsp limits)
                              ;;todo
                              )
                  :stobjs state))
  (if exhaustivep
      (repeat-simplify-dag dag
                           rewriter-rule-alist
                           slack-amount
                           refined-assumption-alist
                           equality-assumption-alist
                           print-interval print
                           interpreted-function-alist monitored-symbols memoizep
                           use-internal-contextsp
                           external-context-array-name
                           external-context-array
                           external-context
                           external-context-array-len
                           external-context-parent-array-name
                           external-context-parent-array
                           external-context-dag-constant-alist
                           external-context-dag-variable-alist
                           work-hard-when-instructedp tag limits state)
    (simplify-dag dag
                  rewriter-rule-alist
                  slack-amount
                  refined-assumption-alist
                  equality-assumption-alist
                  print-interval print
                  interpreted-function-alist monitored-symbols memoizep
                  use-internal-contextsp
                  external-context-array-name
                  external-context-array
                  external-context
                  external-context-array-len
                  external-context-parent-array-name
                  external-context-parent-array
                  external-context-dag-constant-alist
                  external-context-dag-variable-alist
                  work-hard-when-instructedp tag limits state)))

;; Returns (mv erp result limits state) where RESULT is a dag-or-quotep equivalent to DAG, given the REFINED-ASSUMPTION-ALIST, EQUALITY-ASSUMPTION-ALIST, context stuff, the rules in REWRITER-RULE-ALIST, and the bindings in INTERPRETED-FUNCTION-ALIST.
;ffixme don't go back and forth between lists and arrays so much..
;goes until either phase has no effect...
;whenever this is called we've just rewritten the dag, so if normalizing xors does nothing, we are done
;fixme - add the ability to assume the bottom n nodes of the dag are simplified?
;dag must not be a quotep
(defun normalize-xors-and-simplify-until-stable (dag rewriter-rule-alist slack-amount
                                                     refined-assumption-alist ;mentions nodenums in the context-array
                                                     equality-assumption-alist
                                                     print-interval print interpreted-function-alist monitored-symbols memoizep use-internal-contextsp
                                                     context-array-name
                                                     context-array
                                                     context ;(list of items of the form <nodenum> or (not <nodenum>) - can this be the false context?
                                                     context-array-len context-parent-array-name context-parent-array context-dag-constant-alist context-dag-variable-alist
                                                     work-hard-when-instructedp tag exhaustivep limits state)
  (declare (xargs :mode :program
                  :guard (and (rule-limitsp limits)
                              ;;todo
                              )
                  :stobjs state))
  (b* (((mv erp normalized-dag changep) (normalize-xors dag print)) ;now does both bitxors and bvxors (seemed important to do them both at the same time?)
       ;;(normalized-dag (simplify-bvxors normalized-dag print)) ;new!
       ((when erp) (mv erp nil nil state)))
    (if (quotep normalized-dag) ;if we reduced it to a constant we are done:
        (mv (erp-nil) normalized-dag limits state)
      (if (not changep)
          (mv (erp-nil) dag limits state) ;;normalizing xors did nothing, so we are done (we just simplified before calling this function, so doing it again won't help)
        (mv-let (erp simplified-dag limits state)
          (maybe-repeat-simplify-dag normalized-dag rewriter-rule-alist slack-amount refined-assumption-alist equality-assumption-alist
                                     print-interval print
                                     interpreted-function-alist monitored-symbols memoizep use-internal-contextsp
                                     context-array-name
                                     context-array
                                     context ;(list of items of the form <nodenum> or (not <nodenum>)
                                     context-array-len context-parent-array-name context-parent-array context-dag-constant-alist context-dag-variable-alist
                                     work-hard-when-instructedp tag exhaustivep limits state)
          (if erp
              (mv erp nil nil state)
            ;; if we reduced it to a constant we are done
            (if (quotep simplified-dag)
                (mv (erp-nil) simplified-dag limits state)
              ;; normalizing xors did nothing, so we are done (we already rewrote until stable, so doing it again won't help)
              (if (equivalent-dags simplified-dag normalized-dag)
                  (mv (erp-nil) normalized-dag limits state)
                (normalize-xors-and-simplify-until-stable
                 simplified-dag rewriter-rule-alist slack-amount refined-assumption-alist equality-assumption-alist print-interval print
                 interpreted-function-alist monitored-symbols memoizep use-internal-contextsp
                 context-array-name
                 context-array
                 context ;(list of items of the form <nodenum> or (not <nodenum>)
                 context-array-len context-parent-array-name context-parent-array
                 context-dag-constant-alist context-dag-variable-alist
                 work-hard-when-instructedp
                 tag exhaustivep limits state)))))))))

;;pass in a flag for whether the xors are normalized???
;;dag must not be a quotep
;; Returns (mv erp res limits state), where RES is a dag or a quotep.
(defun simplify-and-normalize-xors-until-stable (dag rewriter-rule-alist slack-amount normalize-xors
                                                     refined-assumption-alist ;mentions nodenums in the context-array
                                                     equality-assumption-alist
                                                     print-interval print interpreted-function-alist
                                                     monitored-symbols memoizep use-internal-contextsp
                                                     context-array-name
                                                     context-array
                                                     context ;(list of items of the form <nodenum> or (not <nodenum>)
                                                     context-array-len context-parent-array-name context-parent-array context-dag-constant-alist context-dag-variable-alist
                                                     work-hard-when-instructedp tag exhaustivep limits state)
  (declare (xargs :mode :program
                  :guard (and (rule-limitsp limits)
                              ;;todo
                              )
                  :stobjs state))
  (mv-let (erp simplified-dag-or-quotep limits state)
    (maybe-repeat-simplify-dag dag rewriter-rule-alist slack-amount refined-assumption-alist equality-assumption-alist
                               print-interval print interpreted-function-alist monitored-symbols memoizep use-internal-contextsp
                               context-array-name context-array context context-array-len context-parent-array-name context-parent-array
                               context-dag-constant-alist context-dag-variable-alist work-hard-when-instructedp tag exhaustivep limits state)
    (if erp
        (mv erp nil nil state)
      (if (or (not normalize-xors) ;; if we are told to not simplify xors, we are done (TODO: Not necessarily!  make sure no change (except differences in node numbering - make a wrapper of simplify-dag that does that)
              (quotep simplified-dag-or-quotep) ;if we reduced it to a constant we are done
              )
          (mv (erp-nil) simplified-dag-or-quotep limits state)
        ;; Otherwise, we are to normalize xors, so do that and simplify alternately until things are stable:
        (normalize-xors-and-simplify-until-stable simplified-dag-or-quotep
                                                  rewriter-rule-alist slack-amount refined-assumption-alist equality-assumption-alist print-interval
                                                  print interpreted-function-alist monitored-symbols memoizep use-internal-contextsp
                                                  context-array-name
                                                  context-array
                                                  context ;(list of items of the form <nodenum> or (not <nodenum>)
                                                  context-array-len context-parent-array-name context-parent-array
                                                  context-dag-constant-alist context-dag-variable-alist
                                                  work-hard-when-instructedp tag exhaustivep limits state)))))

;; is it okay for dag to have irrelevant nodes?
;; or have the same expression at two different nodenums?
;; can the numbering have gaps?  be out of order?
;; Returns (mv erp simplified-dag-or-quotep limits state) where simplified-dag-or-quotep is equivalent to dag, given the assumptions (fixme what exactly is the story with ifns?).
;;change this to print out the list of rules all at once?
(defun simplify-with-rule-sets-aux (dag ;; must not be a quotep
                                    tagged-rule-sets ;; the tag of each rule set indicates whether it's a list of rules or a rule-alist
                                    slack-amount normalize-xors
                                    refined-assumption-alist ;mentions nodenums in the context-array
                                    equality-assumption-alist ; use the context array for this?
                                    print-interval print
                                    priorities ;ignored for rule-alists
                                    interpreted-function-alist monitored-symbols remove-duplicate-rulesp memoizep use-internal-contextsp
                                    rule-set-number total-rule-set-count
                                    context-array-name
                                    context-array
                                    context ;(list of items of the form <nodenum> or (not <nodenum>)
                                    context-array-len context-parent-array-name context-parent-array
                                    context-dag-constant-alist context-dag-variable-alist
                                    work-hard-when-instructedp tag exhaustivep limits state)
  (declare (xargs :mode :program :stobjs state
                  :measure (len tagged-rule-sets)
                  :guard (and (tagged-rule-setsp tagged-rule-sets)
                              ;;guard for equality-assumption-alist?
                              (rationalp total-rule-set-count)
                              (acl2-numberp rule-set-number)
                              (alistp priorities)
                              (rule-limitsp limits))))
  (if (endp tagged-rule-sets)
      (mv (erp-nil) dag limits state)
    (b* ((- (and (> total-rule-set-count 1) (cw "(Applying rule set ~x0 of ~x1.~%" rule-set-number total-rule-set-count)))
         (tagged-rule-set (first tagged-rule-sets))
         (rule-set-tag (car tagged-rule-set))
         (item (cdr tagged-rule-set))
         ((mv erp rule-alist)
          (if (eq :rule-names rule-set-tag)
              ;;todo: do better here?
              (b* (((mv erp axe-rules)
                    (make-axe-rules item (w state)))
                   ((when erp) (mv erp nil)))
                (mv (erp-nil) (make-rule-alist-simple axe-rules remove-duplicate-rulesp priorities)))
            (if (eq :rules rule-set-tag) ;todo: deprecate this case
                (mv (erp-nil) (make-rule-alist-simple item remove-duplicate-rulesp priorities))
              (if (eq :rule-alist rule-set-tag)
                  (mv (erp-nil) item)
                (prog2$ (er hard? 'simplify-with-rule-sets-aux "Unknown tag!  tagged-rule-set: ~x0" tagged-rule-set)
                        (mv :unknown-tag nil))))))
         ((when erp) (mv erp nil nil state))
         (- (print-missing-rules monitored-symbols rule-alist)) ;todo: think about where to put this printing
         )
      (mv-let (erp dag-or-quotep limits state)
        ;;apply the first rule set:
        (simplify-and-normalize-xors-until-stable dag
                                                     rule-alist
                                                     slack-amount normalize-xors refined-assumption-alist equality-assumption-alist
                                                     print-interval print interpreted-function-alist monitored-symbols memoizep use-internal-contextsp
                                                     context-array-name
                                                     context-array
                                                     context
                                                     context-array-len context-parent-array-name context-parent-array
                                                     context-dag-constant-alist context-dag-variable-alist
                                                     work-hard-when-instructedp tag exhaustivep limits state)
        (if erp
            (mv erp nil nil state)
          (prog2$ (and (> total-rule-set-count 1) (cw ")~%"))
                  (if (quotep dag-or-quotep)
                      (mv (erp-nil) dag-or-quotep limits state)
                    (prog2$ (and (member-eq print '(t :verbose :verbose!))
                                 (print-list dag-or-quotep))
                            ;;apply the rest of the rule sets:
                            (simplify-with-rule-sets-aux dag-or-quotep (rest tagged-rule-sets) slack-amount normalize-xors refined-assumption-alist equality-assumption-alist
                                                         print-interval print priorities
                                                         interpreted-function-alist monitored-symbols remove-duplicate-rulesp memoizep use-internal-contextsp
                                                         (+ 1 rule-set-number) total-rule-set-count
                                                         context-array-name context-array context context-array-len context-parent-array-name context-parent-array
                                                         context-dag-constant-alist context-dag-variable-alist
                                                         work-hard-when-instructedp tag exhaustivep limits state)))))))))

;; Simplifies the given DAG to produce a new DAG. This function is the main
;; entry point for the Axe rewriter (all the wrapper macros should call this
;; function).  Returns (mv erp simplified-dag-or-quotep state) where simplified-dag-or-quotep is
;; equivalent to dag-or-quotep, given the assumptions (how do the ifns play
;; into the logical story?).  no longer smashes context-array.  This version
;; takes its rules as a list of tagged-rule-sets.
(defun simplify-with-rule-sets (dag-or-quotep
                                tagged-rule-sets ;the tag of each rule set indicates whether it is a list of rules or a rule-alist
                                slack-amount
                                normalize-xors
                                assumptions ;terms to be assumed non-nil (probably share most vars with the dag but may contain new vars?) - merge the handling of this with the context-array?
                                print-interval
                                print
                                priorities ;the priorities to use, or :default, ignored for rule-alists ;todo: drop this arg?
                                interpreted-function-alist
                                monitored-symbols
                                remove-duplicate-rulesp
                                memoizep
                                use-internal-contextsp
                                ;; The context represents global assumptions to be assumed when rewriting all nodes.
                                ;; fixme rename to something other than "context"?
                                ;; CONTEXT mentions nodenums in CONTEXT-ARRAY, whose name is CONTEXT-ARRAY-NAME.  The variables in CONTEXT-ARRAY have the same meanings as vars with the
                                ;; same names in DAG.  We use a dag representation because the context terms might be big.  Currently, the context is rarely used.
                                context-array-name ; meaningful iff context is non-nil
                                context-array ; meaningful iff context is non-nil
                                context ;a possibly-negated-nodenumsp (nil means "true" context) over nodes in context-array; fixme can these be the nodenums of constants?!
                                ;; fixme refine the context entries for matching?!?
                                ;; fixme what if the context is contradictory?
                                context-array-len ; meaningful iff context is non-nil
                                work-hard-when-instructedp
                                tag
                                exhaustivep
                                limits
                                state)
  (declare (xargs :guard (and (or (pseudo-dagp dag-or-quotep)
                                  (myquotep dag-or-quotep))
                              (tagged-rule-setsp tagged-rule-sets)
                              (natp slack-amount)
                              (booleanp normalize-xors)
                              (pseudo-term-listp assumptions)
                              (or (eq :default priorities)
                                  (alistp priorities))
                              (interpreted-function-alistp interpreted-function-alist)
                              (symbol-listp monitored-symbols)
                              (booleanp remove-duplicate-rulesp)
                              (booleanp memoizep)
                              (booleanp use-internal-contextsp)
                              (symbolp context-array-name)
                              ;; context-array
                              (possibly-negated-nodenumsp context)
                              (if context (natp context-array-len) t)
                              (booleanp work-hard-when-instructedp)
                              (symbolp tag)
                              (booleanp exhaustivep)
                              (rule-limitsp limits))
                  :mode :program ; because of termination of the main mut-rec (and perhaps also guards)
                  :stobjs state))
  (if (quotep dag-or-quotep) ;todo: may be impossible now
      (prog2$ (and print (cw "(Simplifying: Already a constant.)~%"))
              (mv (erp-nil) dag-or-quotep state))
    (b* ((- (and print (cw "(Simplifying:~%")))
         (assumptions (get-conjuncts-list assumptions))
         (equality-assumption-alist (make-equality-assumption-alist assumptions (w state)))
         (refined-assumptions (refine-assumptions-for-matching assumptions (known-booleans (w state)) nil)) ;terms (known to be function calls)
         ;; copy context-array to new-context-array (fixme abstract out the array copying pattern)
         (new-context-array-name 'context-array-for-simplify-with-rule-sets) ;will there ever be several of these nested?
         (new-context-array-len (if context context-array-len 0))
         (new-context-array (make-empty-array new-context-array-name (max 1 (+ new-context-array-len slack-amount)))) ;the max is new
         (new-context-array (if (and context ;skip the test and just pass -1 to copy-array-vals?
                                     ;;(not (eql 0 context-array-len)) ;do we need this?
                                     )
                                ;; preserves nodenums, so we don't have to fix up the context (but what if not all these nodes are needed?)
                                (copy-array-vals (+ -1 new-context-array-len) context-array-name context-array new-context-array-name new-context-array)
                              new-context-array ;the new, empty array
                              ))
         (new-context-parent-array-name 'context-parent-array-for-simplify-with-rule-sets) ;will there ever be several of these nested? tag with the depth?
         ((mv new-context-parent-array new-context-dag-constant-alist new-context-dag-variable-alist) ;make sure this works if the array is empty
          (make-dag-indices new-context-array-name new-context-array new-context-parent-array-name
                            new-context-array-len)
          )
         ;;for each refined assumption, add its args to the context array and fixup the refined assumption
         ;; this is where the new-context-array gets smashed!:
         ;;fixme do something similar with the equality pairs?!
         ((mv erp refined-assumption-exprs ;fn calls applied to quoteps/nodenums in context-array
              new-context-array new-context-array-len new-context-parent-array new-context-dag-constant-alist new-context-dag-variable-alist)
          (add-refined-assumptions-to-dag-array refined-assumptions
                                                new-context-array new-context-array-len new-context-parent-array new-context-dag-constant-alist new-context-dag-variable-alist
                                                new-context-array-name
                                                new-context-parent-array-name
                                                nil))
         ((when erp) (mv erp nil state))
         (refined-assumption-alist (make-refined-assumption-alist refined-assumption-exprs)) ;the nodenums mentioned are in the new-context-array!
         (- (and monitored-symbols (cw "(Monitoring: ~x0)~%" monitored-symbols))) ;move this?
         (priorities (if (eq :default priorities)
                         (table-alist 'axe-rule-priorities-table (w state))
                       priorities))
         ((mv erp
              dag-or-quotep
              & ;limits
              state)
          (simplify-with-rule-sets-aux dag-or-quotep
                                       tagged-rule-sets slack-amount normalize-xors refined-assumption-alist equality-assumption-alist print-interval print priorities
                                       interpreted-function-alist monitored-symbols remove-duplicate-rulesp memoizep use-internal-contextsp
                                       1 ;;rule-set-number; starts at 1 (saying rule set "0 of 3" looked odd)
                                       (len tagged-rule-sets)
                                       new-context-array-name
                                       new-context-array
                                       context ;okay since the nodes in the new context are the same as those in the old context
                                       new-context-array-len
                                       new-context-parent-array-name new-context-parent-array new-context-dag-constant-alist new-context-dag-variable-alist
                                       work-hard-when-instructedp tag exhaustivep limits state))
         ((when erp) (mv erp nil state))
         (- (and print (cw ")~%"))) ;matches "(Simplifying ..."
         )
      (mv (erp-nil) dag-or-quotep state))))

;;;
;;; simp-dag
;;;

;; Returns (mv erp simplified-dag-or-quotep state).  Smashes the context-array?
;; When simp-dag is called by the user, we should check all the inputs.  When
;; simp-dag is called from our code, we can set :check-inputs to nil to avoid
;; the checks (in which case, the guard requires the checks to hold).
(defun simp-dag-fn (dag-or-quotep
                    rules
                    rule-alist
                    rule-alists
                    slack-amount
                    normalize-xors
                    assumptions
                    print-interval
                    print
                    interpreted-function-alist
                    monitored-symbols
                    remove-duplicate-rulesp
                    memoizep
                    use-internal-contextsp
                    context-array-name
                    context-array
                    context
                    context-array-len
                    work-hard-when-instructedp
                    tag
                    exhaustivep
                    limits
                    check-inputs
                    state)
  (declare (xargs :mode :program
                  :stobjs state
                  :guard (and (booleanp check-inputs)
                              (if check-inputs
                                  t ;; everything should be checked in the body (todo: add the checks)
                                (and (pseudo-term-listp assumptions)
                                     (or (eq :none rules) (symbol-listp rules))
                                     (or (eq :none rule-alist) (rule-alistp rule-alist))
                                     (or (eq :none rule-alists) (and (true-listp rule-alists)
                                                                     (all-rule-alistp rule-alists)))
                                     ;;todo: add more checks
                                     (rule-limitsp limits)
                                     )))))
  (b* (;; Check inputs if instructed:
       ((when (and check-inputs
                   (not (ensure-rules-etc-ok 'simp-dag-fn rules rule-alist rule-alists))))
        (mv :bad-input nil state))
       ((when (and check-inputs
                   (not (pseudo-term-listp assumptions))))
        (er hard? 'simp-dag-fn "Bad assumptions (must be a list of pseudo-terms): ~x0." assumptions)
        (mv :bad-input nil state))
       ((when (and check-inputs
                   (not (rule-limitsp limits))))
        (er hard? 'simp-dag-fn "Bad rule limits: ~x0." limits)
        (mv :bad-input nil state))
       ;; TODO: Check more inputs here, if check-inputs is true

       ((when (quotep dag-or-quotep))
        (mv (erp-nil) dag-or-quotep state))
       ;; ((when (and check-aritiesp
       ;;             (not (arities-okayp term state))))
       ;;  (er hard? 'simp-dag-fn "Arities check failed for term ~x0" term)
       ;;  (mv t nil state))
       ((mv erp tagged-rule-sets) (make-tagged-rule-sets rules rule-alist rule-alists))
       ((when erp) (mv erp nil state))
       (slack-amount (if (quotep dag-or-quotep) ;think about this
                         0
                       (if slack-amount
                           slack-amount
                         (* 10 (len dag-or-quotep))))))
    (simplify-with-rule-sets dag-or-quotep
                             tagged-rule-sets
                             slack-amount
                             normalize-xors
                             assumptions
                             print-interval
                             print
                             :default
                             interpreted-function-alist
                             monitored-symbols
                             remove-duplicate-rulesp
                             memoizep
                             use-internal-contextsp
                             context-array-name
                             context-array
                             context
                             context-array-len
                             work-hard-when-instructedp
                             tag
                             exhaustivep
                             limits
                             state)))

;; Returns (mv erp simplified-dag-or-quotep state).
(defmacro simp-dag (dag-or-quotep
                    &KEY
                    (rules ':none)
                    (rule-alist ':none)
                    (rule-alists ':none)
                    (slack-amount '100) ;(slack-amount '1048576) ;must be at least 1048576 (only because we don't pass it into the memoization stuff now...) - can't the memo size be smaller? <-- old comment?
                    (normalize-xors 't)
                    (assumptions 'nil)
                    (print-interval 'nil)
                    (print 'nil)
                    (interpreted-function-alist 'nil)
                    (monitor 'nil)
                    (remove-duplicate-rulesp 't)
                    (memoizep 't)
                    (use-internal-contextsp 'nil) ;should t be the default instead?
                    (context-array-name 'nil)
                    (context-array 'nil)
                    (context 'nil) ;(list of items of the form <nodenum> or (not <nodenum>)
                    (context-array-len 'nil)
                    (work-hard-when-instructedp 't)
                    (tag ''unknown)
                    (exhaustivep 'nil) ;TODO: deprecate once issues with loops (due to nodenum comparisons) are worked out
                    (limits 'nil)
                    (check-inputs 't))
  `(simp-dag-fn ,dag-or-quotep
                ,rules
                ,rule-alist
                ,rule-alists
                ,slack-amount
                ,normalize-xors
                ,assumptions
                ,print-interval
                ,print
                ,interpreted-function-alist
                ,monitor
                ,remove-duplicate-rulesp
                ,memoizep
                ,use-internal-contextsp
                ,context-array-name
                ,context-array
                ,context
                ,context-array-len
                ,work-hard-when-instructedp
                ,tag
                ,exhaustivep
                ,limits
                ,check-inputs
                state))

;;;
;;; simp-term
;;;

;; Simplify TERM to produce an equivalent dag. Returns (mv erp simplified-dag-or-quotep state).
(defun simp-term-fn (term
                     rules
                     rule-alist
                     rule-alists
                     slack-amount
                     normalize-xors
                     assumptions
                     print-interval
                     print
                     interpreted-function-alist
                     monitored-symbols
                     remove-duplicate-rulesp
                     memoizep
                     use-internal-contextsp
                     context-array-name
                     context-array
                     context
                     context-array-len
                     work-hard-when-instructedp
                     tag
                     exhaustivep
                     limits
                     check-inputs ;suggest using this when called on a term from the user ;;todo: generalize to check-inputs
                     state)
  (declare (xargs :mode :program
                  :stobjs state
                  :guard (if check-inputs
                             t
                           (and (pseudo-termp term)
                                (pseudo-term-listp assumptions)
                                ;; todo: add more
                                (interpreted-function-alistp interpreted-function-alist)
                                (booleanp memoizep)
                                (booleanp use-internal-contextsp)
                                (booleanp check-inputs)
                                (rule-limitsp limits)))))
  (b* (;; Check inputs if instructed:
       ((when (and check-inputs
                   (not (ensure-rules-etc-ok 'simp-term-fn rules rule-alist rule-alists))))
        (mv :bad-input nil state))
       ((when (and check-inputs
                   (not (pseudo-term-listp assumptions))))
        (er hard? 'simp-term-fn "Bad assumptions (must be a list of pseudo-terms): ~x0." assumptions)
        (mv :bad-input nil state))
       ((when (and check-inputs
                   (not (rule-limitsp limits))))
        (er hard? 'simp-term-fn "Bad rule limits: ~x0." limits)
        (mv :bad-input nil state))
       ((when (and check-inputs
                   (not (pseudo-termp term))))
        (er hard? 'simp-term-fn "The value supplied, ~x0, is not a pseudo-term" term)
        (mv (erp-t) nil state))
       ((when (and check-inputs
                   (not (arities-okayp term state))))
        (er hard? 'simp-term-fn "Arities check failed for term ~x0" term)
        (mv (erp-t) nil state))
       ;; TODO: Check more inputs here, if check-inputs is true

       ;; Handle the case of term already a constant:
       ((when (quotep term))
        (mv (erp-nil) term state))

       ((mv erp tagged-rule-sets) (make-tagged-rule-sets rules rule-alist rule-alists))
       ((when erp) (mv erp nil state))

       ;; TODO: Perhaps return the auxiliary data structures for the dag.  Or
       ;; directly call the rewriter function that takes a term (then
       ;; repeatedly simplify and normalize xors).
       ((mv erp dag-or-quotep) (make-term-into-dag term interpreted-function-alist)) ;does/should this evaluate ground terms?
       ((when erp) (mv erp nil state))
       ;; Maybe not possible since we check above that TERM is not a quotep:
       ((when (quotep dag-or-quotep))
        (mv (erp-nil) dag-or-quotep state))
       )
    (simplify-with-rule-sets dag-or-quotep
                             tagged-rule-sets
                             slack-amount
                             normalize-xors
                             assumptions
                             print-interval
                             print
                             :default
                             interpreted-function-alist
                             monitored-symbols
                             remove-duplicate-rulesp
                             memoizep
                             use-internal-contextsp
                             context-array-name
                             context-array
                             context
                             context-array-len
                             work-hard-when-instructedp
                             tag
                             exhaustivep
                             limits
                             state)))


;; This is the main user-level function to simplify a term.  Returns (mv erp
;; simplified-dag-or-quotep state).  This can return an error if the simplified term is
;; too big to be a DAG.  Note: The name simplify-term is already used by the
;; simplify transformation, so we don't use that name for this function.
(defmacro simp-term (term
                     &KEY
                     (rules ':none)
                     (rule-alist ':none)
                     (rule-alists ':none)
                     (slack-amount '100) ;(slack-amount '1048576) ;fffixme too big?!
                     (normalize-xors 't)
                     (assumptions 'nil)
                     (print-interval 'nil)
                     (print 'nil)
                     (interpreted-function-alist 'nil)
                     (monitor 'nil)
                     (remove-duplicate-rulesp 't)
                     (memoizep 't)
                     (use-internal-contextsp 'nil) ;should t be the default instead?
                     (context-array-name 'nil)
                     (context-array 'nil)
                     (context 'nil) ;(list of items of the form <nodenum> or (not <nodenum>)
                     (context-array-len 'nil)
                     (work-hard-when-instructedp 't)
                     (tag ''unknown)
                     (exhaustivep 'nil) ;TODO: deprecate once issues with loops (due to nodenum comparisons) are worked out
                     (limits 'nil)
                     (check-inputs 't) ;todo: pass nil when calling from trusted code
                     )
  `(simp-term-fn ,term
                 ,rules
                 ,rule-alist
                 ,rule-alists
                 ,slack-amount ,normalize-xors ,assumptions ,print-interval ,print
                 ,interpreted-function-alist
                 ,monitor
                 ,remove-duplicate-rulesp
                 ,memoizep
                 ,use-internal-contextsp
                 ,context-array-name
                 ,context-array
                 ,context ;(list of items of the form <nodenum> or (not <nodenum>)
                 ,context-array-len
                 ,work-hard-when-instructedp
                 ,tag ,exhaustivep ,limits ,check-inputs state))

;; It can happen that the rewriter and simplify xors repeatedly
;; interconvert between equivalent but not equal dags.  One might think that
;; after normalize-xors, if no rules apply, the rewriter should return the
;; dag unchanged.  but nodes may be reordered (high nodes may be placed at
;; lower numbers because they happen to equal low nodes created when rewriting
;; hyps on behalf of rewrites for lower terms).

;move all this up:

;; ;; Returns (mv erp new-terms state).
;; (defun simplify-terms-to-new-terms-aux (terms rule-alist monitored-rules state)
;;   (declare (xargs :stobjs state
;;                   :guard (and (pseudo-term-listp terms)
;;                               (rule-alistp rule-alist)
;;                               (symbol-listp monitored-rules))
;;                   :mode :program))
;;   (if (endp terms)
;;       (mv nil nil state)
;;     (b* ((term (first terms))
;;          ((mv erp dag state)
;;           (simp-term term :rule-alist rule-alist
;;                      :monitor monitored-rules
;;                      :print (if monitored-rules t nil)))
;;          ((when erp) (mv erp nil state))
;;          (new-term (dag-to-term dag))
;;          ((mv erp new-terms state)
;;           (simplify-terms-to-new-terms-aux (rest terms) rule-alist monitored-rules state))
;;          ((when erp) (mv erp nil state)))
;;       (mv nil (cons new-term new-terms) state))))

;; ;; Returns (mv erp new-terms state).
;; (defun simplify-terms-to-new-terms-fn (terms rule-alist monitored-rules state)
;;   (declare (xargs :stobjs state
;;                   :guard (rule-alistp rule-alist)
;;                   :mode :program))
;;   (b* (((when (not (symbol-listp monitored-rules)))
;;         (mv t
;;             (er hard 'simplify-terms-to-new-terms-fn "Monitored rules must be a list of symbols, but we got: ~x0." monitored-rules)
;;             state))
;;        (terms (translate-terms terms 'simplify-terms-to-new-terms (w state))))
;;   (simplify-terms-to-new-terms-aux terms rule-alist monitored-rules state)))


;; ;; The awkward name indicates that the results are not DAGs.  Returns (mv
;; ;; erp new-terms state).  We could add various rewriter options
;; ;; to this as needed.  In theory, this could blow up since it converts DAGs to
;; ;; terms.
;; (defmacro simplify-terms-to-new-terms (terms rule-alist &key (monitor 'nil))
;;   `(simplify-terms-to-new-terms-fn ,terms ,rule-alist ,monitor state))

;;Returns (mv erp old-term new-term state) where old-term is nil if nothing simplified.
;; TODO: Deprecate
(defun find-a-term-to-simplify (terms-to-simplify rule-alist monitored-rules all-terms state)
  (declare (xargs :mode :program :stobjs state))
  (if (endp terms-to-simplify)
      (mv nil nil nil state) ;failed to simplify anything
    (let ((term (first terms-to-simplify)))
      (mv-let (erp result-dag state)
        ;; could instead call rewrite-term...
        (simp-term term :rule-alist rule-alist
                   :assumptions (remove-equal term all-terms) ;don't use the term to simplify itself!
                   :monitor monitored-rules
                   :check-inputs nil)
        (if erp
            (mv erp nil nil state)
          (let ((result-term (dag-to-term result-dag))) ;fixme could this ever blow up?
            (if (equal result-term term)
                ;;no change, so keep looking
                (find-a-term-to-simplify (rest terms-to-simplify) rule-alist monitored-rules all-terms state)
              ;;term was simplified, so stop this pass:
              (mv nil term result-term state))))))))

;; See also improve-invars.
;fixme handle boolands?
;; Returns (mv erp new-terms state) where new-terms is a set of terms whose conjunction is equal to the conjunction of terms.
;; TODO: Deprecate
(defun simplify-terms (terms
                       ;;print
                       rule-alist
                       monitored-rules
                       state)
  (declare (xargs :mode :program :stobjs state))
  (mv-let (erp old-term new-term state)
    (find-a-term-to-simplify terms rule-alist monitored-rules terms state)
    (if erp
        (mv erp nil state)
      (if (not old-term)
          ;; Nothing more could be done:
          (mv (erp-nil) terms state)
        (if (equal *t* new-term) ;todo: also check for *nil*?
            ;; if the term became t, drop it and start again (this can happen if there is redundancy between the terms)
            (simplify-terms (remove-equal old-term terms) rule-alist monitored-rules state)
          (let ((conjuncts (get-conjuncts-of-term2 new-term))) ;flatten any conjunction returned (some conjuncts may be needed to simplify others)
            (simplify-terms (append conjuncts (remove-equal old-term terms)) rule-alist monitored-rules state)))))))

<<<<<<< HEAD
;; TODO: Deprecate in favor of simplify-terms-repeatedly
;; Simplify all the terms, which are implicitly conjoined, assuming all the
=======
;; Simplify all the terms, which are implicitly conjoined, each assuming all the
>>>>>>> 6bfdad55
;; others (being careful not to let two terms each simplify the other to true).
;todo: maybe translate the terms
;; Returns (mv erp new-terms state).
(defun simplify-terms-using-each-other-fn (terms rule-alist monitored-rules state)
  (declare (xargs :guard (and (pseudo-term-listp terms)
                              (rule-alistp rule-alist)
                              (symbol-listp monitored-rules)) ;todo: turn some of these into checks
                  :stobjs state
                  :mode :program))
  (let ((terms (get-conjuncts-of-terms2 terms))) ;start by flattening all conjunctions (all new conjunctions generated also get flattened)
    (simplify-terms terms rule-alist monitored-rules state)))

;; TODO: Deprecate
;; Returns (mv erp new-terms state).
(defmacro simplify-terms-using-each-other (terms rule-alist &key (monitor 'nil))
  `(simplify-terms-using-each-other-fn ,terms ,rule-alist ,monitor state))

;;;;;;;;;;;;;;;;;;;;;;;;;;;;;;;;;;;;;;;;;;;;;;;;;;;;;;;;;;;;;;;;;;;;;;;;;;;;;;;;

;; Returns (mv erp new-terms againp state) where NEW-TERMS is a set of terms
;; whose conjunction is equal to the conjunction of the TERMS and the
;; DONE-TERMS.
(defun simplify-terms-once (terms
                            done-terms ; an accumulator, also used as assumptions
                            ;;print
                            rule-alist
                            monitored-rules
                            againp
                            state)
  (declare (xargs :guard (and (pseudo-term-listp terms)
                              (pseudo-term-listp done-terms)
                              (rule-alistp rule-alist)
                              (symbol-listp monitored-rules)
                              (booleanp againp))
                  :stobjs state
                  :mode :program))
  (if (endp terms)
      (mv (erp-nil) (reverse-list done-terms) againp state)
    (b* ((term (first terms))
         ((mv erp result-dag state) ;; could instead call rewrite-term...
          (simp-term term
                     :rule-alist rule-alist
                     ;; Can assume all the other terms, because, if any is false, the whole conjunction is false:
                     :assumptions (append (rest terms) done-terms) ; note that we don't use the term to simplify itself!
                     :monitor monitored-rules
                     :check-inputs nil))
         ((when erp) (mv erp nil nil state))
         (result-term (dag-to-term result-dag))) ; todo: in theory, this could blow up
      (if (equal result-term term) ;; no change:
          (simplify-terms-once (rest terms) (cons term done-terms) rule-alist monitored-rules againp state)
        (if (equal *t* result-term) ;todo: also check for *nil*?
            ;; if the term became t, drop it:
            (simplify-terms-once (rest terms) done-terms rule-alist monitored-rules againp state) ; we don't set againp here since the term got dropped and won't support further simplifications
          (let ((conjuncts (get-conjuncts-of-term2 result-term))) ;flatten any conjunction returned (some conjuncts may be needed to simplify others)
            (simplify-terms-once (rest terms) (append conjuncts done-terms) rule-alist monitored-rules t state)))))))

;; Returns (mv erp new-terms state) where NEW-TERMS is a set of terms
;; whose conjunction is equal to the conjunction of the TERMS.
(defun simplify-terms-repeatedly-aux (passes-left terms rule-alist monitored-rules state)
  (declare (xargs :guard (and (natp passes-left)
                              (pseudo-term-listp terms)
                              (rule-alistp rule-alist)
                              (symbol-listp monitored-rules))
                  :stobjs state
                  :mode :program))
  (if (zp passes-left)
      (mv (erp-nil) terms state)
    (b* (((mv erp new-terms againp state)
          (simplify-terms-once terms nil rule-alist monitored-rules nil state))
         ((when erp) (mv erp nil state)))
      (if againp
          (simplify-terms-repeatedly-aux (+ -1 passes-left) new-terms rule-alist monitored-rules state)
        (mv (erp-nil) new-terms state)))))

;; Returns (mv erp new-terms state) where NEW-TERMS is a set of terms
;; whose conjunction is equal to the conjunction of the TERMS.
(defun simplify-terms-repeatedly (terms rule-alist monitored-rules state)
  (declare (xargs :guard (and (pseudo-term-listp terms)
                              (rule-alistp rule-alist)
                              (symbol-listp monitored-rules))
                  :stobjs state
                  :mode :program))
  (let ((len (len terms)))
    (simplify-terms-repeatedly-aux (* len len) terms rule-alist monitored-rules state)))

;;;;;;;;;;;;;;;;;;;;;;;;;;;;;;;;;;;;;;;;;;;;;;;;;;;;;;;;;;;;;;;;;;;;;;;;;;;;;;;;

;; This version translates the term it is given
;; Returns (mv erp dag).
(defun compose-term-and-dag2 (term var-to-replace dag wrld)
  (declare (xargs :mode :program))
  (let ((term (translate-term term 'compose-term-and-dag2 wrld)))
    (compose-term-and-dag term var-to-replace dag)))

;;;
;;; quick-simp-dag
;;;

;; Returns (mv erp simplified-dag-or-quotep state).
(defun quick-simp-dag-fn (dag-or-quotep
                          rules
                          rule-alist
                          rule-alists
                          slack-amount
                          normalize-xors
                          assumptions
                          print-interval
                          print
                          interpreted-function-alist
                          monitored-symbols
                          remove-duplicate-rulesp
                          memoizep
                          use-internal-contextsp
                          context-array-name
                          context-array
                          context
                          context-array-len
                          work-hard-when-instructedp
                          tag
                          exhaustivep
                          limits
                          check-inputs
                          state)
  (declare (xargs :mode :program
                  :stobjs state
                  ;; TODO: Guard
                  ))
  (b* (;; Check inputs if instructed:
       ((when (and check-inputs
                   (not (ensure-rules-etc-ok 'quick-simp-dag-fn rules rule-alist rule-alists))))
        (mv :bad-input nil state))
       ((when (and check-inputs
                   (not (pseudo-term-listp assumptions))))
        (er hard? 'quick-simp-dag-fn "Bad assumptions (must be a list of pseudo-terms): ~x0." assumptions)
        (mv :bad-input nil state))
       ((when (and check-inputs
                   (not (rule-limitsp limits))))
        (er hard? 'quick-simp-dag-fn "Bad rule limits: ~x0." limits)
        (mv :bad-input nil state))
       ;; TODO: Check more inputs here, if check-inputs is true

       ((when (quotep dag-or-quotep))
        (mv (erp-nil) dag-or-quotep state))
       ((mv erp tagged-rule-sets) (make-tagged-rule-sets rules rule-alist rule-alists))
       ((when erp) (mv erp nil state))
       ;; ((when (and check-aritiesp
       ;;             (not (arities-okayp term state))))
       ;;  (er hard? 'quick-simp-dag-fn "Arities check failed for term ~x0" term)
       ;;  (mv t nil state))
       ((when (not (pseudo-term-listp assumptions)))
        (mv (erp-t)
            (er hard? 'quick-simp-dag "The assumptions argument must be a list of pseudo-terms, but we got ~X01" assumptions nil)
            state)))
    (simplify-with-rule-sets dag-or-quotep
                             tagged-rule-sets
                             (if (quotep dag-or-quotep) 0 (if slack-amount slack-amount (* 10 (len dag-or-quotep)))) ;think about this
                             normalize-xors
                             assumptions
                             print-interval
                             print
                             :default
                             interpreted-function-alist
                             monitored-symbols
                             remove-duplicate-rulesp
                             memoizep
                             use-internal-contextsp
                             context-array-name
                             context-array
                             context
                             context-array-len
                             work-hard-when-instructedp
                             tag
                             exhaustivep
                             limits
                             state)))

;; Returns (mv erp simplified-dag-or-quotep state).  This one does not simplify xors, uses a
;; slack-amount of nil, does not memoize, and doesn't have any of the context
;; stuff.
(defmacro quick-simp-dag (dag-or-quotep
                          &KEY
                          (rules ':none)
                          (rule-alist ':none)
                          (rule-alists ':none)
                          (slack-amount 'nil) ;fixme think about this limit
                          (normalize-xors 'nil)
                          (assumptions 'nil)
                          (print-interval 'nil)
                          (print 'nil)
                          (interpreted-function-alist 'nil)
                          (monitor 'nil)
                          (remove-duplicate-rulesp 't)
                          (memoizep 'nil)
                          ;; use-internal-contextsp
                          ;; context-array-name
                          ;; context-array
                          ;; context
                          ;; context-array-len
                          (work-hard-when-instructedp 't)
                          (tag ''unknown)
                          (exhaustivep 'nil)
                          (limits 'nil)
                          (check-inputs 't))
  `(quick-simp-dag-fn ,dag-or-quotep
                      ,rules
                      ,rule-alist
                      ,rule-alists
                      ,slack-amount
                      ,normalize-xors
                      ,assumptions
                      ,print-interval
                      ,print
                      ,interpreted-function-alist
                      ,monitor
                      ,remove-duplicate-rulesp
                      ,memoizep
                      nil ;;use-internal-contextsp
                      nil ;;context-array-name
                      nil ;;context-array
                      nil ;;context
                      nil ;; context-array-len
                      ,work-hard-when-instructedp
                      ,tag
                      ,exhaustivep
                      ,limits
                      ,check-inputs
                      state))

;;;
;;; quick-simp-composed-term-and-dag
;;;

;; Returns (mv erp simplified-dag-or-quotep state).
(defun quick-simp-composed-term-and-dag-fn (term
                                            var-to-replace
                                            dag
                                            rules
                                            rule-alist
                                            rule-alists
                                            slack-amount
                                            normalize-xors
                                            assumptions
                                            print-interval
                                            print
                                            interpreted-function-alist
                                            monitored-symbols
                                            remove-duplicate-rulesp
                                            memoizep
                                            use-internal-contextsp
                                            context-array-name
                                            context-array
                                            context
                                            context-array-len
                                            work-hard-when-instructedp
                                            tag
                                            exhaustivep
                                            limits
                                            check-inputs
                                            state)
  (declare (xargs :mode :program :stobjs state))
  (b* (((mv erp dag)
        (compose-term-and-dag term var-to-replace dag))
       ((when erp) (mv erp nil state)))
    (quick-simp-dag-fn dag
                       rules
                       rule-alist
                       rule-alists
                       slack-amount
                       normalize-xors
                       assumptions
                       print-interval
                       print
                       interpreted-function-alist
                       monitored-symbols
                       remove-duplicate-rulesp
                       memoizep
                       use-internal-contextsp
                       context-array-name
                       context-array
                       context
                       context-array-len
                       work-hard-when-instructedp
                       tag
                       exhaustivep
                       limits
                       check-inputs
                       state)))

;; Returns (mv erp simplified-dag-or-quotep state).
(defmacro quick-simp-composed-term-and-dag (term
                                            var-to-replace
                                            dag
                                            &KEY
                                            (rules ':none)
                                            (rule-alist ':none)
                                            (rule-alists ':none)
                                            (slack-amount 'nil) ;fixme think about this limit
                                            (normalize-xors 'nil)
                                            (assumptions 'nil)
                                            (print-interval 'nil)
                                            (print 'nil)
                                            (interpreted-function-alist 'nil)
                                            (monitor 'nil)
                                            (remove-duplicate-rulesp 't)
                                            (memoizep 'nil)
                                            ;; use-internal-contextsp
                                            ;; context-array-name
                                            ;; context-array
                                            ;; context
                                            ;; context-array-len
                                            (work-hard-when-instructedp 't)
                                            (tag ''unknown)
                                            (exhaustivep 'nil)
                                            (limits 'nil)
                                            (check-inputs 't))
  `(quick-simp-composed-term-and-dag-fn ,term
                                        ,var-to-replace
                                        ,dag
                                        ,rules
                                        ,rule-alist
                                        ,rule-alists
                                        ,slack-amount
                                        ,normalize-xors
                                        ,assumptions
                                        ,print-interval
                                        ,print
                                        ,interpreted-function-alist
                                        ,monitor
                                        ,remove-duplicate-rulesp
                                        ,memoizep
                                        nil ;;use-internal-contextsp
                                        nil ;;context-array-name
                                        nil ;;context-array
                                        nil ;;context
                                        nil ;; context-array-len
                                        ,work-hard-when-instructedp
                                        ,tag
                                        ,exhaustivep
                                        ,limits
                                        ,check-inputs
                                        state))<|MERGE_RESOLUTION|>--- conflicted
+++ resolved
@@ -2183,12 +2183,9 @@
           (let ((conjuncts (get-conjuncts-of-term2 new-term))) ;flatten any conjunction returned (some conjuncts may be needed to simplify others)
             (simplify-terms (append conjuncts (remove-equal old-term terms)) rule-alist monitored-rules state)))))))
 
-<<<<<<< HEAD
+
 ;; TODO: Deprecate in favor of simplify-terms-repeatedly
-;; Simplify all the terms, which are implicitly conjoined, assuming all the
-=======
 ;; Simplify all the terms, which are implicitly conjoined, each assuming all the
->>>>>>> 6bfdad55
 ;; others (being careful not to let two terms each simplify the other to true).
 ;todo: maybe translate the terms
 ;; Returns (mv erp new-terms state).
