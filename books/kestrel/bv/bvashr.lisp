; Arithmetic (sign-preserving) right shift
;
; Copyright (C) 2008-2011 Eric Smith and Stanford University
; Copyright (C) 2013-2020 Kestrel Institute
;
; License: A 3-clause BSD license. See the file books/3BSD-mod.txt.
;
; Author: Eric Smith (eric.smith@kestrel.edu)

;;;;;;;;;;;;;;;;;;;;;;;;;;;;;;;;;;;;;;;;;;;;;;;;;;;;;;;;;;;;;;;;;;;;;;;;;;;;;;;;

(in-package "ACL2")

(include-book "bvsx")
(include-book "bvshr")
(local (include-book "bvcat"))

;; NOTE: Currently, the shift amount must be less than the width.
;; TODO: Result may may be wrong if we shift all the way out! consider: (acl2::bvashr 32 -1 32)
(defun bvashr (width x shift-amount)
  (declare (type (integer 0 *) shift-amount)
           (type integer x)
           (type integer width)
           (xargs :guard (< shift-amount width)) ;what happens if they're equal?
           )
  (bvsx width
        (- width shift-amount)
        (bvshr width x shift-amount)))

(defthm integerp-of-bvashr
  (integerp (bvashr width x shift-amount)))

(defthm natp-of-bvashr
  (natp (bvashr width x shift-amount)))

;todo: gen
(defthm bvchop-of-bvashr
  (equal (bvchop '8 (bvashr '32 x '8))
         (slice 15 8 x))
  :hints (("Goal" :in-theory (enable ))))

(defthmd bvashr-rewrite-for-constant-shift-amount
  (implies (and (syntaxp (quotep shift-amount))
                (syntaxp (quotep width)) ; will usually be true
                )
           (equal (bvashr width x shift-amount)
                  (bvsx width (- width shift-amount)
                        (bvshr width x shift-amount))))
  :hints (("Goal" :in-theory (enable bvashr))))

(defthm bvashr-of-0-arg2
  (equal (bvashr width 0 shift-amount)
         0)
  :hints (("Goal" :in-theory (enable bvashr))))

(defthm unsigned-byte-p-of-bvashr
  (equal (unsigned-byte-p size (bvashr size x amt))
         (natp size))
  :hints (("Goal" :in-theory (enable bvshr))))

<<<<<<< HEAD
;;;;;;;;;;;;;;;;;;;;;;;;;;;;;;;;;;;;;;;;;;;;;;;;;;;;;;;;;;;;;;;;;;;;;;;;;;;;;;;;

(defund bvashr-cases-term-fn-aux (i width)
  (declare (xargs :guard (integerp width)
                  :measure (nfix (+ 1 i))))
  (if (not (natp i))
      nil
    (cons `(,i (bvashr ,width x ,i))
          (bvashr-cases-term-fn-aux (+ -1 i) width))))

(defund bvashr-cases-term-fn (width)
  (declare (xargs :guard (natp width)))
  `(case shift-amount
     ,@(bvashr-cases-term-fn-aux width width)))

(defmacro bvashr-cases-term (width)
  (bvashr-cases-term-fn width))

;pretty gross
(defthmd bvashr-16-cases
  (implies (and (syntaxp (not (quotep shift-amount)))
                (natp shift-amount)
                (<= shift-amount 16))
           (equal (bvashr 16 x shift-amount)
                  (bvashr-cases-term 16)))
  :hints (("Goal" :in-theory (enable bvashr))))

;pretty gross
(defthmd bvashr-32-cases
  (implies (and (syntaxp (not (quotep shift-amount)))
                (natp shift-amount)
                (<= shift-amount 32))
           (equal (bvashr 32 x shift-amount)
                  (bvashr-cases-term 32)))
  :hints (("Goal" :in-theory (enable bvashr))))

;pretty gross
(defthmd bvashr-64-cases
  (implies (and (syntaxp (not (quotep shift-amount)))
                (natp shift-amount)
                (<= shift-amount 64))
           (equal (bvashr 64 x shift-amount)
                  (bvashr-cases-term 64)))
  :hints (("Goal" :in-theory (enable bvashr))))
=======
(defthm bvashr-of-bvchop
  (implies (and (natp width)
                (natp shift-amount))
           (equal (bvashr width (bvchop width x) shift-amount)
                  (bvashr width x shift-amount)))
  :hints (("Goal" :cases ((equal 0 width))
           :in-theory (enable bvashr))))
>>>>>>> a9e37a87
<|MERGE_RESOLUTION|>--- conflicted
+++ resolved
@@ -58,7 +58,14 @@
          (natp size))
   :hints (("Goal" :in-theory (enable bvshr))))
 
-<<<<<<< HEAD
+(defthm bvashr-of-bvchop
+  (implies (and (natp width)
+                (natp shift-amount))
+           (equal (bvashr width (bvchop width x) shift-amount)
+                  (bvashr width x shift-amount)))
+  :hints (("Goal" :cases ((equal 0 width))
+           :in-theory (enable bvashr))))
+
 ;;;;;;;;;;;;;;;;;;;;;;;;;;;;;;;;;;;;;;;;;;;;;;;;;;;;;;;;;;;;;;;;;;;;;;;;;;;;;;;;
 
 (defund bvashr-cases-term-fn-aux (i width)
@@ -102,13 +109,4 @@
                 (<= shift-amount 64))
            (equal (bvashr 64 x shift-amount)
                   (bvashr-cases-term 64)))
-  :hints (("Goal" :in-theory (enable bvashr))))
-=======
-(defthm bvashr-of-bvchop
-  (implies (and (natp width)
-                (natp shift-amount))
-           (equal (bvashr width (bvchop width x) shift-amount)
-                  (bvashr width x shift-amount)))
-  :hints (("Goal" :cases ((equal 0 width))
-           :in-theory (enable bvashr))))
->>>>>>> a9e37a87
+  :hints (("Goal" :in-theory (enable bvashr))))