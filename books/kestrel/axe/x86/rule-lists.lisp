--- conflicted
+++ resolved
@@ -518,13 +518,12 @@
     x86isa::4bits-fix
     x86isa::8bits-fix
 
-<<<<<<< HEAD
     ;; are constant-openers better than enabling these funtions? todo: remove once built into x86 evaluator and other evaluators no longer used
     X86ISA::!PREFIXES->REP$INLINE-CONSTANT-OPENER ; for floating point?
     X86ISA::PREFIXES->REP$INLINE-CONSTANT-OPENER ; for floating point?
     x86isa::!prefixes->seg$inline-constant-opener
     X86ISA::!EVEX-PREFIXES->BYTE0$INLINE-CONSTANT-OPENER
-=======
+
     x86isa::vex-prefixes-fix$inline-constant-opener
     x86isa::vex-prefixes->byte0$inline-constant-opener
     x86isa::vex-prefixes->byte1$inline-constant-opener
@@ -534,12 +533,10 @@
     x86isa::!vex-prefixes->byte2$inline-constant-opener
     x86isa::vex-opcode-modr/m-p$inline-constant-opener
     x86isa::vex-prefixes-map-p$inline-constant-opener
-    x86isa::prefixes->rep$inline-constant-opener
     x86isa::vex3-byte1->m-mmmm$inline-constant-opener
     x86isa::vex3-byte1-fix$inline-constant-opener
     x86isa::vex-decode-and-execute
     x86isa::vex-0f38-execute  ; move?
->>>>>>> 3a5b92e0
 ))
 
 (defun x86-type-rules ()
