--- conflicted
+++ resolved
@@ -179,9 +179,6 @@
   :hints (("Goal" :in-theory (enable assoc-equal map-lookup-equal pairlis$ LOOKUP-EQUAL)))))
 
 (local
-<<<<<<< HEAD
- (defthm alists-equiv-on-of-pairlis$-of-map-lookup-equal-same
-=======
  ;;rename
  ;; move
  (defthm alists-equiv-on-of-cons-same
@@ -194,8 +191,7 @@
    :hints (("Goal" :in-theory (enable alists-equiv-on)))))
 
 (local
- (defthm alists-equiv-on-of-pairlis$-of-lookup-equal-lst-same
->>>>>>> 240e91a6
+ (defthm alists-equiv-on-of-pairlis$-of-map-lookup-equal-same
   (alists-equiv-on keys
                    (pairlis$ keys (map-lookup-equal keys a))
                    a)
