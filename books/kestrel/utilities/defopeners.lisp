; A utility to build "opener" rules
;
; Copyright (C) 2013-2021 Kestrel Institute
;
; License: A 3-clause BSD license. See the file books/3BSD-mod.txt.
;
; Author: Eric Smith (eric.smith@kestrel.edu)

;;;;;;;;;;;;;;;;;;;;;;;;;;;;;;;;;;;;;;;;;;;;;;;;;;;;;;;;;;;;;;;;;;;;;;;;;;;;;;;;

(in-package "ACL2")

;; This book contains a utility for making opener rules for recursive
;; functions.  Using such rules can be faster and more predictable than relying
;; on ACL2's heuristics to decide whether to open calls to recursive functions.
;; (Opener rules are also used by the Axe tool, which lacks such heuristics, for
;; which they help to avoid rewrite loops.)  Essentially, one opener rule is
;; produced for each top-level IF branch in the function (where an IF branch
;; can be considered top-level even if there are lambdas around it).

;; Unlike the tool in books/misc/defopener, this one doesn't do any
;; simplification.

;; Terminology: The "opener" rules for a function include the "unroll" rules
;; and the "base case" rules.

;; TODO: handle ignored let-bound params

;; TODO: ACL2 must do something like this when generating the induction scheme for a function

;; TODO: Add redundancy checking.

;; TODO: Perhaps have this traffic in untranslated terms, to produce nicer
;; theorems (but that might be hard in general).

;; TODO: give an error if there are not base rules and unroll rules (something
;; went wrong trying to analyze the body)

;; TODO: Verify guards

(include-book "world") ; for fn-body
(include-book "kestrel/terms-light/expr-calls-fn" :dir :system)
(include-book "kestrel/terms-light/free-vars-in-term" :dir :system)
(include-book "symbol-term-alistp")
;(include-book "terms")
(include-book "pack")
(include-book "conjunctions")
(include-book "misc/install-not-normalized" :dir :system)
(include-book "user-interface") ;for control-screen-output
(include-book "defthm-forms")
(include-book "kestrel/alists-light/keep-pairs" :dir :system)
(include-book "remove-guard-holders")
(local (include-book "state"))
(local (include-book "kestrel/typed-lists-light/symbol-listp" :dir :system))
(local (include-book "kestrel/typed-lists-light/pseudo-term-listp" :dir :system))
(local (include-book "kestrel/lists-light/true-list-fix" :dir :system))

(local (in-theory (disable mv-nth
                           w
                           true-listp
                           PLIST-WORLDP)))

(defthmd symbol-listp-of-strip-cadrs-when-defthm-form-listp
  (implies (defthm-form-listp forms)
           (symbol-listp (strip-cadrs forms)))
  :hints (("Goal" :in-theory (enable defthm-form-listp defthm-formp))))

(local (in-theory (enable symbol-listp-of-strip-cadrs-when-defthm-form-listp)))

;; end of library stuff

(defun some-expr-calls-some-fn (fns exprs)
  (declare (xargs :guard (and (symbol-listp fns)
                              (pseudo-term-listp exprs))))
  (if (atom fns)
      nil
    (or (some-expr-calls-fn (first fns) exprs)
        (some-expr-calls-some-fn (rest fns) exprs))))

(defun expr-calls-some-fn (fns expr)
  (declare (xargs :guard (and (symbol-listp fns)
                              (pseudo-termp expr))))
  (if (atom fns)
      nil
    (or (expr-calls-fn (first fns) expr)
        (expr-calls-some-fn (rest fns) expr))))

;; ;count the number of branches of the ITE nest that are base cases and the number that contain recursive calls
;; ;returns (mv base-case-count recursive-case-count)
;; (defun count-and-recursive-cases-bases-aux (fn term base-case-count recursive-case-count)
;;   (declare (xargs :measure (acl2-count term)
;;                   :verify-guards nil
;;                   :guard (and (symbolp fn)
;;                               (natp base-case-count)
;;                               (natp recursive-case-count)
;;                               (pseudo-termp term))))
;;   (if (and (consp term)
;;            (eq 'if (ffn-symb term)))
;;       (mv-let
;;        (base-case-count recursive-case-count) ;fixme: what if the recursive call is in the IF test?
;;        (count-and-recursive-cases-bases-aux fn (farg2 term) base-case-count recursive-case-count)
;;        (count-and-recursive-cases-bases-aux fn (farg3 term) base-case-count recursive-case-count))
;;     ;;not an if, so just check whether it contains a recursive call:
;;     (if (expr-calls-fn fn term)
;;         (mv base-case-count (+ 1 recursive-case-count))
;;       (mv (+ 1 base-case-count) recursive-case-count))))

;; (defthm natp-of-val-0-of-count-and-recursive-cases-bases-aux
;;   (implies (natp base-case-count)
;;            (natp (mv-nth 0 (count-and-recursive-cases-bases-aux fn term base-case-count recursive-case-count)))))

;; (defthm natp-of-val-1-of-count-and-recursive-cases-bases-aux
;;   (implies (natp recursive-case-count)
;;            (natp (mv-nth 1 (count-and-recursive-cases-bases-aux fn term base-case-count recursive-case-count)))))

;; (verify-guards count-and-recursive-cases-bases-aux)

;; ;returns (mv base-case-count recursive-case-count)
;; (defun count-and-recursive-cases-bases (fn term)
;;   (declare (xargs :guard (and (symbolp fn)
;;                               (pseudo-termp term))))
;;   (count-and-recursive-cases-bases-aux fn term 0 0))

;; (defund add-hyp-to-claim (hyp claim)
;;   (declare (xargs :guard t))
;;   (if (and (consp claim)
;;            (eq 'implies (ffn-symb claim))
;;            (consp (cdr claim))
;;            (consp (cdr (cdr claim))))
;;         `(implies ,(make-conjunction-from-list (list hyp (farg1 claim)))
;;                   ,(farg2 claim))
;;     `(implies ,hyp
;;               ,claim)))

;; (defthm pseudo-termp-of-add-hyp-to-claim
;;   (implies (and (pseudo-termp hyp)
;;                 (pseudo-termp claim))
;;            (pseudo-termp (add-hyp-to-claim hyp claim)))
;;   :hints (("Goal" :in-theory (enable add-hyp-to-claim))))

;todo: collect the HYPS into an AND?:
;; (defun add-hyps-to-claim (hyps claim)
;;   (declare (xargs :guard (true-listp hyps)))
;;   (if (endp hyps)
;;       claim
;;     (let ((claim (add-hyp-to-claim (first hyps) claim)))
;;       (add-hyps-to-claim (rest hyps) claim))))

;move
;; Conjoin the CONJUNCTS with UTERM.
;; TODO: What if UTERM is an IF that represents an AND?
(defun add-conjuncts-to-uterm-at-front (conjuncts uterm)
  (declare (xargs :guard (true-listp conjuncts)))
  (if (endp conjuncts)
      uterm
    (if (call-of 'and uterm)
        `(and ,@conjuncts ,@(fargs uterm))
      `(and ,@conjuncts ,uterm))))

;; Returns an untranslated term
(defun add-hyps-to-claim (hyps claim)
  (declare (xargs :guard (true-listp hyps)))
  (if (and (consp claim)
           (eq 'implies (ffn-symb claim))
           (consp (cdr claim))
           (consp (cdr (cdr claim))))
      (let ((hyp (farg1 claim))
            (conc (farg2 claim)))
        `(implies ,(add-conjuncts-to-uterm-at-front hyps hyp) ,conc))
    ;; not an implies:
    `(implies (and ,@hyps) ,claim)))

;; (defthm pseudo-termp-of-add-hyps-to-claim
;;   (implies (and (pseudo-term-listp hyps)
;;                 (pseudo-termp claim))
;;            (pseudo-termp (add-hyps-to-claim hyps claim))))

(defund add-hyps-to-claims (hyps claims)
  (declare (xargs :guard (and (true-listp hyps)
                              (true-listp claims))))
  (if (endp claims)
      nil
    (cons (add-hyps-to-claim hyps (first claims))
          (add-hyps-to-claims hyps (rest claims)))))

(defthm len-of-add-hyps-to-claims
  (equal (len (add-hyps-to-claims hyps claims))
         (len claims))
  :hints (("Goal" :in-theory (enable add-hyps-to-claims))))

;; (defthm pseudo-termp-of-add-hyps-to-claims
;;   (implies (and (pseudo-term-listp hyps)
;;                 (pseudo-term-listp claims))
;;            (pseudo-term-listp (add-hyps-to-claims hyps claims)))
;;   :hints (("Goal" :in-theory (enable add-hyps-to-claims))))

;; ;finds free vars in a term
;; (mutual-recursion
;;  (defun vars-in-term (term)
;;    (if (variablep term)
;;        (list term)
;;      (if (fquotep term)
;;          nil
;;        (if (consp (car (ffn-symb term))) ;; It's a lambda application: ((lambda <formals> <body>) ...<actuals>...)
;;            (let ((lambda-formals (second (ffn-symb term)))
;;                  (lambda-body (third (ffn-symb term)))
;;                  (lambda-actuals (fargs term)))
;;              (union-eq (vars-in-term-lst lambda-actuals)
;;                        ;;fixme is this always nil, since lambda have to be complete?:
;;                        (set-difference-eq (vars-in-term lambda-body)
;;                                           lambda-formals)
;;                        ))
;;          (vars-in-term-lst (fargs term))))))

;;  (defun vars-in-term-lst (term-lst)
;;    (if (endp term-lst)
;;        nil
;;      (union-eq (vars-in-term (car term-lst))
;;                (vars-in-term-lst (cdr term-lst))))))

;; ;fixme think this through
;; ;claim is a nest of implies bottoming out in an (equal <function-call> <body>) where <body> and the conditions of the implies may already have lambdas wrapped around them?
;; ;the point of this is that we don't want to wrap the function call buried deep in the equality
;; ;; TOOD: A nest of implies may no longer be possible here.
;; (defun wrap-lambda-around-claim (claim lambda-formals lambda-actuals)
;;   (declare (xargs :guard (and (pseudo-termp claim)
;;                               (pseudo-term-listp lambda-actuals)
;;                               (symbol-listp lambda-formals)
;;                               (equal (len lambda-formals)
;;                                      (len lambda-actuals)))))
;;   (if (and (call-of 'implies claim)
;;            (consp (cdr claim))       ;for guard proofs
;;            (consp (cdr (cdr claim))) ;for guard proofs
;;            )
;;       ;;fixme: Improve Axe to support hyps that are lambdas.  For now we have to beta reduce here:
;;       `(implies ,(beta-reduce ;(wrap-lambda-around-claim (farg1 claim) lambda-formals lambda-actuals)
;;                   `((lambda ,lambda-formals ,(farg1 claim)) ,@lambda-actuals))
;;                 ,(wrap-lambda-around-claim (farg2 claim) lambda-formals lambda-actuals))
;;     (if (and (call-of 'equal claim)
;;              (consp (cdr claim))       ;for guard proofs
;;              (consp (cdr (cdr claim))) ;for guard proofs
;;              (true-listp claim)
;;              )
;;         (let ((function-call (farg1 claim))
;;               (body (farg2 claim)))
;;           `(equal ,function-call
;;                   ((lambda ,lambda-formals ,body) ,@lambda-actuals)
;;                   ;;,(wrap-lambda-around-claim body lambda-formals lambda-actuals)
;;                   ))
;;       ;;normal case:
;;       `((lambda ,lambda-formals ,claim) ,@lambda-actuals))))

;; (defthm pseudo-termp-of-caddar-of-wrap-lambda-around-claim
;;   (implies (and (pseudo-termp claim))
;;            (pseudo-termp (caddar (wrap-lambda-around-claim claim lambda-formals lambda-actuals)))))

;; (defthm pseudo-termp-of-wrap-lambda-around-claim
;;   (implies (and (pseudo-termp claim)
;;                 (symbol-listp lambda-formals)
;;                 (pseudo-term-listp lambda-actuals)
;;                 (equal (len lambda-formals)
;;                        (len lambda-actuals)))
;;            (pseudo-termp (wrap-lambda-around-claim claim lambda-formals lambda-actuals))))

;; ;; (defthm wrap-lambda-around-claim-type-2
;; ;;   (implies (and (pseudo-termp claim))
;; ;;            (equal (len (car (wrap-lambda-around-claim claim lambda-formals lambda-actuals)))
;; ;;                   3)))

;; (verify-guards wrap-lambda-around-claim :otf-flg t)

;; (defun wrap-lambda-around-claims (claims lambda-formals lambda-actuals)
;;   (declare (xargs :guard (and (pseudo-term-listp claims)
;;                               (PSEUDO-TERM-LISTP LAMBDA-ACTUALS)
;;                               (SYMBOL-LISTP LAMBDA-FORMALS)
;;                               (EQUAL (LEN LAMBDA-FORMALS)
;;                                      (LEN LAMBDA-ACTUALS)))))
;;   (if (endp claims)
;;       nil
;;     (let* ((claim (first claims))
;; ;           (claim-vars (vars-in-term claim))
;;            )
;;       (cons (wrap-lambda-around-claim claim lambda-formals lambda-actuals)
;;             (wrap-lambda-around-claims (rest claims) lambda-formals lambda-actuals)))))

;; (defthm pseudo-term-listp-of-wrap-lambda-around-claims
;;   (implies (and (pseudo-term-listp lambda-actuals)
;;                 (pseudo-term-listp claims)
;;                 (symbol-listp lambda-formals)
;;                 (equal (len lambda-formals)
;;                        (len lambda-actuals)))
;;            (pseudo-term-listp (wrap-lambda-around-claims claims lambda-formals lambda-actuals))))

;; There is already a function call symbol-term-alistp
(defun renamingsp (renamings)
  (declare (xargs :guard t))
  (if (atom renamings)
      (null renamings)
    (and (symbol-term-alistp (first renamings))
         (renamingsp (rest renamings)))))

(local
 (defthm pseudo-term-listp-of-strip-cdrs-when-symbol-term-alistp
   (implies (symbol-term-alistp alist)
            (pseudo-term-listp (strip-cdrs alist)))))

(defthm pseudo-term-listp-of-strip-cdrs-of-keep-pairs
  (implies (pseudo-term-listp (strip-cdrs alist))
           (pseudo-term-listp (strip-cdrs (keep-pairs keys alist)))))

;; Returns (mv term term-vars).  TERM may be untranslated (may contain
;; LETs). TERM-VARS should be the free vars in TERM.
(defun make-let-around-term (term renaming term-vars)
  (declare (xargs :guard (and ;; (pseudo-termp term)
                          (symbol-term-alistp renaming)
                          (symbol-listp term-vars))))
  (let* ((relevant-renaming (keep-pairs term-vars renaming)))
    (if (not relevant-renaming) ; no relevant bindings were present
        (mv term term-vars)
      (mv `(let ,(alist-to-doublets relevant-renaming) ,term)
          ;; new free vars:
          (union-eq
           (set-difference-eq term-vars
                              (strip-cars relevant-renaming))
           (free-vars-in-terms (strip-cdrs relevant-renaming)))))))

;; the renamings come innermost first
(defun make-lets-around-term (term renamings term-vars)
  (declare (xargs :guard (and ;; (pseudo-termp term) ; gets LETs added to it and so is not a pseudo-term
                          (renamingsp renamings)
                          (symbol-listp term-vars))))
  (if (endp renamings)
      term
    (mv-let (term term-vars)
      (make-let-around-term term (first renamings) term-vars)
      (make-lets-around-term term (rest renamings) term-vars))))

(defun make-lets-around-terms (terms renamings)
  (declare (xargs :guard (and (pseudo-term-listp terms)
                              (renamingsp renamings))))
  (if (endp terms)
      nil
    (cons (make-lets-around-term (first terms) renamings (free-vars-in-term (first terms)))
          (make-lets-around-terms (rest terms) renamings))))

;; The hyps should have already been renamed.
;; Even though the result may contain AND, it is still a pseudo-term.
(defund make-opener-claim (fn-call term rev-hyps renamings)
  (declare (xargs :guard (and (pseudo-termp fn-call)
                              (pseudo-termp term)
                              (true-listp rev-hyps) ; may contain lets
                              (renamingsp renamings))))
  (let* ((term (make-lets-around-term term renamings (free-vars-in-term term)))
         (conclusion `(equal ,fn-call ,term)))
    (if (not rev-hyps)
        conclusion
      (if (equal 1 (len rev-hyps))
          `(implies ,(first rev-hyps)
                    ,conclusion)
        `(implies (and ,@(reverse rev-hyps))
                  ,conclusion)))))

;; (defthm pseudo-termp-of-make-opener-claim
;;   (implies (and (pseudo-termp fn-call)
;;                 (pseudo-termp term)
;;                 (pseudo-term-listp rev-hyps)
;;                 (renamingsp renamings))
;;            (pseudo-termp (make-opener-claim fn-call term rev-hyps renamings)))
;;   :hints (("Goal" :in-theory (enable make-opener-claim))))

;move
;todo name clash if the "2" is removed
(defund remove-trivial-bindings2 (alist)
  (declare (xargs :guard (alistp alist)))
  (if (endp alist)
      nil
    (let* ((pair (first alist))
           (key (car pair))
           (val (cdr pair)))
      (if (equal key val)
          ;; drop this pair
          (remove-trivial-bindings2 (rest alist))
        (cons pair (remove-trivial-bindings2 (rest alist)))))))

(defthm symbol-term-alistp-of-remove-trivial-bindings2
  (implies (symbol-term-alistp alist)
           (symbol-term-alistp (remove-trivial-bindings2 alist)))
  :hints (("Goal" :in-theory (enable symbol-term-alistp
                                     remove-trivial-bindings2))))

;returns (mv base-claims unroll-claims)
(defun make-unroll-and-base-claims-aux (term
                                        fns ;all the functions in the mut-rec nest
                                        fn-call
                                        rev-hyps
                                        renamings ;non-trivial let-bindings, innermost first
                                        )
  (declare (xargs :guard (and (pseudo-termp term)
                              (symbol-listp fns)
                              (pseudo-termp fn-call)
                              (true-listp rev-hyps) ;(pseudo-term-listp rev-hyps)
                              (renamingsp renamings))
                  :verify-guards nil ; done below
                  ))
  (if (call-of 'if term)
      ;; TERM is an IF:
      (let* ((test (farg1 term)) ; apply the overarching LETs to the test
             (renamed-test (make-lets-around-term test renamings (free-vars-in-term test))))
        (mv-let
          (then-base-claims then-unroll-claims)
          ;; the claims from the then-branch get the IF test as a hyp
          (make-unroll-and-base-claims-aux (farg2 term) fns fn-call (cons renamed-test rev-hyps) renamings)
          (mv-let
            (else-base-claims else-unroll-claims)
            ;; the claims from the else-branch get the negated IF test as a hyp
            (make-unroll-and-base-claims-aux (farg3 term) fns fn-call (cons `(not ,renamed-test) rev-hyps) renamings)
            (if (and (not then-base-claims)
                     (not else-base-claims))
                ;; no base cases in either branch, so this whole branch is an -unroll case
                (mv nil ; no base-claims
                    (list (make-opener-claim fn-call term rev-hyps renamings)))
              (if (and (not then-unroll-claims)
                       (not else-unroll-claims))
                  ;; no recursive calls in either branch, so this whole branch is a -base case
                  (mv (list (make-opener-claim fn-call term rev-hyps renamings))
                      nil ; no unroll-claims
                      )
                (mv (append then-base-claims else-base-claims)
                    (append then-unroll-claims else-unroll-claims)))))))
    (if (and (consp term)
             (consp (ffn-symb term)))
        ;; TERM is a lambda application: ((lambda <formals> <body>) ...<actuals>...)
        (let ((lambda-formals (second (ffn-symb term)))
              (lambda-body (third (ffn-symb term)))
              (lambda-actuals (fargs term)))
          ;; FIXME: Think about this:  If there is a recursive call in one of the args, we just consider the whole term a recursive case:
          (if (some-expr-calls-some-fn fns lambda-actuals)
              (mv nil ; no base-claims
                  (list (make-opener-claim fn-call term rev-hyps renamings)))
            (let ((renaming (remove-trivial-bindings2 (pairlis$ lambda-formals lambda-actuals))))
              (mv-let
                (base-claims unroll-claims)
                (make-unroll-and-base-claims-aux lambda-body fns fn-call rev-hyps (cons renaming renamings))
                (if (not base-claims)
                    ;; no base cases, so this whole branch is an -unroll theorem
                    (mv nil ; no base-claims
                        (list (make-opener-claim fn-call term rev-hyps renamings)))
                  (if (not unroll-claims)
                      ;; no recursive calls, so this whole branch is a -base theorem
                      (mv (list (make-opener-claim fn-call term rev-hyps renamings))
                          nil ; no unroll-claims
                          )
                    (mv base-claims
                        unroll-claims)))))))
      ;; TERM is not an IF or LET:
      (if (expr-calls-some-fn fns term)
          ;; a recursive case, so make an unroll rule:
          (mv nil ; no base-claims
              (list (make-opener-claim fn-call term rev-hyps renamings)))
        ;; a base case, so make a base case rule:
        (mv (list (make-opener-claim fn-call term rev-hyps renamings))
            nil ; no unroll-claims
            )))))

;; (defthm pseudo-term-listp-of-mv-nth-0-of-make-unroll-and-base-claims-aux
;;   (implies (and (pseudo-termp fn-call)
;;                 (pseudo-termp term)
;;                 (pseudo-term-listp rev-hyps))
;;            (pseudo-term-listp (mv-nth 0 (make-unroll-and-base-claims-aux term fns fn-call rev-hyps renamings)))))

;; (defthm pseudo-term-listp-of-mv-nth-1-of-make-unroll-and-base-claims-aux
;;   (implies (and (pseudo-termp term)
;;                 (pseudo-termp fn-call)
;;                 (pseudo-term-listp rev-hyps))
;;            (pseudo-term-listp (mv-nth 1 (make-unroll-and-base-claims-aux term fns fn-call rev-hyps renamings)))))

(defthm true-listp-of-mv-nth-0-of-make-unroll-and-base-claims-aux
  (true-listp (mv-nth 0 (make-unroll-and-base-claims-aux term fns fn-call rev-hyps renamings))))

(defthm true-listp-of-mv-nth-1-of-make-unroll-and-base-claims-aux
  (true-listp (mv-nth 1 (make-unroll-and-base-claims-aux term fns fn-call rev-hyps renamings))))

(verify-guards make-unroll-and-base-claims-aux)

;; ;;Result is an untranslated term
;; (defun clean-up-hyps-in-claim (claim)
;;   (declare (xargs :guard (pseudo-termp claim)))
;;   (if (not (and (call-of 'implies claim)
;;                 (= 2 (len (fargs claim)))))
;;       claim
;;     (let ((hyp (farg1 claim))
;;           (body (farg2 claim)))
;;       (let ((hyp-conjuncts (get-conjuncts hyp)))
;;         (if (= 1 (len hyp-conjuncts))
;;             ;; only one conjunct, so no need to insert an AND:
;;             `(implies ,(first hyp-conjuncts)
;;                       ,body)
;;           `(implies (and ,@hyp-conjuncts)
;;                     ,body))))))

(defun make-base-theorems (claims num totalnum defthmnameprefix fn formals disable)
  (declare (xargs :guard (and (natp num)
                              (natp totalnum)
                              (symbolp fn)
                              (true-listp claims)
                              (symbolp defthmnameprefix))))
  (if (endp claims)
      nil
    (let* ((claim (first claims))
           ;;(claim (clean-up-hyps-in-claim claim))
           )
      (cons `(,(if disable 'defthmd 'defthm)
              ,(if (> totalnum 1)
                   (add-suffix defthmnameprefix (concatenate 'string "-" (nat-to-string num)))
                 defthmnameprefix)
              ,claim
              :hints (("Goal" ;:in-theory (enable ,fn)
                       :expand ((,fn ,@formals))
                       :in-theory (union-theories '(,(install-not-normalized-name fn))
                                                  (theory 'minimal-theory)))))
            (make-base-theorems (rest claims) (+ 1 num) totalnum defthmnameprefix fn formals disable)))))

(defthm defthm-form-listp-of-make-base-theorems
  (implies (symbolp defthmnameprefix)
           (defthm-form-listp (make-base-theorems claims num totalnum defthmnameprefix fn formals disable)))
  :hints (("Goal" :in-theory (enable make-base-theorems defthm-form-listp defthm-formp))))

(defun make-unroll-theorems (claims num totalnum defthmnameprefix fn formals disable)
  (declare (xargs :guard (and (natp num)
                              (natp totalnum)
                              (symbolp fn)
                              (true-listp claims)
                              (symbolp defthmnameprefix))))
  (if (endp claims)
      nil
    (let* ((claim (first claims))
           ;;(claim (clean-up-hyps-in-claim claim))
           )
      (cons `(,(if disable 'defthmd 'defthm)
              ,(if (> totalnum 1)
                   (add-suffix defthmnameprefix (concatenate 'string "-" (nat-to-string num)))
                 defthmnameprefix)
              ,claim
              :hints (("Goal" ;:in-theory (enable ,fn)
                       :expand ((,fn ,@formals))
                       :in-theory (union-theories '(,(install-not-normalized-name fn))
                                                  (theory 'minimal-theory)))))
            (make-unroll-theorems (rest claims) (+ 1 num) totalnum defthmnameprefix fn formals disable)))))

(defthm defthm-form-listp-of-make-unroll-theorems
  (implies (symbolp defthmnameprefix)
           (defthm-form-listp (make-unroll-theorems claims num totalnum defthmnameprefix fn formals disable)))
  :hints (("Goal" :in-theory (enable make-unroll-theorems defthm-form-listp defthm-formp))))


;;         (mv (cons `(defthm ,(if (> total-unroll-count 1)
;;                                 ;throughout, we use the package of fn for the names of the base and opener rules
;;                                 ;todo: make a version of pack for strings and use it here?
;;                                 (intern-in-package-of-symbol (symbol-name (pack$ fn '-unroll- (nat-to-string unroll-count-acc))) fn)
;;                               (intern-in-package-of-symbol (symbol-name (pack$ fn '-unroll)) fn))
;;                      (implies (and ,@(reverse path-conjuncts))
;;                               (equal (,fn ,@formals)
;;                                      ,term))
;;                      :hints (("Goal" ;:in-theory (enable ,fn)
;;                               ;;sometimes the expand hint doesn't fire (e.g., if one of the params is known to be equal to a constant on this branch):
;;                               :expand ((,fn ,@formals))
;;                               :in-theory (union-theories '(,fn) (theory 'minimal-theory))
;;                               )))
;;                   theorems-acc)
;;             base-count-acc
;;             (+ 1 unroll-count-acc))

;; (defthm natp-of-val-1-of-make-unroll-and-base-theorems-aux
;;   (implies (natp base-count-acc)
;;            (natp (mv-nth 1 (make-unroll-and-base-theorems-aux term fn formals path-conjuncts total-base-count total-unroll-count base-count-acc unroll-count-acc theorems-acc)))))

;; (defthm natp-of-val-2-of-make-unroll-and-base-theorems-aux
;;   (implies (natp unroll-count-acc)
;;            (natp (mv-nth 2 (make-unroll-and-base-theorems-aux term fn formals path-conjuncts total-base-count total-unroll-count base-count-acc unroll-count-acc theorems-acc)))))

;(verify-guards make-unroll-and-base-theorems-aux)

(defun clear-keyword-in-keyword-value-list (key l)
  (declare (xargs :guard (and (symbolp key)
                              (keyword-value-listp l))))
  (if (endp l)
      nil
    (if (eq key (first l)) ;skip the key and its value
        (clear-keyword-in-keyword-value-list key (cddr l))
      (cons key
            (cons (second l)
                  (clear-keyword-in-keyword-value-list key (cddr l)))))))

;; Print theorems with CW (with hints elided)
(defun cw-theorems (thms)
  (declare (xargs :guard (defthm-form-listp thms)
                  :guard-hints (("Goal" :in-theory (enable defthm-form-listp)))))
  (if (endp thms)
      nil
    (let* ((thm (first thms))
           (elided-thm (clean-up-defthm thm)))
      (prog2$ (cw "~x0~%" elided-thm)
              (cw-theorems (rest thms))))))

(defund switch-package (symbol existing-symbol)
  (declare (xargs :guard (and (symbolp symbol)
                              (symbolp existing-symbol))))
  (intern-in-package-of-symbol (symbol-name symbol) existing-symbol))

;; lets us call strip-cadrs on a list of defthms
(defthmd all->=-len-when-defthm-form-listp
  (implies (defthm-form-listp forms)
           (all->=-len forms 2))
  :hints (("Goal" :in-theory (enable defthm-form-listp defthm-formp >=-len))))

;; Returns (mv event generated-names).
(defund make-unroll-and-base-theorems (fn all-fns-in-nest hyps disable suffix verbose wrld)
  (declare (xargs :guard (and (symbolp fn)
                              (not (eq 'quote fn))
                              (symbol-listp all-fns-in-nest)
                              (true-listp hyps)
                              ;;(pseudo-term-listp hyps) ; todo: not necessarily true?
                              (symbolp suffix)
                              (plist-worldp wrld)
                              )
                  :guard-hints (("Goal" :in-theory (enable all->=-len-when-defthm-form-listp)))))
  (let* ((body (fn-body fn t wrld))
         (body (remove-guard-holders-and-clean-up-lambdas body))
         (formals (fn-formals fn wrld)))
    (mv-let (base-claims unroll-claims)
      (make-unroll-and-base-claims-aux body all-fns-in-nest `(,fn ,@formals)
                                       nil ; no hyps (can't pass in user hyps here, since they may not be pseudo-terms)
                                       nil ; no renamings yet
                                       )
      (b* (;; Now add the user hyps to the claims:
           (base-claims (add-hyps-to-claims hyps base-claims))
           (unroll-claims (add-hyps-to-claims hyps unroll-claims))
           (base-theorems-name-root (pack$ fn '-base)) ;todo: use add-suffix to get this in the same package as fn?  also below...
           (base-theorems-name-root (if suffix
                                        (pack$ base-theorems-name-root suffix)
                                      base-theorems-name-root))
           (base-theorems-name-root (switch-package base-theorems-name-root fn))
           (unroll-theorems-name-root (pack$ fn '-unroll))
           (unroll-theorems-name-root (if suffix
                                          (pack$ unroll-theorems-name-root suffix)
                                        unroll-theorems-name-root))
           (unroll-theorems-name-root (switch-package unroll-theorems-name-root fn))
           (base-theorems (make-base-theorems base-claims 1
                                              (len base-claims)
                                              base-theorems-name-root
                                              fn formals disable))
           (unroll-theorems (make-unroll-theorems unroll-claims 1
                                                  (len unroll-claims)
                                                  unroll-theorems-name-root
                                                  fn formals disable))
           (base-theorem-names (strip-cadrs base-theorems))
           (unroll-theorem-names (strip-cadrs unroll-theorems))
           (- (and verbose
                   (progn$ (cw "Base theorems for ~x0:~%" fn)
                           (cw-theorems base-theorems)
                           (cw "Unroll theorems for ~x0:~%" fn)
                           (cw-theorems unroll-theorems)))))
        (mv `(progn (encapsulate ()
                      (local (install-not-normalized ,fn))
                      (set-ignore-ok t)
                      ,@base-theorems
                      ,@unroll-theorems)
                    (value-triple ',(append base-theorem-names unroll-theorem-names)))
            (append base-theorem-names unroll-theorem-names))))))

(defthm true-listp-of-mv-nth-1-of-make-unroll-and-base-theorems
  (true-listp (mv-nth 1 (make-unroll-and-base-theorems fn all-fns-in-nest hyps disable suffix verbose wrld)))
  :hints (("Goal" :in-theory (enable make-unroll-and-base-theorems))))

(defthm symbol-listp-of-mv-nth-1-of-make-unroll-and-base-theorems
  (symbol-listp (mv-nth 1 (make-unroll-and-base-theorems fn all-fns-in-nest hyps disable suffix verbose wrld)))
  :hints (("Goal" :in-theory (enable make-unroll-and-base-theorems))))

;TODO: If fn is non-recursive, just make a single rule...    or should it be an error to call defopeners?

;; Returns an event.
;; KEEP IN SYNC WITH DEFOPENERS-NAMES-FN.
(defun defopeners-fn (fn hyps disable suffix verbose state)
  (declare (xargs :guard (and (symbolp fn)
                              (not (eq 'quote fn))
                              (true-listp hyps)
                              (symbolp suffix))
                  :stobjs state))
  ;; Would like to call get-clique instead of fn-recursive-partners, but it's
  ;; in :program mode (but see kestrel-acl2/community/verify-termination.lisp):
  (let ((clique (if (fn-mutually-recursivep fn state)
                    (fn-recursive-partners fn (w state))
                  (list fn))))
    (mv-let (event names)
      (make-unroll-and-base-theorems fn clique hyps disable suffix verbose (w state))
      (declare (ignore names))
      event)))

;hyps should be a list of terms over the formals of the function (can include syntaxp, etc.)
;; KEEP IN SYNC WITH DEFOPENERS-NAMES.
(defmacro defopeners (fn &key
                         (hyps 'nil)
                         (disable 'nil)
                         (verbose 'nil)
                         (suffix 'nil) ;nil or a symbol to add to the unroll and base rule names
                         )
  (control-screen-output
   (if (member-eq verbose '(t 't)) t nil) ;verbose
   `(make-event (defopeners-fn ',fn ',hyps ',disable ',suffix ',verbose state))))

;for non-mut-rec.  Returns a list of names
;; KEEP IN SYNC WITH DEFOPENERS-FN.
(defun defopeners-names-fn (fn hyps disable suffix verbose state)
  (declare (xargs :guard (and (symbolp fn)
                              (not (eq 'quote fn))
                              (true-listp hyps)
                              (symbolp suffix))
                  :stobjs state))
  (let ((clique (if (fn-mutually-recursivep fn state)
                    (fn-recursive-partners fn (w state))
                  (list fn))))
    (mv-let (event names)
      (make-unroll-and-base-theorems fn clique hyps disable suffix verbose (w state))
      (declare (ignore event))
      names)))

;; Returns the list of theorem names that defopeners would introduce.
;; KEEP IN SYNC WITH DEFOPENERS.
(defmacro defopeners-names (fn &key
                               (hyps 'nil)
                               (disable 'nil)
                               (verbose 'nil)
                               (suffix 'nil) ;nil or a symbol to add to the unroll and base rule names
                               )
<<<<<<< HEAD
  `(defopeners-names-fn ',fn ',hyps ',disable ',suffix ',verbose state))

;; Returns an event
(defun defopeners-mut-rec-fn (fn hyps disable suffix verbose state)
  (declare (xargs  :guard (and (symbolp fn)
                               (not (eq 'quote fn))
                               (true-listp hyps)
                               (symbolp suffix))
                   :stobjs state))
  (mv-let (event names)
    ;; Would like to call get-clique instead of fn-recursive-partners, but it's
    ;; in :program mode (but see kestrel-acl2/community/verify-termination.lisp):
    (make-unroll-and-base-theorems fn (fn-recursive-partners fn (w state)) hyps disable suffix verbose (w state))
    (declare (ignore names))
    event))

;; TODO: Add defopeners-mut-rec-name, like defopeners-names.
;TODO: Call control-screen-output here, as above?
;TODO: Combine this with the non-mut-rec version (query the world to check whether it's a mut rec and what the other functions are)
(defmacro defopeners-mut-rec (fn &key
                                 (hyps 'nil)
                                 (disable 'nil)
                                 (verbose 'nil)
                                 (suffix 'nil) ;nil or a symbol to add to the unroll and base rule names)
                                 )
  `(make-event (defopeners-mut-rec-fn ',fn ',hyps ',disable ',suffix ',verbose state)))

;; Returns (mv events rule-names).
;; TODO: Change this and related fns to take wrld instead of state?
(defun opener-rules-for-fns (fns events-acc rule-names-acc state)
  (declare (xargs :guard (and (symbol-listp fns)
                              (true-listp events-acc)
                              (symbol-listp rule-names-acc)
                              ;;(plist-worldp wrld)
                              )
                  :stobjs state))
  (if (endp fns)
      (mv (reverse events-acc) (reverse rule-names-acc))
    (let ((fn (first fns)))
      (if (recursivep fn nil (w state))
          (opener-rules-for-fns (rest fns)
                                (cons `(defopeners ,fn) events-acc)
                                (append (defopeners-names fn) rule-names-acc)
                                state)
        (opener-rules-for-fns (rest fns)
                              events-acc ; no event, just include fn's name (representing its definition rule), in rule-names-acc
                              (cons fn rule-names-acc)
                              state)))))
=======
  `(defopeners-names-fn ',fn ',hyps ',disable ',suffix ',verbose state))
>>>>>>> 3f70ea83
<|MERGE_RESOLUTION|>--- conflicted
+++ resolved
@@ -732,7 +732,6 @@
                                (verbose 'nil)
                                (suffix 'nil) ;nil or a symbol to add to the unroll and base rule names
                                )
-<<<<<<< HEAD
   `(defopeners-names-fn ',fn ',hyps ',disable ',suffix ',verbose state))
 
 ;; Returns an event
@@ -780,7 +779,4 @@
         (opener-rules-for-fns (rest fns)
                               events-acc ; no event, just include fn's name (representing its definition rule), in rule-names-acc
                               (cons fn rule-names-acc)
-                              state)))))
-=======
-  `(defopeners-names-fn ',fn ',hyps ',disable ',suffix ',verbose state))
->>>>>>> 3f70ea83
+                              state)))))