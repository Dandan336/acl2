--- conflicted
+++ resolved
@@ -437,11 +437,7 @@
                                                         rule-alist interpreted-function-alist
                                                         monitored-rules call-stp state))))
     :flag prune-terms-aux)
-<<<<<<< HEAD
-  :hints (("Goal" :in-theory (enable symbolp-when-member-equal-and-symbol-listp))))
-=======
-  :hints (("Goal" :in-theory (enable prune-term-aux prune-terms-aux))))
->>>>>>> 1157624b
+  :hints (("Goal" :in-theory (enable prune-term-aux prune-terms-aux symbolp-when-member-equal-and-symbol-listp))))
 
 (verify-guards prune-term-aux)
 
