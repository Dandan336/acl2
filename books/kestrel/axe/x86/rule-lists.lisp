--- conflicted
+++ resolved
@@ -4424,28 +4424,6 @@
             jnl-condition-of-sf-spec64-and-of-spec64-same
             jnl-condition-of-sf-spec64-and-0
             of-spec64-of-logext-64
-<<<<<<< HEAD
-            ACL2::SBVLT-OF-BVSX-ARG2
-            ACL2::BVSX-OF-BVCHOP
-
-            integerp-of-PART-INSTALL-WIDTH-LOW$INLINE
-            X86ISA::SP-SSE-CMP
-            ;;X86ISA::SSE-CMP ;todo: limit?
-            ;X86ISA::!MXCSR
-            ;X86ISA::!MXCSR$A
-            ;; FEATURE-FLAG-sse-of-xw
-            ;; FEATURE-FLAG-sse-of-write
-            ;; FEATURE-FLAG-sse-of-set-flag
-            ;; FEATURE-FLAG-sse2-of-xw
-            ;; FEATURE-FLAG-sse2-of-write
-            ;; FEATURE-FLAG-sse2-of-set-flag
-            ACL2::EQUAL-OF-IF-CONSTANTS
-            ACL2::BVLT-OF-BVPLUS-1-CANCEL-ALT ; optional
-            ;X86ISA::IDIV-SPEC-32 ; trying
-            ACL2::BVCHOP-WHEN-SIZE-IS-NOT-POSP
-
-            acl2::bvcat-of-if-arg2 ; these just lift the IF
-=======
             acl2::sbvlt-of-bvsx-arg2
             acl2::bvsx-of-bvchop
 
@@ -4473,7 +4451,6 @@
             acl2::bvchop-when-size-is-not-posp
 
             acl2::bvcat-of-if-arg2 ; these just lift the if
->>>>>>> 260ab2c2
             acl2::bvcat-of-if-arg4
             ;;acl2::bvif-of-0-arg1
             ;acl2::bvplus-when-size-is-not-positive ; todo: more like this, make a rule-list
