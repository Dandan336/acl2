(ALL-BOUNDP-ADD-PAIR
 (16 1 (:DEFINITION ADD-PAIR))
 (10 10 (:REWRITE DEFAULT-CAR))
 (9 1 (:DEFINITION ALL-BOUNDP))
 (5 1 (:REWRITE SYMBOL<-ASYMMETRIC))
 (5 1 (:DEFINITION ASSOC-EQUAL))
 (4 4 (:REWRITE DEFAULT-CDR))
 (3 3 (:TYPE-PRESCRIPTION SYMBOL<))
 (2 2 (:REWRITE SYMBOL<-TRICHOTOMY))
 (2 2 (:REWRITE SYMBOL<-TRANSITIVE))
 )
(STATE-P1-GOOD-WORLDP)
(STATE-P1-PUT-GLOBAL
<<<<<<< HEAD
 (259 259 (:REWRITE DEFAULT-CDR))
 (198 198 (:REWRITE DEFAULT-CAR))
 (198 18 (:DEFINITION FGETPROP))
 (155 31 (:DEFINITION ASSOC-EQUAL))
 (21 7 (:DEFINITION UPDATE-NTH))
 (16 8 (:REWRITE DEFAULT-+-2))
 (8 8 (:REWRITE DEFAULT-+-1))
=======
 (180 180 (:REWRITE DEFAULT-CDR))
 (138 138 (:REWRITE DEFAULT-CAR))
 (132 12 (:DEFINITION FGETPROP))
 (115 23 (:DEFINITION ASSOC-EQUAL))
 (12 4 (:DEFINITION UPDATE-NTH))
 (10 5 (:REWRITE DEFAULT-+-2))
 (5 5 (:REWRITE DEFAULT-+-1))
>>>>>>> 35afa4a7
 )
(ASSOC-ADD-PAIR-BETTER
 (364 270 (:REWRITE DEFAULT-CAR))
 (130 26 (:REWRITE SYMBOL<-ASYMMETRIC))
 (108 88 (:REWRITE DEFAULT-CDR))
 (60 54 (:REWRITE SYMBOL<-TRANSITIVE))
 (54 54 (:REWRITE SYMBOL<-TRICHOTOMY))
 )
(GET-GLOBAL-OF-PUT-GLOBAL
 (10 2 (:DEFINITION ASSOC-EQUAL))
 (7 7 (:REWRITE DEFAULT-CDR))
 (7 7 (:REWRITE DEFAULT-CAR))
 (4 2 (:DEFINITION NTH))
 (3 1 (:DEFINITION UPDATE-NTH))
 )
(BOUNDP-GLOBAL1-OF-PUT-GLOBAL
 (18 2 (:REWRITE ALL-BOUNDP-INITIAL-GLOBAL-TABLE-ALT))
 (12 4 (:REWRITE STATE-P-IMPLIES-AND-FORWARD-TO-STATE-P1))
 (10 2 (:DEFINITION ASSOC-EQUAL))
 (8 2 (:DEFINITION STATE-P))
 (7 7 (:REWRITE DEFAULT-CAR))
 (6 6 (:TYPE-PRESCRIPTION STATE-P1))
 (5 5 (:REWRITE DEFAULT-CDR))
 (4 4 (:TYPE-PRESCRIPTION STATE-P))
 (4 2 (:DEFINITION NTH))
 (3 1 (:DEFINITION UPDATE-NTH))
 )
(NOT-IN-ORDERED-SYMBOL-ALIST-WHEN-NOT-SYMBOL
 (76 20 (:REWRITE SYMBOL<-TRICHOTOMY))
 (68 12 (:REWRITE SYMBOL<-ASYMMETRIC))
 (57 57 (:REWRITE DEFAULT-CAR))
 (22 22 (:REWRITE DEFAULT-CDR))
 (20 20 (:REWRITE SYMBOL<-TRANSITIVE))
 )
(NOT-IN-ORDERED-SYMBOL-ALIST-WHEN-<-FIRST
 (538 538 (:REWRITE DEFAULT-CAR))
 (484 37 (:REWRITE NOT-IN-ORDERED-SYMBOL-ALIST-WHEN-NOT-SYMBOL))
 (215 215 (:REWRITE DEFAULT-CDR))
 )
(ADD-PAIR-SAME
 (469 143 (:REWRITE SYMBOL<-TRICHOTOMY))
 (446 446 (:REWRITE DEFAULT-CAR))
 (353 74 (:REWRITE SYMBOL<-ASYMMETRIC))
 (168 168 (:REWRITE DEFAULT-CDR))
 )
(UPDATE-NTH-SAME
 (33 20 (:REWRITE DEFAULT-+-2))
 (27 18 (:REWRITE DEFAULT-<-2))
 (24 24 (:REWRITE DEFAULT-CDR))
 (20 20 (:REWRITE DEFAULT-+-1))
 (20 18 (:REWRITE DEFAULT-<-1))
 (12 12 (:REWRITE DEFAULT-CAR))
 (8 8 (:REWRITE ZP-OPEN))
 (2 2 (:REWRITE RATIONALP-IMPLIES-ACL2-NUMBERP))
 )
(PUT-GLOBAL-OF-SAME
 (44 44 (:REWRITE DEFAULT-CDR))
 (35 7 (:DEFINITION ASSOC-EQUAL))
 (32 32 (:REWRITE DEFAULT-CAR))
 (22 2 (:DEFINITION FGETPROP))
 (4 2 (:REWRITE DEFAULT-+-2))
 (2 2 (:REWRITE DEFAULT-+-1))
 )
(STATE-P1-OF-BASIC-WELL-FORMED-STATE)
(STATE-FIX
 (1 1 (:TYPE-PRESCRIPTION STATE-FIX))
 )
(STATE-P1-OF-STATE-FIX
 (12 4 (:REWRITE STATE-P-IMPLIES-AND-FORWARD-TO-STATE-P1))
 (4 4 (:TYPE-PRESCRIPTION STATE-P))
 )
(STATE-FIX-WHEN-STATE-P1)<|MERGE_RESOLUTION|>--- conflicted
+++ resolved
@@ -11,7 +11,6 @@
  )
 (STATE-P1-GOOD-WORLDP)
 (STATE-P1-PUT-GLOBAL
-<<<<<<< HEAD
  (259 259 (:REWRITE DEFAULT-CDR))
  (198 198 (:REWRITE DEFAULT-CAR))
  (198 18 (:DEFINITION FGETPROP))
@@ -19,15 +18,6 @@
  (21 7 (:DEFINITION UPDATE-NTH))
  (16 8 (:REWRITE DEFAULT-+-2))
  (8 8 (:REWRITE DEFAULT-+-1))
-=======
- (180 180 (:REWRITE DEFAULT-CDR))
- (138 138 (:REWRITE DEFAULT-CAR))
- (132 12 (:DEFINITION FGETPROP))
- (115 23 (:DEFINITION ASSOC-EQUAL))
- (12 4 (:DEFINITION UPDATE-NTH))
- (10 5 (:REWRITE DEFAULT-+-2))
- (5 5 (:REWRITE DEFAULT-+-1))
->>>>>>> 35afa4a7
  )
 (ASSOC-ADD-PAIR-BETTER
  (364 270 (:REWRITE DEFAULT-CAR))
