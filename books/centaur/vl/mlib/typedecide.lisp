--- conflicted
+++ resolved
@@ -422,12 +422,8 @@
                      :args (list ctx))
                :vl-unsigned))
 
-<<<<<<< HEAD
-          ((:vl-index :vl-bitselect :vl-hid-dot :vl-scope
-=======
           ((;; Should have handled these above.
-            :vl-index :vl-hid-dot :vl-scope
->>>>>>> ce674a93
+            :vl-index :vl-bitselect :vl-hid-dot :vl-scope
 
             ;; BOZO these might not belong here, but it seems like the
             ;; safest place to put them until they're implemented
