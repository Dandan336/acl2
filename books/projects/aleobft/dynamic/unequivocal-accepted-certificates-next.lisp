--- conflicted
+++ resolved
@@ -220,13 +220,9 @@
              system-fault-tolerant-p-necc
              validator-fault-tolerant-p-necc
              in-owned-certificates-when-in-accepted-certificates
-<<<<<<< HEAD
-             in-signed-certificates-when-in-owned-and-signer)
-=======
              in-signed-certificates-when-in-owned-and-signer
              certificate->author-of-certificate-with-author+round
              certificate->round-of-certificate-with-author+round)
->>>>>>> 6c9d4cd7
     :use ((:instance accepted-certificate-committee-p-necc
                      (cert (certificate-with-author+round
                             (certificate->author cert)
@@ -335,13 +331,9 @@
              unequivocal-signed-certificates-p-necc
              in-owned-certificates-when-in-accepted-certificates
              in-signed-certificates-when-in-owned-and-signer
-<<<<<<< HEAD
-             message-certificate-in-owned-certificates)
-=======
              message-certificate-in-owned-certificates
              certificate->author-of-certificate-with-author+round
              certificate->round-of-certificate-with-author+round)
->>>>>>> 6c9d4cd7
     :use ((:instance accepted-certificate-committee-p-necc
                      (cert (certificate-with-author+round
                             (certificate->author (message->certificate msg))
