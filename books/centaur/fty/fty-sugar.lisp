; FTY type support library
; Copyright (C) 2014 Centaur Technology
;
; Contact:
;   Centaur Technology Formal Verification Group
;   7600-C N. Capital of Texas Highway, Suite 300, Austin, TX 78731, USA.
;   http://www.centtech.com/
;
; License: (An MIT/X11-style license)
;
;   Permission is hereby granted, free of charge, to any person obtaining a
;   copy of this software and associated documentation files (the "Software"),
;   to deal in the Software without restriction, including without limitation
;   the rights to use, copy, modify, merge, publish, distribute, sublicense,
;   and/or sell copies of the Software, and to permit persons to whom the
;   Software is furnished to do so, subject to the following conditions:
;
;   The above copyright notice and this permission notice shall be included in
;   all copies or substantial portions of the Software.
;
;   THE SOFTWARE IS PROVIDED "AS IS", WITHOUT WARRANTY OF ANY KIND, EXPRESS OR
;   IMPLIED, INCLUDING BUT NOT LIMITED TO THE WARRANTIES OF MERCHANTABILITY,
;   FITNESS FOR A PARTICULAR PURPOSE AND NONINFRINGEMENT. IN NO EVENT SHALL THE
;   AUTHORS OR COPYRIGHT HOLDERS BE LIABLE FOR ANY CLAIM, DAMAGES OR OTHER
;   LIABILITY, WHETHER IN AN ACTION OF CONTRACT, TORT OR OTHERWISE, ARISING
;   FROM, OUT OF OR IN CONNECTION WITH THE SOFTWARE OR THE USE OR OTHER
;   DEALINGS IN THE SOFTWARE.
;
; Original author: Sol Swords <sswords@centtech.com>

(in-package "FTY")
(include-book "fty-sum")
<<<<<<< HEAD

(define prod-consp (x)
  :parents (defprod)
  :short "Special recognizer for conses, except that to save space we require
          that (nil . nil) be represented just as nil."
  :returns (ans booleanp :rule-classes :type-prescription)
  (if (consp x)
      (and (or (car x) (cdr x))
           t)
    (not x))
  ///
  (defthm prod-consp-compound-recognizer
    (implies (prod-consp x)
             (or (consp x) (not x)))
    :rule-classes :compound-recognizer))

(define prod-cons (x y)
  :parents (defprod)
  :short "Special constructor for products that collapses (nil . nil) into nil."
  :returns (pcons prod-consp :rule-classes (:rewrite :type-prescription)
                  :hints(("Goal" :in-theory (enable prod-consp))))
  :inline t
  (and (or x y)
       (cons x y))
  ///
  (defthm car-of-prod-cons
    (equal (car (prod-cons x y)) x))

  (defthm cdr-of-prod-cons
    (equal (cdr (prod-cons x y)) y))

  (defthm prod-cons-of-car/cdr
    (implies (prod-consp x)
             (equal (prod-cons (car x) (cdr x))
                    x))
    :hints(("Goal" :in-theory (enable prod-consp))))

  (defthmd equal-of-prod-cons
    (implies (prod-consp x)
             (equal (equal x (prod-cons a b))
                    (and (equal (car x) a)
                         (equal (cdr x) b))))
    :hints(("Goal" :in-theory (enable prod-consp))))

  (defthm acl2-count-of-prod-cons
    (and (>= (acl2-count (prod-cons x y))
             (acl2-count x))
         (>= (acl2-count (prod-cons x y))
             (acl2-count y)))
    :rule-classes :linear)

  (defthm prod-cons-equal-cons
    (implies (or a b)
             (equal (equal (prod-cons a b) (cons c d))
                    (and (equal a c)
                         (equal b d))))
    :hints(("Goal" :in-theory (enable prod-cons))))

  (defthm prod-cons-when-either
    (implies (or a b)
             (and (prod-cons a b)
                  (consp (prod-cons a b))))
    :rule-classes ((:rewrite)
                   (:type-prescription :corollary
                    (implies (or a b)
                             (consp (prod-cons a b)))))
    :hints(("Goal" :in-theory (enable prod-cons))))

  (defthm prod-cons-not-consp-forward
    (implies (not (consp (prod-cons a b)))
             (and (not a) (not b)))
    :hints(("Goal" :in-theory (enable prod-cons)))
    :rule-classes ((:forward-chaining :trigger-terms ((prod-cons a b))))))

(define prod-car ((x prod-consp))
  :enabled t
  :inline t
  (car x))

(define prod-cdr ((x prod-consp))
  :enabled t
  :inline t
  (cdr x))

(define prod-hons (x y)
  :parents (defprod)
  :short "Same as @(see prod-cons) but uses @(see hons)."
  :inline t
  :enabled t
  :guard-hints (("goal" :in-theory (enable prod-cons)))
  (mbe :logic (prod-cons x y)
       :exec (and (or x y)
                  (hons x y))))
  


=======
(include-book "std/util/cons" :dir :system)
>>>>>>> bed8037d
(program)

; We now introduce defoption, defprod, and deftagsum.  These macros are
; "syntactic sugar" instead of core fixtypes.  They just expand to flexsums.

; NOTE: We're reusing the std::formal data structure and some of the associated
; parsing code, but some things are a bit different: mainly, the guard field
; gets the function predicate symbol, not the whole term.

(define tagprod-parse-formal-item
  ;; parses guard/doc item inside an extended formal, doesn't deal with kwd/val options
  ((ctx      "Context for error messages.")
   (varname  "Name of this formal (i.e., field).")
   (item     "A single user-level item that occurs within the formal.")
   (guards   "Accumulator for guards (for this formal/field only).")
   (docs     "Accumulator for docs (for this formal/field only)."))
  :returns (mv guards docs)
  (declare (xargs :guard (legal-variablep varname)))
  (b* (((when (eq item t))
        (mv guards docs))
       ((when (eq item nil))
        (raise "~x0, field ~x1: don't know what to do with an element with a guard of NIL"
               ctx varname)
        (mv guards docs))
       ((when (symbolp item))
        (mv (cons item guards) docs))
       ((when (and (consp item)
                   (not (eq (car item) 'quote))))
        (if (and (consp (cdr item))
                 (not (cddr item))
                 (eq (cadr item) varname))
            (mv (cons (car item) guards) docs)
          (prog2$ (raise "~x0, field ~x1: can't handle a complicated guard like ~x2"
                         ctx varname item)
                  (mv guards docs))))
       ((when (stringp item))
        (mv guards (cons item docs))))
    (raise "~x0: field ~x1: expected guard specifiers or documentation ~
            strings, but found ~x2."
           ctx varname item)
    (mv guards docs)))

(define tagprod-parse-formal-items (ctx varname items guards docs)
  :returns (mv guards docs)
  (declare (xargs :guard (legal-variablep varname)))
  (b* (((when (not items))
        (mv guards docs))
       ((when (atom items))
        (raise "~x0: field ~x1 should be nil-terminated; found ~x2 as the ~
                final cdr."
               ctx varname items)
        (mv guards docs))
       ((mv guards docs)
        (tagprod-parse-formal-item ctx varname (car items) guards docs)))
    (tagprod-parse-formal-items ctx varname (cdr items) guards docs)))

(define tagprod-parse-formal
  ((ctx        "Context for error messages.")
   (formal     "User-level field description.")
   (legal-kwds "What keywords are allowed in the item list."))
  :returns (formal "A formal-p.")
  (declare (xargs :guard t))
  (b* (((when (atom formal))
        (b* ((varname (std::parse-formal-name ctx formal)))
          (std::make-formal :name varname
                            :guard nil
                            :doc ""
                            :opts nil)))
       (varname (std::parse-formal-name ctx (car formal)))
       (items   (cdr formal))
       ((mv opts items)  (extract-keywords (cons ctx varname) legal-kwds items nil))
       ((mv guards docs) (tagprod-parse-formal-items ctx varname items nil nil))
       (guard (cond ((atom guards) nil)
                    ((atom (cdr guards))
                     (if (eq (car guards) t) nil (car guards)))
                    (t (raise "~x0: field ~x1: expected a single guard term, ~
                               but found ~&2." ctx varname guards))))
       (doc   (cond ((atom docs) "")
                    ((atom (cdr docs)) (car docs))
                    (t (progn$
                        (raise "~x0: field ~x1: expected a single xdoc ~
                                string, but found ~&2." ctx varname docs)
                        "")))))
    (std::make-formal :name varname
                      :guard guard
                      :doc doc
                      :opts opts)))

(define tagprod-parse-formals (ctx formals legal-kwds)
  (declare (xargs :guard t))
  (b* (((when (not formals))
        nil)
       ((when (atom formals))
        (raise "~x0: expected fields to be nil-terminated, but found ~x1 as ~
                the final cdr." ctx formals)))
    (cons (tagprod-parse-formal ctx (car formals) legal-kwds)
          (tagprod-parse-formals ctx (cdr formals) legal-kwds))))

; We now translate the user's field descriptions into the flexsum format.

(define tagsum-acc-for-tree (pos num expr car cdr)
  ;; Construct the correct CAR/CDR nest to get to the POS'th field out of NUM
  ;; fields in a tree layout.  EXPR starts as X and gets extended with
  ;; CAR/CDRs.
  (b* (((when (zp num))
        (raise "bad programmer"))
       ((when (eql num 1))
        expr)
       (half (floor num 2))
       ((when (< pos half))
        (tagsum-acc-for-tree pos half `(,car ,expr) car cdr)))
    (tagsum-acc-for-tree (- pos half) (- num half) `(,cdr ,expr) car cdr)))

(define tagsum-formal-to-flexsum-field
  ((x      "A single field, already parsed into a formal.")
   (pos    "X's position in the list of fields.")
   (num    "Total number of fields.")
   (xvar   "Special x variable.")
   (layout "How the fields are laid out."))
  :returns (flexsum-syntax "User-level(!) flexsum syntax for this field.")
  (b* (((std::formal x) x)
       (accessor (case layout
<<<<<<< HEAD
                   (:alist `(cdr (std::da-nth ,pos ,xvar)))
                   (:tree (tagsum-acc-for-tree pos num xvar 'prod-car 'prod-cdr))
                   (:fulltree (tagsum-acc-for-tree pos num xvar 'car 'cdr))
                   (:list `(std::da-nth ,pos ,xvar)))))
=======
                   (:alist    `(cdr (std::da-nth ,pos ,xvar)))
                   (:tree     (tagsum-acc-for-tree pos num xvar 'prod-car 'prod-cdr))
                   (:fulltree (tagsum-acc-for-tree pos num xvar 'car 'cdr))
                   (:list     `(std::da-nth ,pos ,xvar)))))
>>>>>>> bed8037d
    `(,x.name :acc-body ,accessor
              :doc ,x.doc
              :type ,x.guard
              :default ,(cdr (assoc :default x.opts))
              ,@(let ((look (assoc :rule-classes x.opts)))
                  (and look `(:rule-classes ,(cdr look))))
              ,@(let ((look (assoc :reqfix x.opts)))
                  (and look `(:reqfix ,(cdr look)))))))

(define tagsum-formals-to-flexsum-fields (x pos num xvar layout)
  (if (atom x)
      nil
    (cons (tagsum-formal-to-flexsum-field (car x) pos num xvar layout)
          (tagsum-formals-to-flexsum-fields (cdr x) (1+ pos) num xvar layout))))

(define tagsum-alist-ctor-elts ((fieldnames) (cons "Either cons or hons."))
  (if (atom fieldnames)
      nil
    (cons `(,cons ',(car fieldnames) ,(car fieldnames))
          (tagsum-alist-ctor-elts (cdr fieldnames) cons))))

(define tagsum-tree-ctor (fieldnames len cons)
  (b* (((when (zp len))
        ;; (raise "bad programmer")
        nil)
       ((when (eql len 1))
        (car fieldnames))
       (half (floor len 2)))
    `(,cons ,(tagsum-tree-ctor (take half fieldnames) half cons)
            ,(tagsum-tree-ctor (nthcdr half fieldnames) (- len half) cons))))

(define tagsum-fields-to-ctor-body (fieldnames layout honsp)
<<<<<<< HEAD
  (b* ((cons (if honsp
                 (if (eq layout :tree) 'prod-hons 'hons)
               (if (eq layout :tree) 'prod-cons 'cons)))
       (list (if honsp 'acl2::hons-list 'list)))
    (case layout
      (:alist    `(,list . ,(tagsum-alist-ctor-elts fieldnames cons)))
      ((:tree :fulltree)
                 (tagsum-tree-ctor fieldnames (len fieldnames) cons))
      (:list     `(,list . ,fieldnames)))))

=======
  (b* ((list (if honsp 'acl2::hons-list 'list)))
    (case layout
      (:alist   `(,list . ,(tagsum-alist-ctor-elts fieldnames (if honsp 'hons 'cons))))
      (:tree     (tagsum-tree-ctor fieldnames (len fieldnames) (if honsp 'prod-hons 'prod-cons)))
      (:fulltree (tagsum-tree-ctor fieldnames (len fieldnames) (if honsp 'hons      'cons)))
      (:list     `(,list . ,fieldnames)))))

(define tagsum-fields-to-remake-aux ((fieldnames     "as in tagsum-tree-ctor")
                                     (len            "as in tagsum-tree-ctor")
                                     (path           "current path into the original structure")
                                     (cons-with-hint "cons-with-hint or prod-cons-with-hint")
                                     (car            "car or prod-car")
                                     (cdr            "cdr or prod-car"))
  (b* (((when (zp len))
        (raise "bad programmer"))
       ((when (eql len 1))
        (car fieldnames))
       (half (floor len 2))
       (rest (- len half)))
    `(,cons-with-hint
      ,(tagsum-fields-to-remake-aux (take half fieldnames)   half `(,car ,path) cons-with-hint car cdr)
      ,(tagsum-fields-to-remake-aux (nthcdr half fieldnames) rest `(,cdr ,path) cons-with-hint car cdr)
      ,path)))

(define tagsum-fields-to-remake-body (fieldnames path layout)
  (b* (((mv cons-with-hint car cdr)
        (cond ((eq layout :fulltree) (mv 'cons-with-hint      'car      'cdr))
              ((eq layout :tree)     (mv 'prod-cons-with-hint 'prod-car 'prod-cdr))
              (t (mv (er hard? 'tagsum-fields-to-remake-body "Bad layout ~x0" layout) nil nil)))))
    (tagsum-fields-to-remake-aux fieldnames (len fieldnames) path cons-with-hint car cdr)))

#||
(tagsum-fields-to-remake-body '(aa bb cc) 'x :fulltree)
(tagsum-fields-to-remake-body '(aa bb cc) '(cdr x) :tree)
||#

>>>>>>> bed8037d
(define tagsum-tree-shape (len expr consp car cdr)
  (b* (((when (zp len))
        ;; (raise "bad programmer")
        `((eq ,expr nil)))
       ((when (eql len 1))
        nil)
       (half (floor len 2)))
    (cons `(,consp ,expr)
          (append (tagsum-tree-shape half `(,car ,expr) consp car cdr)
                  (tagsum-tree-shape (- len half) `(,cdr ,expr) consp car cdr)))))

(define tagsum-fields-to-shape (fields xvar layout)
  ;; This is used for both tagsum and defprod.  In tagsum, xvar is actually `(cdr
  ;; ,xvar) because this doesn't involve the tag.
  (case layout
    (:alist    `(and (alistp ,xvar)
                     (equal (strip-cars ,xvar) ',(strip-cars fields))))
    (:list     `(and (true-listp ,xvar)
                     (eql (len ,xvar) ,(len fields))))
    (:tree     `(and . ,(tagsum-tree-shape (len fields) xvar 'prod-consp 'prod-car 'prod-cdr)))
    (:fulltree `(and . ,(tagsum-tree-shape (len fields) xvar 'consp 'car 'cdr)))))


; Tagsum Parsing --------------------------------------------------------------

(define tagsum-prod-check-base-case (formals our-fixtypes)
  (if (atom formals)
      t
    (and (not (find-fixtype (std::formal->guard (car formals)) our-fixtypes))
         (tagsum-prod-check-base-case (cdr formals) our-fixtypes))))

(defconst *tagprod-formal-keywords*
  '(:rule-classes
    :default
    :reqfix))

(defconst *tagprod-keywords*
  '(:layout
    :hons
    :inline
    :base-name
    :require
    :short
    :long
    :extra-binder-names
    :count-incr
    :no-ctor-macros
    :verbosep))

(define tagsum-prod-to-flexprod (x xvar sum-kwds lastp have-basep our-fixtypes)
  (b* (((cons kind args) x)
       ((mv kwd-alist fields)
        (extract-keywords kind *tagprod-keywords* args nil))
       ((when (not (eql (len fields) 1)))
        (raise "Should have exactly one set of field specifiers: ~x0~%" fields)
        (mv nil nil))
       (layout      (getarg :layout (getarg :layout :list sum-kwds) kwd-alist))
       (inlinep     (assoc :inline kwd-alist))
       (requirep    (assoc :require kwd-alist))
       (shortp      (assoc :short kwd-alist))
       (longp       (assoc :long kwd-alist))
       (count-incrp (assoc :count-incr kwd-alist))
       (hons        (getarg :hons nil kwd-alist))
       (fields (car fields))
       (field-formals (tagprod-parse-formals kind fields *tagprod-formal-keywords*))
       (basep (and (if have-basep
                       (eq have-basep kind)
                     (tagsum-prod-check-base-case field-formals our-fixtypes))
                   kind))
       (flexsum-fields (tagsum-formals-to-flexsum-fields
                        field-formals 0 (len field-formals) `(cdr ,xvar) layout))
       (base-name  (getarg :base-name nil kwd-alist))
       (fieldnames (strip-cars flexsum-fields))
       (ctor-body1 (tagsum-fields-to-ctor-body fieldnames layout hons))
       (remake-body (and (member layout '(:tree :fulltree))
                         (not hons)
                         `(cons-with-hint ,kind
                                          ,(tagsum-fields-to-remake-body fieldnames `(cdr ,xvar) layout)
                                          ,xvar)))
       (shape1 (tagsum-fields-to-shape flexsum-fields `(cdr ,xvar) layout))
       (extra-binder-names (getarg :extra-binder-names nil kwd-alist))
       (no-ctor-macros (getarg :no-ctor-macros nil kwd-alist)))
    (mv `(,kind
          :cond ,(if lastp
                     t
                   (if basep
                       `(or (atom ,xvar)
                            (eq (car ,xvar) ,kind))
                     `(eq (car ,xvar) ,kind)))
          :shape ,(if lastp
                        `(and (eq (car ,xvar) ,kind) ,shape1)
                      shape1)
          :fields ,flexsum-fields
          ,@(and inlinep     `(:inline ,(cdr inlinep)))
          ,@(and requirep    `(:require ,(cdr requirep)))
          ,@(and base-name   `(:type-name ,base-name))
          ,@(and shortp      `(:short ,(cdr shortp)))
          ,@(and longp       `(:long ,(cdr longp)))
          ,@(and count-incrp `(:count-incr ,(cdr count-incrp)))
          :ctor-body (,(if hons 'hons 'cons) ,kind ,ctor-body1)
          ,@(and remake-body `(:remake-body ,remake-body))
          ,@(and extra-binder-names `(:extra-binder-names ,extra-binder-names))
          ,@(and no-ctor-macros `(:no-ctor-macros ,no-ctor-macros)))
        basep)))

(define tagsum-prods-to-flexprods (prods xvar sum-kwds have-base-or-override our-fixtypes tagsum-name)
  (b* (((when (and (atom prods)
                   (not have-base-or-override)))
        (raise "We couldn't find a base case for tagsum ~x0, so we don't know ~
                what its fixing function should return when the input is an ~
                atom.  To override this, add keyword arg :base-case-override ~
                [product], where [product] is one of your product keywords, ~
                and provide a measure that will allow the fixing function to ~
                terminate."
               tagsum-name))
       ((when (atom prods))
        nil)
       ((mv first basep)
        (tagsum-prod-to-flexprod (car prods)
                                 xvar sum-kwds (atom (cdr prods)) have-base-or-override
                                 our-fixtypes)))
    (cons first
          (tagsum-prods-to-flexprods (cdr prods)
                                     xvar sum-kwds (or have-base-or-override basep)
                                     our-fixtypes tagsum-name))))



(defconst *tagsum-keywords*
  '(:pred
    :fix
    :equiv
    :kind
    :count
    :measure ;; term
    :measure-debug
    :xvar  ;; var name
    :no-count
    :parents :short :long  ;; xdoc
    :inline
    :layout ;; :list, :tree, :fulltree, :alist
    :case
    :base-case-override
    :prepwork
    :post-pred-events
    :post-fix-events
    :post-events
    :enable-rules
    :verbosep))


(define tagsum-tag-events-post-fix (pred fix xvar name kind)
  ;; [Jared] as with defprod tags (see defprod-tag-events-post-fix), I don't
  ;; think we should need this:
  ;;
  ;; '((defthm ,(intern-in-package-of-symbol (cat (symbol-name pred) "-OF-" (symbol-name fix) "-TAG-FORWARD")
  ;;                                         name)
  ;;     (,pred (,fix ,xvar))
  ;;     :rule-classes ((:forward-chaining :trigger-terms ((tag (,fix ,xvar))))))))
  ;;
  ;; For that matter, how do we even want to handle the tag of a tagsum?  We
  ;; don't normally want to take the tag of a tagsum, instead we should use the
  ;; kind function.  And the kind function already has its -possibilities
  ;; theorem, which is basically what we want.
  ;;
  ;; But, the relationship between tag and kind is unusual.  For a tagsum we
  ;; have that (tag x) == (kind x), which isn't true in general for a flexsum,
  ;; and which isn't anything we have to deal with in the case of a transsum
  ;; where we aren't introducing our own kind function.
  ;;
  ;; I think it's probably important to know about the relationship between tag
  ;; and kind in order to support nesting tagsums within transsums.  This is a
  ;; little bit tricky because we really only have a conditional equality, i.e.,
  ;;
  ;;    (implies (vl-expr-p x)
  ;;             (equal (tag x) (vl-expr-kind x)))
  ;;
  ;; And we probably don't really want backchain on this.  Well, it seems like
  ;; a pretty decent forward-chaining rule for tag-reasoning.  We can also get
  ;; an unconditional tag of fix rule, which seems really helpful for proving
  ;; the congruences for a deftranssum kind function.
  (b* ((tag-when-foo-p-forward (intern-in-package-of-symbol
                                (cat "TAG-WHEN-" (symbol-name pred) "-FORWARD")
                                name))
       (tag-of-foo-fix (intern-in-package-of-symbol
                        (cat "TAG-OF-" (symbol-name fix))
                        name)))
    `((defthmd ,tag-when-foo-p-forward
        (implies (,pred ,xvar)
                 (equal (tag ,xvar) (,kind ,xvar)))
        :rule-classes ((:forward-chaining :trigger-terms ((,pred ,xvar))))
        :hints(("Goal" :expand ((tag ,xvar)
                                (,pred ,xvar)
                                (,kind ,xvar)))))
      (defthm ,tag-of-foo-fix
        (equal (tag (,fix ,xvar))
               (,kind ,xvar))
        :hints(("Goal"
                :in-theory (disable ,tag-when-foo-p-forward tag ,pred ,kind)
                :use ((:instance ,tag-when-foo-p-forward (,xvar (,fix ,xvar)))))))

      (add-to-ruleset std::tag-reasoning '(,tag-when-foo-p-forward
                                           ,tag-of-foo-fix)))))


(define parse-tagsum (x xvar these-fixtypes fixtypes)
  (b* (((cons name args) x)
       ((unless (symbolp name))
        (raise "Malformed tagsum: ~x0: name must be a symbol" x))
       ((mv pre-/// post-///)     (std::split-/// name args))
       ((mv kwd-alist orig-prods) (extract-keywords name *tagsum-keywords* pre-/// nil))
       (pred   (getarg! :pred  (intern-in-package-of-symbol (cat (symbol-name name) "-P") name) kwd-alist))
       (fix    (getarg! :fix   (intern-in-package-of-symbol (cat (symbol-name name) "-FIX") name) kwd-alist))
       (equiv  (getarg! :equiv (intern-in-package-of-symbol (cat (symbol-name name) "-EQUIV") name) kwd-alist))
       (kind   (getarg! :kind  (intern-in-package-of-symbol (cat (symbol-name name) "-KIND") name) kwd-alist))
       (case   (getarg! :case  (intern-in-package-of-symbol (cat (symbol-name name) "-CASE") name) kwd-alist))
       (inline (get-deftypes-inline-opt *inline-defaults* kwd-alist))
       (count  (flextype-get-count-fn name kwd-alist))
       (xvar   (or (getarg :xvar xvar kwd-alist)
                   (car (find-symbols-named-x (getarg :measure nil kwd-alist)))
                   (intern-in-package-of-symbol "X" name)))
       (layout (getarg :layout :alist kwd-alist))
       ((unless (member layout '(:tree :fulltree :list :alist)))
        (raise "In tagsum ~x0: Bad layout type ~x1~%" name layout))
       (base-override (getarg :base-case-override nil kwd-alist))
       (flexprods-in (tagsum-prods-to-flexprods orig-prods xvar kwd-alist base-override these-fixtypes name))
       ((unless (or (not base-override)
                    (member base-override (strip-cars flexprods-in))))
        (raise "In tagsum ~x0: :base-case-override value must be one of the ~
                product names (~x1) but found ~x2."
               name (strip-cars flexprods-in) base-override))
       (prods (parse-flexprods flexprods-in name kind kwd-alist xvar nil these-fixtypes fixtypes))
       (- (flexprods-check-xvar xvar prods))
       ((when (atom prods))
        (raise "In tagsum ~s0: Must have at least one product." name))
       (recp (some-flexprod-recursivep prods))
       (measure (getarg! :measure `(acl2-count ,xvar) kwd-alist))
       (post-fix-events (append (tagsum-tag-events-post-fix pred fix xvar name kind)
                                (cdr (assoc :post-fix-events kwd-alist)))))
    (make-flexsum :name name
                  :pred pred
                  :fix fix
                  :equiv equiv
                  :kind kind
                  :case case
                  :kind-body `(car ,xvar)
                  :shape `(consp ,xvar)
                  :count count
                  :prods prods
                  :xvar xvar
                  :inline inline
                  :measure measure
                  :kwd-alist (cons (cons :post-fix-events post-fix-events)
                                   (if post-///
                                       (cons (cons :///-events post-///)
                                             kwd-alist)
                                     kwd-alist))
                  :orig-prods orig-prods
                  :recp recp
                  :typemacro 'deftagsum)))

;; --- Defprod parsing ---
(defconst *defprod-keywords*
  '(:pred
    :fix
    :equiv
    :count
    :measure ;; term
    :measure-debug
    :xvar  ;; var name
    :no-count
    :parents
    :short
    :long  ;; xdoc
    :inline
    :require
    :layout ;; :list, :tree, :fulltree, :alist
    :tag
    :hons
    :prepwork
    :post-pred-events
    :post-fix-events
    :post-events
    :enable-rules
    :extra-binder-names
    :no-ctor-macros
    :verbosep
    ))

(define defprod-fields-to-flexsum-prod (fields xvar name kwd-alist)
  (b* ((layout (getarg :layout :alist kwd-alist))
       ((unless (member layout '(:tree :fulltree :list :alist)))
        (raise "In ~x0: bad layout type ~x1~%" name layout))
       (tag (getarg :tag nil kwd-alist))
       (hons (getarg :hons nil kwd-alist))
       (field-formals (tagprod-parse-formals name fields *tagprod-formal-keywords*))
       (xbody (if tag `(cdr ,xvar) xvar))
       (flexsum-fields (tagsum-formals-to-flexsum-fields
                        field-formals 0 (len field-formals) xbody layout))
       (fieldnames (strip-cars flexsum-fields))
       (ctor-body1 (tagsum-fields-to-ctor-body fieldnames layout hons))
       (ctor-body (if tag `(,(if hons 'hons 'cons) ,tag ,ctor-body1) ctor-body1))
       (remake-body1 (and (member layout '(:tree :fulltree))
                          (not hons)
                          (tagsum-fields-to-remake-body fieldnames xbody layout)))
       (remake-body (and remake-body1
                         (if tag `(cons-with-hint ,tag ,remake-body1 ,xvar) remake-body1)))
       (shape (tagsum-fields-to-shape flexsum-fields xbody layout))
       (requirep (assoc :require kwd-alist))
       (kind (or tag (intern$ (symbol-name name) "KEYWORD")))
       (extra-binder-names (getarg :extra-binder-names nil kwd-alist))
       (no-ctor-macros (getarg :no-ctor-macros nil kwd-alist)))
    `(,kind
      :shape ,(if tag
                    (nice-and `(eq (car ,xvar) ,tag) shape)
                  shape)
      :fields ,flexsum-fields
      :type-name ,name
      :ctor-body ,ctor-body
      ,@(and remake-body `(:remake-body ,remake-body))
      ,@(and extra-binder-names `(:extra-binder-names ,extra-binder-names))
      ,@(and no-ctor-macros `(:no-ctor-macros ,no-ctor-macros))
      ,@(and requirep `(:require ,(cdr requirep))))))

(define defprod-tag-events-post-pred (pred xvar tag name)
  (b* ((tag-when-foo-p (intern-in-package-of-symbol (cat "TAG-WHEN-" (symbol-name pred)) name))
       (foo-p-when-wrong-tag (intern-in-package-of-symbol (cat (symbol-name pred) "-WHEN-WRONG-TAG") name)))
    `((defthmd ,tag-when-foo-p
        (implies (,pred ,xvar)
                 (equal (tag ,xvar)
                        ,tag))
        :rule-classes ((:rewrite :backchain-limit-lst 0)
                       (:forward-chaining))
        :hints(("Goal" :in-theory (enable tag ,pred))))

      (defthmd ,foo-p-when-wrong-tag
        (implies (not (equal (tag ,xvar) ,tag))
                 (equal (,pred ,xvar)
                        nil))
        :rule-classes ((:rewrite :backchain-limit-lst 1))
        :hints(("Goal" :in-theory (enable tag ,pred))))

      (add-to-ruleset std::tag-reasoning
                      '(,tag-when-foo-p
                        ,foo-p-when-wrong-tag)))))

(define defprod-tag-events-post-fix (pred fix xvar name tag)
  (declare (ignorable pred))
  (let ((tag-of-foo-fix (intern-in-package-of-symbol (cat "TAG-OF-" (symbol-name fix)) name))
        (tag-when-foo-p (intern-in-package-of-symbol (cat "TAG-WHEN-" (symbol-name pred)) name)))
    `(;; [Jared] this rule seems really weird to me.  I think we should unconditionally
      ;; know that the predicate holds of its fixing function, so do we really need to
      ;; ever forward chain to that?  I'm going to try commenting this out.
      ;;
      ;; (defthm ,(intern-in-package-of-symbol (cat (symbol-name pred) "-OF-" (symbol-name fix) "-TAG-FORWARD")
      ;;                                       name)
      ;;   (,pred (,fix ,xvar))
      ;;   :rule-classes ((:forward-chaining :trigger-terms ((tag (,fix ,xvar))))))
      ;;
      ;; Meanwhile, particularly for the kind-of-fix functions for transparent
      ;; sums, I think it *would* be really nice to know what the tag of the
      ;; fixing function must be.  This seems like a safe rule to leave enabled
      ;; even if we don't have tag-reasoning active, because it should only
      ;; ever unify with (tag (foo-fix ...))
      (defthm ,tag-of-foo-fix
        (equal (tag (,fix ,xvar))
               ,tag)
        :hints(("Goal" :in-theory (enable ,tag-when-foo-p)
                :cases ((,pred (,fix ,xvar))))))
      (add-to-ruleset std::tag-reasoning '(,tag-of-foo-fix)))))

(define defprod-tag-events-post-ctor (tag name formals)
  (let ((tag-of-foo (intern-in-package-of-symbol (cat "TAG-OF-" (symbol-name name))
                                                 name)))
    `((defthm ,tag-of-foo
        (equal (tag (,name . ,formals))
               ,tag)
        :hints (("goal" :in-theory (enable ,name tag))))
      (add-to-ruleset std::tag-reasoning '(,tag-of-foo)))))

(define parse-defprod (x xvar our-fixtypes fixtypes)
  (b* (((cons name args) x)
       ((unless (symbolp name))
        (raise "Malformed defprod: ~x0: name must be a symbol" x))
       ((mv pre-/// post-///) (std::split-/// name args))
       ((mv kwd-alist fields)
        (extract-keywords name *defprod-keywords* pre-/// nil))
       ((when (atom fields))
        (raise "In defprod ~x0: List of fields is missing~%" name))
       ((when (consp (cdr fields)))
        (raise "In defprod ~x0: More than one list of fields present~%" name))
       (fields (car fields))
       (pred  (getarg! :pred  (intern-in-package-of-symbol (cat (symbol-name name) "-P") name) kwd-alist))
       (fix   (getarg! :fix   (intern-in-package-of-symbol (cat (symbol-name name) "-FIX") name) kwd-alist))
       (equiv (getarg! :equiv (intern-in-package-of-symbol (cat (symbol-name name) "-EQUIV") name) kwd-alist))
       (inline (get-deftypes-inline-opt *inline-defaults* kwd-alist))
       (count (flextype-get-count-fn name kwd-alist))
       (xvar (or (getarg :xvar xvar kwd-alist)
                 (car (find-symbols-named-x (getarg :measure nil kwd-alist)))
                 (intern-in-package-of-symbol "X" name)))

       (tag (getarg :tag nil kwd-alist))
       ((unless (or (not tag) (keywordp tag)))
        (er hard? 'parse-defprod ":Tag, if provided, must be a keyword symbol"))
       (orig-prod (defprod-fields-to-flexsum-prod fields xvar name kwd-alist))
       (orig-prods (list orig-prod))
       (prods (parse-flexprods orig-prods name nil kwd-alist xvar nil our-fixtypes fixtypes))
       (- (flexprods-check-xvar xvar prods))
       (measure (getarg! :measure `(acl2-count ,xvar) kwd-alist))
       (field-names (flexprod-fields->names (flexprod->fields (car prods))))
       (post-events (if tag
                        (append (defprod-tag-events-post-ctor tag name field-names)
                                (cdr (assoc :post-events kwd-alist)))
                      (cdr (assoc :post-events kwd-alist))))
       (post-pred-events (if tag
                             (append (defprod-tag-events-post-pred
                                       pred xvar tag name)
                                     (cdr (assoc :post-pred-events kwd-alist)))
                           (cdr (assoc :post-pred-events kwd-alist))))
       (post-fix-events (if tag
                             (append (defprod-tag-events-post-fix
                                       pred fix xvar name tag)
                                     (cdr (assoc :post-fix-events kwd-alist)))
                           (cdr (assoc :post-fix-events kwd-alist)))))
    (make-flexsum :name name
                  :pred pred
                  :fix fix
                  :equiv equiv
                  :kind nil
                  :shape (if tag `(consp ,xvar) t)
                  :count count
                  :prods prods
                  :xvar xvar
                  :measure measure
                  :kwd-alist (list* (cons :///-events post-///)
                                    (cons :post-events post-events)
                                    (cons :post-pred-events post-pred-events)
                                    (cons :post-fix-events post-fix-events)
                                    kwd-alist)
                  :orig-prods orig-prods
                  :inline inline
                  :recp (some-flexprod-recursivep prods)
                  :typemacro 'defprod)))

;; --- Defoption parsing ---

(defconst *option-keywords*
  '(:pred
    :fix
    :equiv
    :count
    :measure ;; term
    :measure-debug
    :xvar  ;; var name
    :no-count
    :parents :short :long  ;; xdoc
    :inline
    ;; bozo we had layout here?? are the rest of these sensible?
    ;; :layout ;; :list, :tree, :fulltree, :alist
    :case
    :base-case-override
    :prepwork
    :post-pred-events
    :post-fix-events
    :post-events
    :enable-rules
    :verbosep))

(define defoption-post-pred-events (x)
  (b* (((flexsum x))
       ((fixtype base) (cdr (assoc :basetype x.kwd-alist)))
       (maybe-foo-p-when-foo-p (intern-in-package-of-symbol
                                (cat (symbol-name x.pred) "-WHEN-" (symbol-name base.pred))
                                x.pred))
       (foo-p-when-maybe-foo-p (intern-in-package-of-symbol
                                (cat (symbol-name base.pred) "-WHEN-" (symbol-name x.pred))
                                x.pred)))
    `((defthm ,maybe-foo-p-when-foo-p
        (implies (,base.pred ,x.xvar)
                 (,x.pred ,x.xvar))
        :hints(("Goal" :in-theory (enable ,x.pred))))
      (defthm ,foo-p-when-maybe-foo-p
        (implies (and (,x.pred ,x.xvar)
                      (double-rewrite ,x.xvar))
                 (,base.pred ,x.xvar))
        :hints(("Goal" :in-theory (enable ,x.pred)))))))

(define defoption-post-fix-events (x)
  (b* (((flexsum x))
       ((fixtype base) (cdr (assoc :basetype x.kwd-alist)))
       (maybe-foo-fix-under-iff (intern-in-package-of-symbol
                                 (cat (symbol-name x.fix) "-UNDER-IFF")
                                 x.pred))
       (defoption-lemma-foo-fix-nonnil (intern-in-package-of-symbol
                                        (cat "DEFOPTION-LEMMA-" (symbol-name base.fix) "-NONNIL")
                                        base.fix)))
    `((local
       (defthm ,defoption-lemma-foo-fix-nonnil
         (,base.fix x)
         :hints (("goal" :use ((:theorem (,base.pred (,base.fix x)))
                               (:theorem (not (,base.pred nil))))
                  :in-theory '((,base.pred)))
                 (and stable-under-simplificationp
                      '(:in-theory (enable))))
         :rule-classes :type-prescription))
      (defthm ,maybe-foo-fix-under-iff
        (iff (,x.fix ,x.xvar) ,x.xvar)
        :hints(("Goal" :in-theory (enable ,x.fix))))
      (defrefinement ,x.equiv ,base.equiv
        :hints (("Goal" :in-theory (enable ,x.fix))
                (and stable-under-simplificationp
                     '(:in-theory (enable ,base.equiv))))))))

(define parse-option (x xvar these-fixtypes fixtypes)
  (b* (((list* name basetype args) x)
       ((unless (symbolp name))
        (raise "Malformed option: ~x0: name must be a symbol" x))
       ((unless (symbolp basetype))
        (raise "Malformed option: ~x0: basetype must be a symbol, found ~x1"
               name basetype))
       (base-fixtype (or (find-fixtype basetype these-fixtypes)
                         (find-fixtype basetype fixtypes)))
       ((mv pre-/// post-///)     (std::split-/// name args))
       ((mv kwd-alist orig-prods) (extract-keywords name *option-keywords* pre-/// nil))
       (pred   (getarg! :pred  (intern-in-package-of-symbol (cat (symbol-name name) "-P") name) kwd-alist))
       (fix    (getarg! :fix   (intern-in-package-of-symbol (cat (symbol-name name) "-FIX") name) kwd-alist))
       (equiv  (getarg! :equiv (intern-in-package-of-symbol (cat (symbol-name name) "-EQUIV") name) kwd-alist))
       (case   (getarg! :case  (intern-in-package-of-symbol (cat (symbol-name name) "-CASE") name) kwd-alist))
       (inline (get-deftypes-inline-opt *inline-defaults* kwd-alist))
       (count  (flextype-get-count-fn name kwd-alist))
       (xvar (or (getarg :xvar xvar kwd-alist)
                 (car (find-symbols-named-x (getarg :measure nil kwd-alist)))
                 (intern-in-package-of-symbol "X" name)))
       (name-link (xdoc::see name))
       (flexprods-in
        `((:none
           :cond (not ,xvar)
           :ctor-body nil
           :short ,(cat "Represents that no " name-link " is available, i.e., Nothing or None."))
          (:some
           :cond t
           :fields ((val :type ,basetype :acc-body ,xvar))
           :ctor-body val
           :short ,(cat "An available " name-link ", i.e., <i>Just val</i> or <i>Some val</i>."))))
       (prods (parse-flexprods flexprods-in name nil kwd-alist xvar nil these-fixtypes fixtypes))
       (- (flexprods-check-xvar xvar prods))
       ((when (atom prods))
        (raise "Malformed SUM ~x0: Must have at least one product" name))
       (measure (or (getarg :measure nil kwd-alist)
                    `(acl2-count ,xvar)))
       (kwd-alist (cons (cons :basetype base-fixtype)
                        (if post-///
                            (cons (cons :///-events post-///)
                                  kwd-alist)
                          kwd-alist)))
       (flexsum (make-flexsum :name name
                              :pred pred
                              :fix fix
                              :equiv equiv
                              :case case
                              :count count
                              :prods prods
                              :shape t
                              :xvar xvar
                              :inline inline
                              :measure measure
                              :kwd-alist kwd-alist
                              :orig-prods orig-prods
                              :recp (some-flexprod-recursivep prods)
                              :typemacro 'defoption))
       (post-pred-events
        (append (defoption-post-pred-events flexsum)
                (cdr (assoc :post-pred-events kwd-alist))))
       (post-fix-events
        (append (defoption-post-fix-events flexsum)
                (cdr (assoc :post-fix-events kwd-alist))))
       (kwd-alist `((:post-pred-events . ,post-pred-events)
                    (:post-fix-events . ,post-fix-events)
                    . ,kwd-alist)))
    (change-flexsum flexsum :kwd-alist kwd-alist)))



<|MERGE_RESOLUTION|>--- conflicted
+++ resolved
@@ -30,106 +30,7 @@
 
 (in-package "FTY")
 (include-book "fty-sum")
-<<<<<<< HEAD
-
-(define prod-consp (x)
-  :parents (defprod)
-  :short "Special recognizer for conses, except that to save space we require
-          that (nil . nil) be represented just as nil."
-  :returns (ans booleanp :rule-classes :type-prescription)
-  (if (consp x)
-      (and (or (car x) (cdr x))
-           t)
-    (not x))
-  ///
-  (defthm prod-consp-compound-recognizer
-    (implies (prod-consp x)
-             (or (consp x) (not x)))
-    :rule-classes :compound-recognizer))
-
-(define prod-cons (x y)
-  :parents (defprod)
-  :short "Special constructor for products that collapses (nil . nil) into nil."
-  :returns (pcons prod-consp :rule-classes (:rewrite :type-prescription)
-                  :hints(("Goal" :in-theory (enable prod-consp))))
-  :inline t
-  (and (or x y)
-       (cons x y))
-  ///
-  (defthm car-of-prod-cons
-    (equal (car (prod-cons x y)) x))
-
-  (defthm cdr-of-prod-cons
-    (equal (cdr (prod-cons x y)) y))
-
-  (defthm prod-cons-of-car/cdr
-    (implies (prod-consp x)
-             (equal (prod-cons (car x) (cdr x))
-                    x))
-    :hints(("Goal" :in-theory (enable prod-consp))))
-
-  (defthmd equal-of-prod-cons
-    (implies (prod-consp x)
-             (equal (equal x (prod-cons a b))
-                    (and (equal (car x) a)
-                         (equal (cdr x) b))))
-    :hints(("Goal" :in-theory (enable prod-consp))))
-
-  (defthm acl2-count-of-prod-cons
-    (and (>= (acl2-count (prod-cons x y))
-             (acl2-count x))
-         (>= (acl2-count (prod-cons x y))
-             (acl2-count y)))
-    :rule-classes :linear)
-
-  (defthm prod-cons-equal-cons
-    (implies (or a b)
-             (equal (equal (prod-cons a b) (cons c d))
-                    (and (equal a c)
-                         (equal b d))))
-    :hints(("Goal" :in-theory (enable prod-cons))))
-
-  (defthm prod-cons-when-either
-    (implies (or a b)
-             (and (prod-cons a b)
-                  (consp (prod-cons a b))))
-    :rule-classes ((:rewrite)
-                   (:type-prescription :corollary
-                    (implies (or a b)
-                             (consp (prod-cons a b)))))
-    :hints(("Goal" :in-theory (enable prod-cons))))
-
-  (defthm prod-cons-not-consp-forward
-    (implies (not (consp (prod-cons a b)))
-             (and (not a) (not b)))
-    :hints(("Goal" :in-theory (enable prod-cons)))
-    :rule-classes ((:forward-chaining :trigger-terms ((prod-cons a b))))))
-
-(define prod-car ((x prod-consp))
-  :enabled t
-  :inline t
-  (car x))
-
-(define prod-cdr ((x prod-consp))
-  :enabled t
-  :inline t
-  (cdr x))
-
-(define prod-hons (x y)
-  :parents (defprod)
-  :short "Same as @(see prod-cons) but uses @(see hons)."
-  :inline t
-  :enabled t
-  :guard-hints (("goal" :in-theory (enable prod-cons)))
-  (mbe :logic (prod-cons x y)
-       :exec (and (or x y)
-                  (hons x y))))
-  
-
-
-=======
 (include-book "std/util/cons" :dir :system)
->>>>>>> bed8037d
 (program)
 
 ; We now introduce defoption, defprod, and deftagsum.  These macros are
@@ -252,17 +153,10 @@
   :returns (flexsum-syntax "User-level(!) flexsum syntax for this field.")
   (b* (((std::formal x) x)
        (accessor (case layout
-<<<<<<< HEAD
-                   (:alist `(cdr (std::da-nth ,pos ,xvar)))
-                   (:tree (tagsum-acc-for-tree pos num xvar 'prod-car 'prod-cdr))
-                   (:fulltree (tagsum-acc-for-tree pos num xvar 'car 'cdr))
-                   (:list `(std::da-nth ,pos ,xvar)))))
-=======
                    (:alist    `(cdr (std::da-nth ,pos ,xvar)))
                    (:tree     (tagsum-acc-for-tree pos num xvar 'prod-car 'prod-cdr))
                    (:fulltree (tagsum-acc-for-tree pos num xvar 'car 'cdr))
                    (:list     `(std::da-nth ,pos ,xvar)))))
->>>>>>> bed8037d
     `(,x.name :acc-body ,accessor
               :doc ,x.doc
               :type ,x.guard
@@ -295,18 +189,6 @@
             ,(tagsum-tree-ctor (nthcdr half fieldnames) (- len half) cons))))
 
 (define tagsum-fields-to-ctor-body (fieldnames layout honsp)
-<<<<<<< HEAD
-  (b* ((cons (if honsp
-                 (if (eq layout :tree) 'prod-hons 'hons)
-               (if (eq layout :tree) 'prod-cons 'cons)))
-       (list (if honsp 'acl2::hons-list 'list)))
-    (case layout
-      (:alist    `(,list . ,(tagsum-alist-ctor-elts fieldnames cons)))
-      ((:tree :fulltree)
-                 (tagsum-tree-ctor fieldnames (len fieldnames) cons))
-      (:list     `(,list . ,fieldnames)))))
-
-=======
   (b* ((list (if honsp 'acl2::hons-list 'list)))
     (case layout
       (:alist   `(,list . ,(tagsum-alist-ctor-elts fieldnames (if honsp 'hons 'cons))))
@@ -343,7 +225,6 @@
 (tagsum-fields-to-remake-body '(aa bb cc) '(cdr x) :tree)
 ||#
 
->>>>>>> bed8037d
 (define tagsum-tree-shape (len expr consp car cdr)
   (b* (((when (zp len))
         ;; (raise "bad programmer")
