--- conflicted
+++ resolved
@@ -305,12 +305,8 @@
     :hints
     (("Goal"
       :in-theory (acl2::enable number-validators
-<<<<<<< HEAD
-                               correct-addresses-subset-all-addresses)))))
-=======
                                correct-addresses-subset-all-addresses))))
   (in-theory (disable number-correct-upper-bound)))
->>>>>>> 6c9d4cd7
 
 ;;;;;;;;;;;;;;;;;;;;;;;;;;;;;;;;;;;;;;;;
 
@@ -358,10 +354,7 @@
     (validator-statep vstate?)
     :hyp (set::in val (correct-addresses systate))
     :hints (("Goal" :in-theory (enable lookup-nonnil-of-correct-addresses))))
-<<<<<<< HEAD
-=======
   (in-theory (disable validator-statep-of-get-validator-state))
->>>>>>> 6c9d4cd7
 
   (defruled in-correct-validator-addresess-when-get-validator-state
     (implies (get-validator-state val systate)
@@ -373,15 +366,11 @@
   (defruled get-validator-state-iff-in-correct-addresses
     (iff (get-validator-state val systate)
          (set::in val (correct-addresses systate)))
-<<<<<<< HEAD
-    :hints (("Goal" :in-theory (enable lookup-nonnil-of-correct-addresses)))))
-=======
     :hints
     (("Goal"
       :in-theory
       (enable lookup-nonnil-of-correct-addresses
               in-correct-validator-addresess-when-get-validator-state)))))
->>>>>>> 6c9d4cd7
 
 ;;;;;;;;;;;;;;;;;;;;;;;;;;;;;;;;;;;;;;;;
 
