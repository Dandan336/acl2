--- conflicted
+++ resolved
@@ -408,15 +408,6 @@
 OK_CERTS := $(filter-out $(CERT_PL_USES_STP), $(OK_CERTS))
 endif
 
-<<<<<<< HEAD
-CERT_PL_ACL2R_AND_NON_ACL2R := $(filter $(CERT_PL_USES_ACL2R), $(CERT_PL_NON_ACL2R))
-
-ifneq ($(CERT_PL_ACL2R_AND_NON_ACL2R), )
-${info Books appear that both require ACL2(r) but that do not work with ACL2(r): $(CERT_PL_ACL2R_AND_NON_ACL2R)}
-endif
-
-=======
->>>>>>> c3705991
 ifeq ($(ACL2_HAS_REALS), )
 $(info Excluding ACL2(r)-only books: [$(CERT_PL_USES_ACL2R)])
 OK_CERTS := $(filter-out $(CERT_PL_USES_ACL2R), $(OK_CERTS))
@@ -424,7 +415,7 @@
 
 CERT_PL_ACL2R_AND_NON_ACL2R := $(filter $(CERT_PL_USES_ACL2R), $(CERT_PL_NON_ACL2R))
 ifneq ($(CERT_PL_ACL2R_AND_NON_ACL2R), )
-${error Books appear that both require ACL2(r) but that do not work with ACL2(r): $(CERT_PL_ACL2R_AND_NON_ACL2R)}
+${info Books appear that both require ACL2(r) but that do not work with ACL2(r): $(CERT_PL_ACL2R_AND_NON_ACL2R)}
 endif
 
 
