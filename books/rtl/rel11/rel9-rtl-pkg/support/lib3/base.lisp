--- conflicted
+++ resolved
@@ -34,13 +34,7 @@
 
 (include-book "../lib2.delta1/rtl") ;semantics of the basic RTL primitives
 
-<<<<<<< HEAD
-(include-book "../lib2/basic") ;properties of basic arithmetic functions: floor, ceiling, 
-=======
-(include-book "../lib2.delta1/rtlarr") ;semantics RTL array primitives
-
 (include-book "../lib2/basic") ;properties of basic arithmetic functions: floor, ceiling,
->>>>>>> 0f10731a
 ;                       exponential, and remainder;;  Wed Feb  4 16:40:37 2009
 
 ;(include-book "../lib1/bits") ;bit vectors
@@ -72,14 +66,7 @@
 (include-book "../lib2.delta1/bvecp-raw-helpers")
 ;; ; better bvecp-raw-helpers.lisp, Fri Jun 29 10:13:32 2007
 
-<<<<<<< HEAD
-(include-book "../lib2/rom-helpers")  
-=======
-(include-book "../lib2.delta1/simple-loop-helpers")
-
 (include-book "../lib2/rom-helpers")
->>>>>>> 0f10731a
-
 
 (include-book "../lib2.delta1/bvecp-helpers")
 
