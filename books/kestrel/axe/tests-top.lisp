; Tests for the Axe toolkit
;
; Copyright (C) 2021 Kestrel Institute
;
; License: A 3-clause BSD license. See the file books/3BSD-mod.txt.
;
; Author: Eric Smith (eric.smith@kestrel.edu)

;;;;;;;;;;;;;;;;;;;;;;;;;;;;;;;;;;;;;;;;;;;;;;;;;;;;;;;;;;;;;;;;;;;;;;;;;;;;;;;;

(in-package "ACL2")

(include-book "build/ifdef" :dir :system)
(include-book "dag-tests")
(include-book "known-booleans-tests")
(include-book "unroll-spec-basic-tests")
(include-book "def-simplified-tests")
(include-book "check-equivs-tests")
(include-book "get-disjuncts-tests")
(include-book "simplify-xors-tests")
(include-book "defthm-axe-basic-tests")
(include-book "make-axe-rules-tests")
(include-book "make-evaluator-simple-tests")
(include-book "prover-basic-tests")
(include-book "rewriter-basic-tests")
(include-book "make-axe-syntaxp-evaluator-tests")
(include-book "make-evaluator-tests")
(include-book "evaluator-tests")
(include-book "make-term-into-dag-basic-tests")
(include-book "prune-with-contexts-tests")
<<<<<<< HEAD
;; (include-book "prove-with-stp-tests")

(include-book "rewriter-tests")
(include-book "prune-tests")
(include-book "tactic-prover-tests")
=======

(ifdef "OS_HAS_STP"
       (include-book "stp-clause-processor-tests")
       (include-book "defthm-stp-tests")
       (include-book "prove-with-stp-tests")
       :endif)
>>>>>>> e32c1eeb
<|MERGE_RESOLUTION|>--- conflicted
+++ resolved
@@ -28,17 +28,13 @@
 (include-book "evaluator-tests")
 (include-book "make-term-into-dag-basic-tests")
 (include-book "prune-with-contexts-tests")
-<<<<<<< HEAD
-;; (include-book "prove-with-stp-tests")
 
 (include-book "rewriter-tests")
 (include-book "prune-tests")
 (include-book "tactic-prover-tests")
-=======
 
 (ifdef "OS_HAS_STP"
        (include-book "stp-clause-processor-tests")
        (include-book "defthm-stp-tests")
        (include-book "prove-with-stp-tests")
-       :endif)
->>>>>>> e32c1eeb
+       :endif)