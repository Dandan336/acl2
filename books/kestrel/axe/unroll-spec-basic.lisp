--- conflicted
+++ resolved
@@ -102,16 +102,10 @@
                               (member-eq function-type '(:term :lets :embedded-dag :auto))
                               (or (symbol-listp function-params)
                                   (eq :auto function-params))
-<<<<<<< HEAD
-                              (booleanp produce-theorem))))
-=======
                               (booleanp produce-theorem))
                   :stobjs state
                   :mode :program ;; because this calls translate (todo: factor that out)
-                  )
-           (ignore print) ;todo
-           )
->>>>>>> 726612b6
+                  ))
   (b* (((when (command-is-redundantp whole-form state))
         (mv nil '(value-triple :invisible) state))
        ((when (and (not produce-function)
