--- conflicted
+++ resolved
@@ -324,8 +324,7 @@
     sbvlt-trim-constant-left
     sbvlt-trim-constant-right))
 
-<<<<<<< HEAD
-;; Keep this in sync with unsigned-byte-p-forced-rules below
+;; Keep this in sync with unsigned-byte-p-forced-rules below.
 ;todo: Should any of these be generalized?
 ;todo: what about shift operators?  we need an official list of BV ops
 (defun unsigned-byte-p-rules ()
@@ -362,7 +361,7 @@
     unsigned-byte-p-of-bv-array-read-gen ;todo name
     ))
 
-;; Keep this in sync with unsigned-byte-p-rules above
+;; Keep this in sync with unsigned-byte-p-rules above.
 (defun unsigned-byte-p-forced-rules ()
   (declare (xargs :guard t))
   '(unsigned-byte-p-forced-of-bvchop
@@ -398,7 +397,7 @@
     ;;todo bvashr
     unsigned-byte-p-forced-of-bv-array-read
     ))
-=======
+
 (defun if-becomes-bvif-rules ()
   '(bvchop-of-if-becomes-bvchop-of-bvif
     slice-of-if-becomes-slice-of-bvif
@@ -442,7 +441,6 @@
     bvif-of-if-becomes-bvif-of-bvif-arg4
     bvsx-of-if-becomes-bvsx-of-bvif-arg3
     repeatbit-of-if-becomes-repeatbit-of-bvif-arg2))
->>>>>>> f764fb75
 
 ;;includes rules from bv-rules-axe.lisp and rules1.lisp and axe-rules-mixed.lisp and dagrules.lisp ?
 (defun core-rules-bv ()
