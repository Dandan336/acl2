--- conflicted
+++ resolved
@@ -3145,10 +3145,7 @@
   :hints (("Goal" :use (:instance write-bytes-of-write-bytes-same-contained-constants (vals1 (list byte)))
            :in-theory (disable write-bytes-of-write-bytes-same-contained-constants))))
 
-
 ;;;;;;;;;;;;;;;;;;;;;;;;;;;;;;;;;;;;;;;;;;;;;;;;;;;;;;;;;;;;;;;;;;;;;;;;;;;;;;;;
-
-;zz
 
 ;; are these used?:
 
@@ -3266,26 +3263,6 @@
 ;;                            ; (:e expt) ; memory exhaustion
 ;;                             )))))
 
-<<<<<<< HEAD
-;; where should this go?
-(local (include-book "kestrel/bv/bitops" :dir :system))
-(defthmd part-install-width-low-of-read-becomes-bvcat-of-read
-  (implies (and (natp n)
-                (natp low)
-                (natp width))
-           (equal (bitops::part-install-width-low val (read n addr x86) width low)
-                  (bvcat (- (* 8 n) (+ width low))
-                         (slice (+ -1 (* 8 n)) (+ low width) (read n addr x86))
-                         (+ width low)
-                         (bvcat width val low (read n addr x86)))))
-  :hints (("Goal" :use (:instance acl2::part-install-width-low-becomes-bvcat
-                                  (x (read n addr x86))
-                                  (xsize (* 8 n))
-                                  (acl2::low low)
-                                  (acl2::width width)
-                                  (acl2::val val))
-           :in-theory (disable acl2::part-install-width-low-becomes-bvcat))))
-=======
 ;; Here we drop the inner write, because it is irrelevant, even though we don't
 ;; know anything about the outer write.
 (defthm read-of-write-of-write-byte-disjoint-inner
@@ -3331,4 +3308,24 @@
                              X86ISA::MEMI
                              acl2::BVCHOP-IDENTITY
                              )))))
->>>>>>> bca8c344
+
+;;;;;;;;;;;;;;;;;;;;;;;;;;;;;;;;;;;;;;;;;;;;;;;;;;;;;;;;;;;;;;;;;;;;;;;;;;;;;;;;
+
+;; where should this go?
+(local (include-book "kestrel/bv/bitops" :dir :system))
+(defthmd part-install-width-low-of-read-becomes-bvcat-of-read
+  (implies (and (natp n)
+                (natp low)
+                (natp width))
+           (equal (bitops::part-install-width-low val (read n addr x86) width low)
+                  (bvcat (- (* 8 n) (+ width low))
+                         (slice (+ -1 (* 8 n)) (+ low width) (read n addr x86))
+                         (+ width low)
+                         (bvcat width val low (read n addr x86)))))
+  :hints (("Goal" :use (:instance acl2::part-install-width-low-becomes-bvcat
+                                  (x (read n addr x86))
+                                  (xsize (* 8 n))
+                                  (acl2::low low)
+                                  (acl2::width width)
+                                  (acl2::val val))
+           :in-theory (disable acl2::part-install-width-low-becomes-bvcat))))