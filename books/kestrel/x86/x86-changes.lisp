--- conflicted
+++ resolved
@@ -2751,76 +2751,18 @@
 ;;                                     acl2::bvchop-of-sum-cases
 ;;                                     acl2::bvplus) ((:e tau-system))))))
 
-<<<<<<< HEAD
-;; todo: add alt-def rules for GPR-ADD-SPEC-1, etc, that clean up the flags expressions
+
+;; todo: add alt-def rules for gpr-add-spec-1, etc, that clean up the flags expressions
 
 ;;;;;;;;;;;;;;;;;;;;;;;;;;;;;;;;;;;;;;;;;;;;;;;;;;;;;;;;;;;;;;;;;;;;;;;;;;;;;;;;
 
 ;; Improve rflags handling, insert open-carry
 (defthm gpr-adc-spec-1-alt-def
   (equal (gpr-adc-spec-1 dst src input-rflags)
-=======
-
-
-;; Gets rid of change-rflagsbits, and some fixing.
-;; todo: also put in bvplus
-;todo: more!  and see the better ones too
-(defthm GPR-add-SPEC-8-alt-def
-  (equal (GPR-add-SPEC-8 dst src input-rflags)
-         ;; proposed new body for GPR-SUB-SPEC-1:
-         (b* ((dst (mbe :logic (n-size 64 dst) :exec dst))
-              (src (mbe :logic (n-size 64 src) :exec src))
-              (input-rflags (mbe :logic (n32 input-rflags)
-                                 :exec input-rflags))
-              (raw-result (the (unsigned-byte 65)
-                            (+ (the (unsigned-byte 64) dst)
-                               (the (unsigned-byte 64) src))))
-              (signed-raw-result (the (signed-byte 65)
-                                   (+ (the (signed-byte 64) (n64-to-i64 dst))
-                                      (the (signed-byte 64)
-                                        (n64-to-i64 src)))))
-              (result (the (unsigned-byte 64)
-                        (n-size 64 raw-result)))
-              (cf (the (unsigned-byte 1)
-                    (cf-spec64 raw-result)))
-              (pf (the (unsigned-byte 1)
-                    (pf-spec64 result)))
-              (af (the (unsigned-byte 1)
-                    (add-af-spec64 dst src)))
-              (zf (the (unsigned-byte 1)
-                    (zf-spec result)))
-              (sf (the (unsigned-byte 1)
-                    (sf-spec64 result)))
-              (of (the (unsigned-byte 1)
-                    (of-spec64 signed-raw-result)))
-              (output-rflags (!rflagsbits->cf cf
-                                              (!rflagsbits->pf pf
-                                                               (!rflagsbits->af af
-                                                                                (!rflagsbits->zf zf
-                                                                                                 (!rflagsbits->sf sf
-                                                                                                                  (!rflagsbits->of of input-rflags)))))))
-              ;; (output-rflags (mbe :logic (n32 output-rflags)
-              ;;                     :exec output-rflags))
-              (undefined-flags 0))
-           (mv result output-rflags undefined-flags)))
-  :hints (("Goal" :in-theory (enable* GPR-add-SPEC-8
-                                      ;sub-cf-spec8
-                                      ;sub-pf-spec8
-                                      ;ZF-SPEC
-                                      ;acl2::bvchop-of-sum-cases
-                                      rflag-RoWs-enables))))
-
-;;;;;;;;;;;;;;;;;;;;;;;;;;;;;;;;;;;;;;;;;;;;;;;;;;;;;;;;;;;;;;;;;;;;;;;;;;;;;;;;
-
-;; Better rflags handling
-(defthm gpr-and-spec-1-alt-def
-  (equal (gpr-and-spec-1 dst src input-rflags)
->>>>>>> fa5b71bc
          (b* ((dst (mbe :logic (n-size 8 dst) :exec dst))
               (src (mbe :logic (n-size 8 src) :exec src))
               (input-rflags (mbe :logic (n32 input-rflags)
                                  :exec input-rflags))
-<<<<<<< HEAD
               (input-cf (the (unsigned-byte 1)
                           (rflagsbits->cf input-rflags)))
               (raw-result (the (unsigned-byte 9)
@@ -2840,21 +2782,10 @@
                     (pf-spec8 result)))
               (af (the (unsigned-byte 1)
                     (adc-af-spec8 dst src input-cf)))
-=======
-              ((the (unsigned-byte 8) result)
-               (mbe :logic (part-select (logand dst src)
-                                        :low 0
-                                        :width 8)
-                    :exec (logand dst src)))
-              (cf 0)
-              (pf (the (unsigned-byte 1)
-                    (pf-spec8 result)))
->>>>>>> fa5b71bc
               (zf (the (unsigned-byte 1)
                     (zf-spec result)))
               (sf (the (unsigned-byte 1)
                     (sf-spec8 result)))
-<<<<<<< HEAD
               (of (the (unsigned-byte 1)
                     (of-spec8 signed-raw-result)))
               (output-rflags
@@ -2876,29 +2807,10 @@
 ;; Improve rflags handling, insert open-carry
 (defthm gpr-adc-spec-2-alt-def
   (equal (gpr-adc-spec-2 dst src input-rflags)
-=======
-              (of 0)
-              (output-rflags (change-rflagsbits input-rflags
-                                                :cf cf
-                                                :pf pf
-                                                :zf zf
-                                                :sf sf
-                                                :of of))
-              ;; (output-rflags (mbe :logic (n32 output-rflags)
-              ;;                     :exec output-rflags))
-              (undefined-flags (!rflagsbits->af 1 0)))
-           (mv result output-rflags undefined-flags)))
-  :hints (("Goal" :in-theory (enable* gpr-and-spec-1 rflag-rows-enables))))
-
-;; Better rflags handling
-(defthm gpr-and-spec-2-alt-def
-  (equal (gpr-and-spec-2 dst src input-rflags)
->>>>>>> fa5b71bc
          (b* ((dst (mbe :logic (n-size 16 dst) :exec dst))
               (src (mbe :logic (n-size 16 src) :exec src))
               (input-rflags (mbe :logic (n32 input-rflags)
                                  :exec input-rflags))
-<<<<<<< HEAD
               (input-cf (the (unsigned-byte 1)
                           (rflagsbits->cf input-rflags)))
               (raw-result (the (unsigned-byte 17)
@@ -2918,21 +2830,10 @@
                     (pf-spec16 result)))
               (af (the (unsigned-byte 1)
                     (adc-af-spec16 dst src input-cf)))
-=======
-              ((the (unsigned-byte 16) result)
-               (mbe :logic (part-select (logand dst src)
-                                        :low 0
-                                        :width 16)
-                    :exec (logand dst src)))
-              (cf 0)
-              (pf (the (unsigned-byte 1)
-                    (pf-spec16 result)))
->>>>>>> fa5b71bc
               (zf (the (unsigned-byte 1)
                     (zf-spec result)))
               (sf (the (unsigned-byte 1)
                     (sf-spec16 result)))
-<<<<<<< HEAD
               (of (the (unsigned-byte 1)
                     (of-spec16 signed-raw-result)))
               (output-rflags
@@ -2978,41 +2879,10 @@
                     (pf-spec32 result)))
               (af (the (unsigned-byte 1)
                     (adc-af-spec32 dst src input-cf)))
-=======
-              (of 0)
-              (output-rflags (change-rflagsbits input-rflags
-                                                            :cf cf
-                                                            :pf pf
-                                                            :zf zf
-                                                            :sf sf
-                                                            :of of))
-              ;; (output-rflags (mbe :logic (n32 output-rflags)
-              ;;                     :exec output-rflags))
-              (undefined-flags (!rflagsbits->af 1 0)))
-           (mv result output-rflags undefined-flags)))
-  :hints (("Goal" :in-theory (enable* gpr-and-spec-2 rflag-rows-enables))))
-
-;; Better rflags handling
-(defthm gpr-and-spec-4-alt-def
-  (equal (gpr-and-spec-4 dst src input-rflags)
-         (b* ((dst (mbe :logic (n-size 32 dst) :exec dst))
-              (src (mbe :logic (n-size 32 src) :exec src))
-              (input-rflags (mbe :logic (n32 input-rflags)
-                                 :exec input-rflags))
-              ((the (unsigned-byte 32) result)
-               (mbe :logic (part-select (logand dst src)
-                                        :low 0
-                                        :width 32)
-                    :exec (logand dst src)))
-              (cf 0)
-              (pf (the (unsigned-byte 1)
-                    (pf-spec32 result)))
->>>>>>> fa5b71bc
               (zf (the (unsigned-byte 1)
                     (zf-spec result)))
               (sf (the (unsigned-byte 1)
                     (sf-spec32 result)))
-<<<<<<< HEAD
               (of (the (unsigned-byte 1)
                     (of-spec32 signed-raw-result)))
               (output-rflags
@@ -3034,7 +2904,198 @@
 ;; Improve rflags handling, insert open-carry
 (defthm gpr-adc-spec-8-alt-def
   (equal (gpr-adc-spec-8 dst src input-rflags)
-=======
+         (b* ((dst (mbe :logic (n-size 64 dst) :exec dst))
+              (src (mbe :logic (n-size 64 src) :exec src))
+              (input-rflags (mbe :logic (n32 input-rflags)
+                                 :exec input-rflags))
+              (input-cf (the (unsigned-byte 1)
+                          (rflagsbits->cf input-rflags)))
+              (raw-result (the (unsigned-byte 65)
+                            (+ (the (unsigned-byte 64) dst)
+                               (the (unsigned-byte 64) src)
+                               (the (unsigned-byte 1) (x::open-carry input-cf)))))
+              (signed-raw-result
+                (the (signed-byte 65)
+                  (+ (the (signed-byte 64) (n64-to-i64 dst))
+                     (the (signed-byte 64) (n64-to-i64 src))
+                     (the (unsigned-byte 1) input-cf))))
+              (result (the (unsigned-byte 64)
+                        (n-size 64 raw-result)))
+              (cf (the (unsigned-byte 1)
+                    (cf-spec64 raw-result)))
+              (pf (the (unsigned-byte 1)
+                    (pf-spec64 result)))
+              (af (the (unsigned-byte 1)
+                    (adc-af-spec64 dst src input-cf)))
+              (zf (the (unsigned-byte 1)
+                    (zf-spec result)))
+              (sf (the (unsigned-byte 1)
+                    (sf-spec64 result)))
+              (of (the (unsigned-byte 1)
+                    (of-spec64 signed-raw-result)))
+              (output-rflags
+                (!rflagsbits->cf
+                  cf
+                  (!rflagsbits->pf
+                    pf
+                    (!rflagsbits->af
+                      af
+                      (!rflagsbits->zf
+                        zf
+                        (!rflagsbits->sf
+                          sf
+                          (!rflagsbits->of of input-rflags)))))))
+                  ;; (output-rflags (mbe :logic (n32 output-rflags)
+                  ;;                     :exec output-rflags))
+              (undefined-flags 0))
+           (mv result output-rflags undefined-flags))
+         )
+  :hints (("Goal" :in-theory (enable* gpr-adc-spec-8
+                                      rflag-rows-enables
+                                      x::open-carry))))
+
+;;;;;;;;;;;;;;;;;;;;;;;;;;;;;;;;;;;;;;;;;;;;;;;;;;;;;;;;;;;;;;;;;;;;;;;;;;;;;;;;
+
+;; Gets rid of change-rflagsbits, and some fixing.
+;; todo: also put in bvplus
+;todo: more!  and see the better ones too
+(defthm GPR-add-SPEC-8-alt-def
+  (equal (gpr-add-spec-8 dst src input-rflags)
+         ;; proposed new body for GPR-SUB-SPEC-1:
+         (b* ((dst (mbe :logic (n-size 64 dst) :exec dst))
+              (src (mbe :logic (n-size 64 src) :exec src))
+              (input-rflags (mbe :logic (n32 input-rflags)
+                                 :exec input-rflags))
+              (raw-result (the (unsigned-byte 65)
+                            (+ (the (unsigned-byte 64) dst)
+                               (the (unsigned-byte 64) src))))
+              (signed-raw-result
+                (the (signed-byte 65)
+                  (+ (the (signed-byte 64) (n64-to-i64 dst))
+                     (the (signed-byte 64)
+                       (n64-to-i64 src)))))
+              (result (the (unsigned-byte 64)
+                        (n-size 64 raw-result)))
+              (cf (the (unsigned-byte 1)
+                    (cf-spec64 raw-result)))
+              (pf (the (unsigned-byte 1)
+                    (pf-spec64 result)))
+              (af (the (unsigned-byte 1)
+                    (add-af-spec64 dst src)))
+              (zf (the (unsigned-byte 1)
+                    (zf-spec result)))
+              (sf (the (unsigned-byte 1)
+                    (sf-spec64 result)))
+              (of (the (unsigned-byte 1)
+                    (of-spec64 signed-raw-result)))
+              (output-rflags
+                (!rflagsbits->cf
+                      cf
+                      (!rflagsbits->pf
+                       pf
+                       (!rflagsbits->af
+                          af
+                          (!rflagsbits->zf
+                               zf
+                               (!rflagsbits->sf
+                                    sf
+                                    (!rflagsbits->of of input-rflags)))))))
+              ;; (output-rflags (mbe :logic (n32 output-rflags)
+              ;;                     :exec output-rflags))
+              (undefined-flags 0))
+           (mv result output-rflags undefined-flags)))
+  :hints (("Goal" :in-theory (enable* GPR-add-SPEC-8
+                                      ;sub-cf-spec8
+                                      ;sub-pf-spec8
+                                      ;ZF-SPEC
+                                      ;acl2::bvchop-of-sum-cases
+                                      rflag-RoWs-enables))))
+
+;;;;;;;;;;;;;;;;;;;;;;;;;;;;;;;;;;;;;;;;;;;;;;;;;;;;;;;;;;;;;;;;;;;;;;;;;;;;;;;;
+
+;; Better rflags handling
+(defthm gpr-and-spec-1-alt-def
+  (equal (gpr-and-spec-1 dst src input-rflags)
+         (b* ((dst (mbe :logic (n-size 8 dst) :exec dst))
+              (src (mbe :logic (n-size 8 src) :exec src))
+              (input-rflags (mbe :logic (n32 input-rflags)
+                                 :exec input-rflags))
+              ((the (unsigned-byte 8) result)
+               (mbe :logic (part-select (logand dst src)
+                                        :low 0
+                                        :width 8)
+                    :exec (logand dst src)))
+              (cf 0)
+              (pf (the (unsigned-byte 1)
+                    (pf-spec8 result)))
+              (zf (the (unsigned-byte 1)
+                    (zf-spec result)))
+              (sf (the (unsigned-byte 1)
+                    (sf-spec8 result)))
+              (of 0)
+              (output-rflags (change-rflagsbits input-rflags
+                                                :cf cf
+                                                :pf pf
+                                                :zf zf
+                                                :sf sf
+                                                :of of))
+              ;; (output-rflags (mbe :logic (n32 output-rflags)
+              ;;                     :exec output-rflags))
+              (undefined-flags (!rflagsbits->af 1 0)))
+           (mv result output-rflags undefined-flags)))
+  :hints (("Goal" :in-theory (enable* gpr-and-spec-1 rflag-rows-enables))))
+
+;; Better rflags handling
+(defthm gpr-and-spec-2-alt-def
+  (equal (gpr-and-spec-2 dst src input-rflags)
+         (b* ((dst (mbe :logic (n-size 16 dst) :exec dst))
+              (src (mbe :logic (n-size 16 src) :exec src))
+              (input-rflags (mbe :logic (n32 input-rflags)
+                                 :exec input-rflags))
+              ((the (unsigned-byte 16) result)
+               (mbe :logic (part-select (logand dst src)
+                                        :low 0
+                                        :width 16)
+                    :exec (logand dst src)))
+              (cf 0)
+              (pf (the (unsigned-byte 1)
+                    (pf-spec16 result)))
+              (zf (the (unsigned-byte 1)
+                    (zf-spec result)))
+              (sf (the (unsigned-byte 1)
+                    (sf-spec16 result)))
+              (of 0)
+              (output-rflags (change-rflagsbits input-rflags
+                                                            :cf cf
+                                                            :pf pf
+                                                            :zf zf
+                                                            :sf sf
+                                                            :of of))
+              ;; (output-rflags (mbe :logic (n32 output-rflags)
+              ;;                     :exec output-rflags))
+              (undefined-flags (!rflagsbits->af 1 0)))
+           (mv result output-rflags undefined-flags)))
+  :hints (("Goal" :in-theory (enable* gpr-and-spec-2 rflag-rows-enables))))
+
+;; Better rflags handling
+(defthm gpr-and-spec-4-alt-def
+  (equal (gpr-and-spec-4 dst src input-rflags)
+         (b* ((dst (mbe :logic (n-size 32 dst) :exec dst))
+              (src (mbe :logic (n-size 32 src) :exec src))
+              (input-rflags (mbe :logic (n32 input-rflags)
+                                 :exec input-rflags))
+              ((the (unsigned-byte 32) result)
+               (mbe :logic (part-select (logand dst src)
+                                        :low 0
+                                        :width 32)
+                    :exec (logand dst src)))
+              (cf 0)
+              (pf (the (unsigned-byte 1)
+                    (pf-spec32 result)))
+              (zf (the (unsigned-byte 1)
+                    (zf-spec result)))
+              (sf (the (unsigned-byte 1)
+                    (sf-spec32 result)))
               (of 0)
               (output-rflags (change-rflagsbits input-rflags
                                                             :cf cf
@@ -3051,32 +3112,10 @@
 ;; Better rflags handling
 (defthm gpr-and-spec-8-alt-def
   (equal (gpr-and-spec-8 dst src input-rflags)
->>>>>>> fa5b71bc
          (b* ((dst (mbe :logic (n-size 64 dst) :exec dst))
               (src (mbe :logic (n-size 64 src) :exec src))
               (input-rflags (mbe :logic (n32 input-rflags)
                                  :exec input-rflags))
-<<<<<<< HEAD
-              (input-cf (the (unsigned-byte 1)
-                          (rflagsbits->cf input-rflags)))
-              (raw-result (the (unsigned-byte 65)
-                            (+ (the (unsigned-byte 64) dst)
-                               (the (unsigned-byte 64) src)
-                               (the (unsigned-byte 1) (x::open-carry input-cf)))))
-              (signed-raw-result
-                (the (signed-byte 65)
-                  (+ (the (signed-byte 64) (n64-to-i64 dst))
-                     (the (signed-byte 64) (n64-to-i64 src))
-                      (the (unsigned-byte 1) (x::open-carry input-cf)))))
-              (result (the (unsigned-byte 64)
-                        (n-size 64 raw-result)))
-              (cf (the (unsigned-byte 1)
-                    (cf-spec64 raw-result)))
-              (pf (the (unsigned-byte 1)
-                    (pf-spec64 result)))
-              (af (the (unsigned-byte 1)
-                    (adc-af-spec64 dst src input-cf)))
-=======
               ((the (unsigned-byte 64) result)
                (mbe :logic (part-select (logand dst src)
                                         :low 0
@@ -3085,30 +3124,10 @@
               (cf 0)
               (pf (the (unsigned-byte 1)
                     (pf-spec64 result)))
->>>>>>> fa5b71bc
               (zf (the (unsigned-byte 1)
                     (zf-spec result)))
               (sf (the (unsigned-byte 1)
                     (sf-spec64 result)))
-<<<<<<< HEAD
-              (of (the (unsigned-byte 1)
-                    (of-spec64 signed-raw-result)))
-              (output-rflags
-                   (change-rflagsbits input-rflags
-                                              :cf cf
-                                              :pf pf
-                                              :af af
-                                              :zf zf
-                                              :sf sf
-                                              :of of))
-              ;; (output-rflags (mbe :logic (n32 output-rflags)
-              ;;                     :exec output-rflags))
-              (undefined-flags 0))
-           (mv result output-rflags undefined-flags)))
-  :hints (("Goal" :in-theory (enable* gpr-adc-spec-8
-                                      rflag-rows-enables
-                                      x::open-carry))))
-=======
               (of 0)
               (output-rflags (change-rflagsbits input-rflags
                                                             :cf cf
@@ -3250,5 +3269,4 @@
               ;;                     :exec output-rflags))
               (undefined-flags (!rflagsbits->af 1 0)))
            (mv result output-rflags undefined-flags)))
-  :hints (("Goal" :in-theory (enable* gpr-xor-spec-8 rflag-rows-enables))))
->>>>>>> fa5b71bc
+  :hints (("Goal" :in-theory (enable* gpr-xor-spec-8 rflag-rows-enables))))