--- conflicted
+++ resolved
@@ -188,41 +188,6 @@
 
     (#.*compatibility-mode*
      (mbe
-<<<<<<< HEAD
-       :logic
-       (b* ((base (loghead 64 (seg-hidden-basei seg-reg x86)))
-            (limit (loghead 32 (seg-hidden-limiti seg-reg x86)))
-            (attr (loghead 16 (seg-hidden-attri seg-reg x86)))
-            (d/b (if (= seg-reg #.*cs*)
-                   (code-segment-descriptor-attributesBits->d attr)
-                   (data-segment-descriptor-attributesBits->d/b attr)))
-            (e (if (= seg-reg #.*cs*)
-                 0
-                 (data-segment-descriptor-attributesBits->e attr)))
-            (lower (if (= e 1) (1+ limit) 0))
-            (upper (if (= e 1) (if (= d/b 1) #xffffffff #xffff) limit)))
-           (mv (n32 base) lower upper))
-       ;; [Shilpi] During execution, include the following book for efficiency
-       ;; (to decrease the bytes allocated on the heap because of all the bignum
-       ;; operations). This is likely most efficient on CCL.
-       ;; (include-book "std/bitsets/bignum-extract-opt" :dir :system)
-       ;; Note that this book requires a trust tag.
-       :exec
-       (b* (((the (unsigned-byte 64) base) (seg-hidden-basei seg-reg x86))
-            ((the (unsigned-byte 32) base)
-             (bitsets::bignum-extract base 0))
-            ((the (unsigned-byte 32) limit) (seg-hidden-limiti seg-reg x86))
-            ((the (unsigned-byte 16) attr) (seg-hidden-attri seg-reg x86))
-            (d/b (if (= seg-reg #.*cs*)
-                   (code-segment-descriptor-attributesBits->d attr)
-                   (data-segment-descriptor-attributesBits->d/b attr)))
-            (e (if (= seg-reg #.*cs*)
-                 0
-                 (data-segment-descriptor-attributesBits->e attr)))
-            (lower (if (= e 1) (1+ limit) 0))
-            (upper (if (= e 1) (if (= d/b 1) #xffffffff #xffff) limit)))
-           (mv base lower upper))))
-=======
       :logic
       (b* ((base (loghead 64 (seg-hidden-basei seg-reg x86)))
            (limit (loghead 32 (seg-hidden-limiti seg-reg x86)))
@@ -256,7 +221,6 @@
            (lower (if (= e 1) (1+ limit) 0))
            (upper (if (= e 1) (if (= d/b 1) #xffffffff #xffff) limit)))
         (mv base lower upper))))
->>>>>>> bfd3f379
 
     (otherwise
       ;; Unimplemented!
@@ -286,15 +250,6 @@
                           :gen-linear t)
 
   (defrule segment-base-and-bound-of-xw
-<<<<<<< HEAD
-           (implies
-             (and (not (equal fld :msr))
-                  (not (equal fld :seg-hidden-base))
-                  (not (equal fld :seg-hidden-limit))
-                  (not (equal fld :seg-hidden-attr)))
-             (equal (segment-base-and-bounds proc-mode seg-reg (xw fld index value x86))
-                    (segment-base-and-bounds proc-mode seg-reg x86)))))
-=======
     (implies
      (and (not (equal fld :msr))
           (not (equal fld :seg-hidden-base))
@@ -302,7 +257,6 @@
           (not (equal fld :seg-hidden-attr)))
      (equal (segment-base-and-bounds proc-mode seg-reg (xw fld index value x86))
             (segment-base-and-bounds proc-mode seg-reg x86)))))
->>>>>>> bfd3f379
 
 (define ea-to-la ((proc-mode :type (integer 0 #.*num-proc-modes-1*))
                   (eff-addr  :type (signed-byte 64))
@@ -449,18 +403,6 @@
 
     (#.*64-bit-mode*
      (b* ((lin-addr
-<<<<<<< HEAD
-            (if (or (eql seg-reg #.*fs*)
-                    (eql seg-reg #.*gs*))
-              (b* (((mv base & &)
-                    (segment-base-and-bounds #.*64-bit-mode* seg-reg x86))
-                   (lin-addr (i64 (+ base (n64 eff-addr)))))
-                  lin-addr)
-              eff-addr))
-          ((unless (canonical-address-p lin-addr))
-           (mv (list :non-canonical-address lin-addr) 0)))
-         (mv nil lin-addr)))
-=======
            (if (or (eql seg-reg #.*fs*)
                    (eql seg-reg #.*gs*))
                (b* (((mv base & &)
@@ -471,7 +413,6 @@
           ((unless (canonical-address-p lin-addr))
            (mv (list :non-canonical-address lin-addr) 0)))
        (mv nil lin-addr)))
->>>>>>> bfd3f379
 
     (#.*compatibility-mode* ;; Maybe also *protected-mode*?
      (b* (((when (and (not (= seg-reg *cs*))
@@ -492,11 +433,7 @@
           ((the (unsigned-byte 32) lin-addr)
            (n32 (+ (the (unsigned-byte 32) base)
                    (the (unsigned-byte 32) eff-addr)))))
-<<<<<<< HEAD
-         (mv nil lin-addr)))
-=======
        (mv nil lin-addr)))
->>>>>>> bfd3f379
 
     (otherwise
       ;; Unimplemented!
@@ -521,25 +458,6 @@
                         :gen-linear t)
 
   (defrule ea-to-la-of-xw
-<<<<<<< HEAD
-           (implies
-             (and (not (equal fld :msr))
-                  (not (equal fld :seg-hidden-base))
-                  (not (equal fld :seg-hidden-limit))
-                  (not (equal fld :seg-hidden-attr))
-                  (not (equal fld :seg-visible)))
-             (equal (ea-to-la proc-mode eff-addr seg-reg nbytes (xw fld index value x86))
-                    (ea-to-la proc-mode eff-addr seg-reg nbytes x86))))
-
-  (defrule ea-to-la-when-64-bit-modep-and-not-fs/gs
-           (implies
-             (and (not (equal seg-reg #.*fs*))
-                  (not (equal seg-reg #.*gs*)))
-             (equal (ea-to-la #.*64-bit-mode* eff-addr seg-reg nbytes x86)
-                    (if (canonical-address-p eff-addr)
-                      (mv nil eff-addr)
-                      (mv (list :non-canonical-address eff-addr) 0))))))
-=======
     (implies
      (and (not (equal fld :msr))
           (not (equal fld :seg-hidden-base))
@@ -557,7 +475,6 @@
             (if (canonical-address-p eff-addr)
                 (mv nil eff-addr)
               (mv (list :non-canonical-address eff-addr) 0))))))
->>>>>>> bfd3f379
 
 (define eas-to-las ((proc-mode :type (integer 0 #.*num-proc-modes-1*))
                     (n natp)
@@ -854,13 +771,9 @@
        (avl
         (code-segment-descriptorBits->avl descriptor))
        (l
-<<<<<<< HEAD
-	(code-segment-descriptorBits->l descriptor))
+        (code-segment-descriptorBits->l descriptor))
        (d
-	(code-segment-descriptorBits->d descriptor))
-=======
-        (code-segment-descriptorBits->l descriptor))
->>>>>>> bfd3f379
+        (code-segment-descriptorBits->d descriptor))
        (g
         (code-segment-descriptorBits->g descriptor)))
     (change-code-segment-descriptor-attributesBits
