; http://opensource.org/licenses/BSD-3-Clause

; Copyright (C) May - August 2023, Regents of the University of Texas
; Copyright (C) August 2023 - May 2024, Yahya Sohail
; Copyright (C) May 2024 - August 2024, Intel Corporation

; All rights reserved.

; Redistribution and use in source and binary forms, with or without
; modification, are permitted provided that the following conditions are
; met:

; o Redistributions of source code must retain the above copyright
;   notice, this list of conditions and the following disclaimer.

; o Redistributions in binary form must reproduce the above copyright
;   notice, this list of conditions and the following disclaimer in the
;   documentation and/or other materials provided with the distribution.

; o Neither the name of the copyright holders nor the names of its
;   contributors may be used to endorse or promote products derived
;   from this software without specific prior written permission.

; THIS SOFTWARE IS PROVIDED BY THE COPYRIGHT HOLDERS AND CONTRIBUTORS
; "AS IS" AND ANY EXPRESS OR IMPLIED WARRANTIES, INCLUDING, BUT NOT
; LIMITED TO, THE IMPLIED WARRANTIES OF MERCHANTABILITY AND FITNESS FOR
; A PARTICULAR PURPOSE ARE DISCLAIMED. IN NO EVENT SHALL THE COPYRIGHT
; HOLDER OR CONTRIBUTORS BE LIABLE FOR ANY DIRECT, INDIRECT, INCIDENTAL,
; SPECIAL, EXEMPLARY, OR CONSEQUENTIAL DAMAGES (INCLUDING, BUT NOT
; LIMITED TO, PROCUREMENT OF SUBSTITUTE GOODS OR SERVICES; LOSS OF USE,
; DATA, OR PROFITS; OR BUSINESS INTERRUPTION) HOWEVER CAUSED AND ON ANY
; THEORY OF LIABILITY, WHETHER IN CONTRACT, STRICT LIABILITY, OR TORT
; (INCLUDING NEGLIGENCE OR OTHERWISE) ARISING IN ANY WAY OUT OF THE USE
; OF THIS SOFTWARE, EVEN IF ADVISED OF THE POSSIBILITY OF SUCH DAMAGE.

; Original Author(s):
; Yahya Sohail        <yahya.sohail@intel.com>

(in-package "X86ISA")

(local (include-book "arithmetic-5/top" :dir :system))

(include-book "../decoding-and-spec-utils"
<<<<<<< HEAD
	      :ttags (:undef-flg))
=======
              :ttags (:syscall-exec :undef-flg))
>>>>>>> 8d90eccf
(include-book "../top-level-memory")
(include-book "fp/base")

(local (in-theory (disable not
                           select-operand-size
                           mv-nth-0-of-add-to-*ip-when-64-bit-modep
                           mv-nth-1-of-add-to-*ip-when-64-bit-modep)))

(define write-mm-regs ((proc-mode :type (integer 0 #.*num-proc-modes-1*))
                       (inst-ac? booleanp)
                       (seg-reg (integer-range-p 0 *segment-register-names-len* seg-reg))
                       (start-reg :type (unsigned-byte 3))
                       (start-addr :type (signed-byte 64))
                       (cnt :type (integer 0 16))
                       x86)
  :guard (and (signed-byte-p 64 (+ start-addr (* cnt 16)))
              (<= (+ cnt start-reg) 8))
  :measure (nfix (- 16 start-reg))
  :returns (mv (flg booleanp)
               (x86 x86p :hyp (x86p x86)))
  (if (mbt (unsigned-byte-p 3 start-reg))
    (b* ((ctx 'write-mm-regs)
         ((when (equal cnt 0)) (mv nil x86))
         ((mv flg x86) (wme128 proc-mode start-addr seg-reg (fp-datai start-reg x86) inst-ac? x86))
         ((when flg) (b* ((x86 (!!ms-fresh :wme128 proc-mode flg)))
                         (mv t x86)))
         (cnt-1 (1- cnt))
         ((when (equal cnt-1 0)) (mv nil x86)))
        (write-mm-regs proc-mode inst-ac? seg-reg (1+ start-reg) (+ start-addr 16) cnt-1 x86))
    (mv nil x86)))

(define write-xmm-regs ((proc-mode :type (integer 0 #.*num-proc-modes-1*))
                        (inst-ac? booleanp)
                        (seg-reg (integer-range-p 0 *segment-register-names-len* seg-reg))
                        (start-reg :type (unsigned-byte 4))
                        (start-addr :type (signed-byte 64))
                        (cnt :type (integer 0 16))
                        x86)
  :guard (and (signed-byte-p 64 (+ start-addr (* cnt 16)))
              (<= (+ cnt start-reg) 16))
  :measure (nfix (- 16 start-reg))
  :returns (mv (flg booleanp)
               (x86 x86p :hyp (x86p x86)))
  (if (mbt (unsigned-byte-p 4 start-reg))
    (b* ((ctx 'write-xmm-regs)
        ((when (equal cnt 0)) (mv nil x86))
        ((mv flg x86) (wme128 proc-mode start-addr seg-reg (rx128 start-reg x86) inst-ac? x86))
        ((when flg) (b* ((x86 (!!ms-fresh :wme128 proc-mode flg)))
                        (mv t x86)))
        (cnt-1 (1- cnt))
        ((when (equal cnt-1 0)) (mv nil x86)))
       (write-xmm-regs proc-mode inst-ac? seg-reg (1+ start-reg) (+ start-addr 16) cnt-1 x86))
    (mv nil x86)))

(def-inst x86-fxsave/fxsave64

          ;; Op/En: M
          ;; 0F AE /0: fxsave
          ;; REX.W + 00F AE /0: fxsave64

          :parents (two-byte-opcodes)

          :returns (x86 x86p :hyp (x86p x86))

          :modr/m t

          :prepwork
          ((local (in-theory (disable unsigned-byte-p signed-byte-p
                                      same-page-offset-implies-same-logheads
                                      logand-identity-lemma-for-base-addr)))
           (local (defthm integerp-fp-tag
                          (integerp (xr :fp-tag i x86))
                          :hints (("Goal" :use (:instance elem-p-of-xr-fp-tag (i i) (x86$a x86))
                                   :in-theory (disable elem-p-of-xr-mxcsr)))))
           (local (defthm unsigned-byte-p-64-fp-last-inst
                          (unsigned-byte-p 64 (xr :fp-last-inst i x86))
                          :hints (("Goal" :use (:instance elem-p-of-xr-fp-last-inst (i i) (x86$a x86))
                                   :in-theory (disable elem-p-of-xr-fp-last-inst)))))
           (local (defthm unsigned-byte-p-64-fp-last-data
                          (unsigned-byte-p 64 (xr :fp-last-data i x86))
                          :hints (("Goal" :use (:instance elem-p-of-xr-fp-last-data (i i) (x86$a x86))
                                   :in-theory (disable elem-p-of-xr-fp-last-data)))))
           (local (defthm unsigned-byte-p-16-fp-opcode
                          (unsigned-byte-p 16 (xr :fp-opcode i x86))
                          :hints (("Goal" :use (:instance elem-p-of-xr-fp-opcode (i i) (x86$a x86))
                                   :in-theory (disable elem-p-of-xr-fp-opcode))))))

          :guard-hints
          (("Goal" :in-theory (disable select-operand-size-values)
            :use (:instance select-operand-size-values
                            (byte-operand? nil)
                            (imm? nil)
                            (default64? nil)
                            (ignore-rex? nil)
                            (ignore-p3-64? nil))))

          :body

          (b* ((p2 (prefixes->seg prefixes))
               (p4? (equal #.*addr-size-override*
                           (prefixes->adr prefixes)))
               ((the (integer 1 8) operand-size)
                (select-operand-size proc-mode nil rex-byte nil prefixes nil nil nil x86))
               (seg-reg (select-segment-register proc-mode p2 p4? mod r/m sib x86))
               (inst-ac? t)
               ((mv flg & (the (unsigned-byte 3) increment-RIP-by) (the (signed-byte 64) dest-addr) x86)
                (x86-operand-from-modr/m-and-sib-bytes proc-mode
                                                       0
                                                       operand-size
                                                       inst-ac?
                                                       t ;; Memory ptr operand
                                                       seg-reg
                                                       p4?
                                                       temp-rip
                                                       rex-byte
                                                       r/m
                                                       mod
                                                       sib
                                                       0 ;; No immediate operand
                                                       x86))
               ((when flg) (!!ms-fresh :x86-operand-from-modr/m-and-sib-bytes flg))
               ((mv flg (the (signed-byte #.*max-linear-address-size*) temp-rip))
                (add-to-*ip proc-mode temp-rip increment-RIP-by x86))
               ((when flg) (!!ms-fresh :rip-increment-error temp-rip))
               ((unless (signed-byte-p 64 (+ 512 dest-addr))) (!!ms-fresh :fxsave-address-overflow))

               ((mv flg x86) (wme16 proc-mode dest-addr seg-reg (fp-ctrl x86) inst-ac? x86))
               ((when flg) (!!ms-fresh :wme16 proc-mode flg))
               ((mv flg x86) (wme16 proc-mode (+ 2 dest-addr) seg-reg (fp-status x86) inst-ac? x86))
               ((when flg) (!!ms-fresh :wme16 proc-mode flg))

               ;; The fp-tag register has two bits for each register. FXSAVE
               ;; saves only one bit per register in the FTW field, 0 if the
               ;; corresponding fp-tag bits are 11 and 1 otherwise.
               (fp-tag (fp-tag x86))
               (odd-tag-bits (logand #xAAAA fp-tag))
               (ftw (logand (ash odd-tag-bits -1) fp-tag))
               ;; Now we have the ftw values, but theres a 0 bit between each
               ;; bit. Each `iteration` in the following takes pairs of
               ;; `gathered` subfields and pushes them together
               (ftw (logior (ash (logand ftw #x4444) -1)
                            (logand ftw #x1111)))
               (ftw (logior (ash (logand ftw #x3030) -2)
                            (logand ftw #x0303)))
               (ftw (logior (ash (logand ftw #x0F00) -4)
                            (logand ftw #x000F)))
               ;; ftw currently is 1 for each register that has a tag of 11 and
               ;; 0 otherwise, so we just flip it
               (ftw (loghead 8 (lognot ftw)))
               ((mv flg x86) (wme08 proc-mode (+ 4 dest-addr) seg-reg ftw x86))
               ((when flg) (!!ms-fresh :wme08 proc-mode flg))

               ((mv flg x86) (wme16 proc-mode (+ 6 dest-addr) seg-reg (fp-opcode x86) inst-ac? x86))
               ((when flg) (!!ms-fresh :wme16 proc-mode flg))

               ;; The manual breaks this field up into FCS and FIP when operand
               ;; size is not 64-bit, but all the cases are equivalent to the
               ;; following
               ((mv flg x86) (wme64 proc-mode (+ 8 dest-addr) seg-reg (fp-last-inst x86) inst-ac? x86))
               ((when flg) (!!ms-fresh :wme64 proc-mode flg))

               ((mv flg x86) (wme64 proc-mode (+ 16 dest-addr) seg-reg (fp-last-data x86) inst-ac? x86))
               ((when flg) (!!ms-fresh :wme64 proc-mode flg))

               ((mv flg x86) (wme32 proc-mode (+ 24 dest-addr) seg-reg (mxcsr x86) inst-ac? x86))
               ((when flg) (!!ms-fresh :wme32 proc-mode flg))
               ((mv flg x86) (wme32 proc-mode (+ 28 dest-addr) seg-reg #xFFFF inst-ac? x86))
               ((when flg) (!!ms-fresh :wme32 proc-mode flg))

               ((mv flg x86) (write-mm-regs proc-mode inst-ac? seg-reg 0 (+ 32 dest-addr) 8 x86))
               ;; write-mm-regs sets ms in the event of a fault
               ((when flg) x86)

               ((mv flg x86) (write-xmm-regs proc-mode inst-ac? seg-reg 0 (+ 160 dest-addr)
                                             (if (equal proc-mode *64-bit-mode*) 16 8) x86))
               ;; write-xmm-regs sets ms in the event of a fault
               ((when flg) x86))
              (write-*ip proc-mode temp-rip x86)))

(define read-mm-regs ((proc-mode :type (integer 0 #.*num-proc-modes-1*))
                       (inst-ac? booleanp)
                       (seg-reg (integer-range-p 0 *segment-register-names-len* seg-reg))
                       (start-reg :type (unsigned-byte 3))
                       (start-addr :type (signed-byte 64))
                       (cnt natp)
                       x86)
  :guard (and (signed-byte-p 64 (+ start-addr (* (1- cnt) 16)))
              (<= cnt (- 8 start-reg)))
  :returns (mv (flg booleanp)
               (x86 x86p :hyp (x86p x86)))
  :measure (nfix (- 8 start-reg))
  (if (mbt (unsigned-byte-p 3 start-reg))
    (b* ((ctx 'read-mm-regs)
       ((when (equal cnt 0)) (mv nil x86))
       ((mv flg val x86) (rme80 proc-mode start-addr seg-reg :r inst-ac? x86))
       ((when flg) (b* ((x86 (!!ms-fresh :rme80 proc-mode flg)))
                       (mv t x86)))
       (x86 (!fp-datai start-reg val x86))
       (cnt-1 (1- cnt))
       ((when (equal cnt-1 0)) (mv nil x86)))
      (read-mm-regs proc-mode inst-ac? seg-reg (1+ start-reg) (+ start-addr 16) cnt-1 x86))
    (mv nil x86)))

(define read-xmm-regs ((proc-mode :type (integer 0 #.*num-proc-modes-1*))
                       (inst-ac? booleanp)
                       (seg-reg (integer-range-p 0 *segment-register-names-len* seg-reg))
                       (start-reg :type (unsigned-byte 4))
                       (start-addr :type (signed-byte 64))
                       (cnt natp)
                       x86)
  :guard (and (signed-byte-p 64 (+ start-addr (* (1- cnt) 16)))
              (<= cnt (- 16 start-reg)))
  :returns (mv (flg booleanp)
               (x86 x86p :hyp (x86p x86)))
  :measure (nfix (- 16 start-reg))
  (if (mbt (unsigned-byte-p 4 start-reg))
    (b* ((ctx 'read-xmm-regs)
       ((when (equal cnt 0)) (mv nil x86))
       ((mv flg val x86) (rme128 proc-mode start-addr seg-reg :r inst-ac? x86))
       ((when flg) (b* ((x86 (!!ms-fresh :rme128 proc-mode flg)))
                       (mv t x86)))
       (x86 (wx128 start-reg val x86))
       (cnt-1 (1- cnt))
       ((when (equal cnt-1 0)) (mv nil x86)))
      (read-xmm-regs proc-mode inst-ac? seg-reg (1+ start-reg) (+ start-addr 16) cnt-1 x86))
    (mv nil x86)))

(define set-fp-tag ((ftw :type (unsigned-byte 8))
                    x86
                    &optional
                    ((start-reg :type (integer 0 8)) '0)
                    ((fp-tag :type (unsigned-byte 16)) '0))
  :guard-hints (("Goal" :in-theory (disable unsigned-byte-p
                                            bitops::part-install-width-low)))
  :measure (nfix (- 8 start-reg))
  :returns (x86 x86p :hyp (x86p x86))
  (b* (((unless (mbt (and (<= 0 (- 8 start-reg))
                          (natp start-reg)))) x86)
       ((when (equal start-reg 8)) (!fp-tag fp-tag x86))
       (empty? (equal (loghead 1 ftw) 0))
       ;; Empty value
       ((when empty?)
        (set-fp-tag (logtail 1 ftw) x86 (1+ start-reg)
                    (part-install #b11 fp-tag :low (* 2 start-reg) :width 2)))

       (val (fp-datai start-reg x86))
       ((mv kind & & & &) (fp-decode val 15 64))
       (tag-val (case kind
                  ('zero #x01)
                  ('normal #x00)
                  (otherwise #x10))))
      (set-fp-tag (logtail 1 ftw) x86 (1+ start-reg)
                  (part-install tag-val fp-tag :low (* 2 start-reg) :width 2))))

(def-inst x86-fxrstor/fxrstor64

          ;; Op/En: M
          ;; 0F AE /0: fxrstor
          ;; REX.W + 00F AE /0: fxrstor64

          :parents (two-byte-opcodes)

          :returns (x86 x86p :hyp (x86p x86))

          :modr/m t

          :prepwork
          ((local (in-theory (disable unsigned-byte-p signed-byte-p))))

          :guard-hints
          (("Goal" :in-theory (disable select-operand-size-values)
            :use (:instance select-operand-size-values
                            (byte-operand? nil)
                            (imm? nil)
                            (default64? nil)
                            (ignore-rex? nil)
                            (ignore-p3-64? nil))))

          :body

          (b* ((p2 (prefixes->seg prefixes))
               (p4? (equal #.*addr-size-override*
                           (prefixes->adr prefixes)))
               ((the (integer 1 8) operand-size)
                (select-operand-size proc-mode nil rex-byte nil prefixes nil nil nil x86))
               (seg-reg (select-segment-register proc-mode p2 p4? mod r/m sib x86))
               (inst-ac? t)
               ((mv flg & (the (unsigned-byte 3) increment-RIP-by) (the (signed-byte 64) src-addr) x86)
                (x86-operand-from-modr/m-and-sib-bytes proc-mode
                                                       0
                                                       operand-size
                                                       inst-ac?
                                                       t ;; Memory ptr operand
                                                       seg-reg
                                                       p4?
                                                       temp-rip
                                                       rex-byte
                                                       r/m
                                                       mod
                                                       sib
                                                       0 ;; No immediate operand
                                                       x86))
               ((when flg) (!!ms-fresh :x86-operand-from-modr/m-and-sib-bytes flg))
               ((mv flg (the (signed-byte #.*max-linear-address-size*) temp-rip))
                (add-to-*ip proc-mode temp-rip increment-RIP-by x86))
               ((when flg) (!!ms-fresh :rip-increment-error temp-rip))
               ((unless (signed-byte-p 64 (+ 512 src-addr -1))) (!!ms-fresh :fxrstor-address-overflow))

               ((mv flg fp-ctrl x86) (rme16 proc-mode src-addr seg-reg :r inst-ac? x86))
               ((when flg) (!!ms-fresh :rme16 proc-mode flg))
               (x86 (!fp-ctrl fp-ctrl x86))
               ((mv flg fp-status x86) (rme16 proc-mode (+ 2 src-addr) seg-reg :r inst-ac? x86))
               ((when flg) (!!ms-fresh :rme16 proc-mode flg))
               (x86 (!fp-status fp-status x86))

               ;; Restoring fp-tag is hard because the save area only tells us
               ;; if the value is valid. We need to determine the rest of the
               ;; tag for valid entries ourselves. We read the FTW in now, but
               ;; we defer populating state until after we've populated the mm
               ;; registers.
               ((mv flg ftw x86) (rme08 proc-mode (+ 4 src-addr) seg-reg :r x86))
               ((when flg) (!!ms-fresh :rme08 proc-mode flg))

               ;; The SDM and our model says the FOP register is 11 bits, so
               ;; what do we do if the upper bits are set? I just clear them
               ;; for now
               ((mv flg fp-opcode x86) (rme16 proc-mode (+ 6 src-addr) seg-reg :r inst-ac? x86))
               ((when flg) (!!ms-fresh :rme16 proc-mode flg))
               (x86 (!fp-opcode (loghead 11 fp-opcode) x86))

               ;; The manual breaks this field up into FCS and FIP when operand
               ;; size is not 64-bit, but all the cases are equivalent to the
               ;; following
               ((mv flg fp-last-inst x86) (rme32 proc-mode (+ 8 src-addr) seg-reg :r inst-ac? x86))
               ((when flg) (!!ms-fresh :rme32 proc-mode flg))
               (x86 (!fp-last-inst fp-last-inst x86))

               ((mv flg fp-last-data x86) (rme32 proc-mode (+ 16 src-addr) seg-reg :r inst-ac? x86))
               ((when flg) (!!ms-fresh :rme32 proc-mode flg))
               (x86 (!fp-last-data fp-last-data x86))

               ((mv flg mxcsr x86) (rme32 proc-mode (+ 24 src-addr) seg-reg :r inst-ac? x86))
               ((when flg) (!!ms-fresh :rme32 proc-mode flg))
               ((mv flg mxcsr-mask x86) (rme32 proc-mode (+ 28 src-addr) seg-reg :r inst-ac? x86))
               ((when flg) (!!ms-fresh :rme32 proc-mode flg))
               (mxcsr-mask (if (equal mxcsr-mask 0)
                             #x0000FFBF
                             mxcsr-mask))
               (mxcsr (logand mxcsr mxcsr-mask))
               ((when (not (equal (logand mxcsr #xFFFF0000) 0)))
                (!!fault-fresh :gp 0 :mxcsr-error mxcsr))
               (x86 (!mxcsr mxcsr x86))

               ((mv flg x86) (read-mm-regs proc-mode inst-ac? seg-reg 0 (+ 32 src-addr) 8 x86))
               ;; read-mm-regs sets ms in the event of a fault
               ((when flg) x86)

               ;; Set the fp-tag field using the ftw value we read earlier and
               ;; the mm register values we just read
               (x86 (set-fp-tag ftw x86))

               ((mv flg x86) (read-xmm-regs proc-mode inst-ac? seg-reg 0 (+ 160 src-addr)
                                            (if (equal proc-mode *64-bit-mode*) 16 8) x86))
               ;; read-xmm-regs sets ms if there is a fault
               ((when flg) x86))
              (write-*ip proc-mode temp-rip x86)))<|MERGE_RESOLUTION|>--- conflicted
+++ resolved
@@ -41,11 +41,8 @@
 (local (include-book "arithmetic-5/top" :dir :system))
 
 (include-book "../decoding-and-spec-utils"
-<<<<<<< HEAD
-	      :ttags (:undef-flg))
-=======
-              :ttags (:syscall-exec :undef-flg))
->>>>>>> 8d90eccf
+              :ttags (:undef-flg))
+
 (include-book "../top-level-memory")
 (include-book "fp/base")
 
