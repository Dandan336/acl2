; X86ISA Library

; Note: The license below is based on the template at:
; http://opensource.org/licenses/BSD-3-Clause

; Copyright (C) 2015, Regents of the University of Texas
; Copyright (C) 2019, Kestrel Technology, LLC
; All rights reserved.

; Redistribution and use in source and binary forms, with or without
; modification, are permitted provided that the following conditions are
; met:

; o Redistributions of source code must retain the above copyright
;   notice, this list of conditions and the following disclaimer.

; o Redistributions in binary form must reproduce the above copyright
;   notice, this list of conditions and the following disclaimer in the
;   documentation and/or other materials provided with the distribution.

; o Neither the name of the copyright holders nor the names of its
;   contributors may be used to endorse or promote products derived
;   from this software without specific prior written permission.

; THIS SOFTWARE IS PROVIDED BY THE COPYRIGHT HOLDERS AND CONTRIBUTORS
; "AS IS" AND ANY EXPRESS OR IMPLIED WARRANTIES, INCLUDING, BUT NOT
; LIMITED TO, THE IMPLIED WARRANTIES OF MERCHANTABILITY AND FITNESS FOR
; A PARTICULAR PURPOSE ARE DISCLAIMED. IN NO EVENT SHALL THE COPYRIGHT
; HOLDER OR CONTRIBUTORS BE LIABLE FOR ANY DIRECT, INDIRECT, INCIDENTAL,
; SPECIAL, EXEMPLARY, OR CONSEQUENTIAL DAMAGES (INCLUDING, BUT NOT
; LIMITED TO, PROCUREMENT OF SUBSTITUTE GOODS OR SERVICES; LOSS OF USE,
; DATA, OR PROFITS; OR BUSINESS INTERRUPTION) HOWEVER CAUSED AND ON ANY
; THEORY OF LIABILITY, WHETHER IN CONTRACT, STRICT LIABILITY, OR TORT
; (INCLUDING NEGLIGENCE OR OTHERWISE) ARISING IN ANY WAY OUT OF THE USE
; OF THIS SOFTWARE, EVEN IF ADVISED OF THE POSSIBILITY OF SUCH DAMAGE.

; Original Author(s):
; Shilpi Goel         <shigoel@cs.utexas.edu>
; Contributing Author(s):
; Alessandro Coglio   <coglio@kestrel.edu>

(in-package "X86ISA")

;; ======================================================================

(include-book "../decoding-and-spec-utils"
              :ttags (:include-raw :syscall-exec :other-non-det :undef-flg))
(local (include-book "centaur/bitops/ihs-extensions" :dir :system))

; The Intel and AMD documentation is ambiguous about the determination of the
; operand size of the PUSH and POP instructions in 64-bit mode.
;
; The PUSH and POP instruction reference in Intel manual, Dec'23, Vol. 2 says
; that the D flag of the current code segment descriptor determines the default
; operand size, and that this default size may be overridden by instruction
; prefixes 66H or REX.W. Section 3.4.5 of Vol. 3A says (in the description of
; the L bit, just before Section 3.4.5.1 starts) that in 64-bit mode the L bit
; is 1 and that therefore the D bit is 0. The same Section 3.4.5 (in the
; description of the D/B bit, a little before the description of the L bit),
; says that when D is 0 the default operand size is 16 bits. Table 2-4 of
; Vol. 2A says that if the W bit of the REX prefix is 1 then the operand size
; is 64 bits; otherwise it is as determined by CS.D (i.e. 16 bits, as mentioned
; above).  Section 2.2.1.2 of Vol. 2A (where Table 2-4 is) says that the 66H
; prefix is ignored when REX.W is 1, and that if there is a 66H prefix and
; REX.W is 0 then the operand size is 16 bits. From these parts of the
; documentation, we would conclude that in 64-bit mode the operand size for
; PUSH and POP is 64 bits if REX.W is 1, otherwise it is 16 bits, and the 66H
; prefix is irrelevant. (Note that the tables at the beginning of the PUSH and
; POP instructions disallow a 32-bit operand size in 64-bit mode.)
;
; However, the PUSH and POP instruction reference in AMD manual, Jun'23, Vol. 3
; says that in 64-bit mode the default operand size is 64 bits. Furthermore,
; Table A-2 of Intel manual, Vol. 2D shows a d64 superscript for the PUSH and
; POP instructions that are valid and encodable in 64-bit mode (except for the
; PUSH r/m16 and PUSH r/m64 instructions, perhaps because their FFH opcode also
; encodes the INC/DEC instructions). According to Table A-1 in Intel manual
; Vol. 2D, the d64 superscript means that the default operand size is 64 bits
; (and that a 32-bit operand size cannot be encoded). These d64 superscripts
; are consistent with the AMD instruction reference for PUSH and POP. From
; these parts of the documentation, we would conclude that in 64-bit mode the
; operand size for PUSH and POP is 64 bits by default, that it can be
; overridden by a 66H prefix, and that REX.W is irrelevant.
;
; Also based on some experiments, we choose the second intepretations above in
; our formal model.
;
; The documentation of PUSH in Intel manual, Dec'23, Vol. 2 includes a section
; "IA-32 Architecture Compatibiity" describing a slightly different behavior of
; PUSH ESP in 8086 processors. This is is currently not covered by our formal
; model below. To cover this, we may need to extend the X86 state with
; information about the kind of processor.

;; ======================================================================
;; INSTRUCTION: (one- and two- byte opcode maps)
;; push
;; ======================================================================

(def-inst x86-push-general-register

  :parents (one-byte-opcodes)

  :short "PUSH: 50+rw/rd"

  :long "<p>Op/En: O</p>
   <p><tt>50+rw/rd r16/r32/r64</tt></p>
   <p>Note that <tt>50+rd r32</tt> is N.E. in 64-bit mode
      and that <tt>50+rd r64</tt> is N.E. in 32-bit mode.</p>

   <p>PUSH does not have a separate instruction semantic function, unlike other
   opcodes like ADD, SUB, etc. The decoding is coupled with the execution in
   this case.</p>"

  :returns (x86 x86p
                :hyp (x86p x86)
                :hints (("Goal" :in-theory (e/d ()
                                                (select-operand-size
                                                 signed-byte-p
                                                 unsigned-byte-p)))))

  :body

  (b* (((the (integer 1 8) operand-size)
        (select-operand-size proc-mode nil rex-byte nil prefixes t t nil x86))

       (rsp (read-*sp proc-mode x86))
       ((mv flg new-rsp) (add-to-*sp proc-mode rsp (- operand-size) x86))
       ((when flg) (!!fault-fresh :ss 0 :push flg)) ;; #SS(0)

       ;; See "Z" in  http://ref.x86asm.net/geek.html#x50
       (reg (mbe :logic (loghead 3 opcode)
                 :exec (the (unsigned-byte 3)
                         (logand #x07 opcode))))
       ;; See Intel Table 3.1, p.3-3, Vol. 2-A
       (val (rgfi-size operand-size (reg-index reg rex-byte #.*b*) rex-byte
                       x86))

       (badlength? (check-instruction-length start-rip temp-rip 0))
       ((when badlength?)
        (!!fault-fresh :gp 0 :instruction-length badlength?)) ;; #GP(0)

       ;; Update the x86 state:
       ((mv flg x86)
<<<<<<< HEAD
	(wme-size-opt proc-mode
		      operand-size
		      (the (signed-byte #.*max-linear-address-size*) new-rsp)
		      #.*ss*
		      val
		      (alignment-checking-enabled-p x86)
		      x86
		      :mem-ptr? nil))
       ((when flg) (!!ms-fresh :wme-size-opt flg))
 ;;       ((when flg) ;; Would also handle bad rsp values.
	;; (cond
	;;  ;; FIXME? The non-canonical-address error won't come up here
	;;  ;; because we already check for that in add-to-*sp above.
	;;  ((and (consp flg) (eql (car flg) :non-canonical-address))
	;;   (!!fault-fresh :ss 0 :SS-error-wme-size-error flg)) ;; #SS(0)
	;;  ((and (consp flg) (eql (car flg) :unaligned-linear-address))
	;;   (!!fault-fresh :ac 0 :memory-access-unaligned flg)) ;; #AC(0)
 ;;   (t ;; Unclassified error!
 ;;     (!!fault-fresh flg))))
=======
        (wme-size-opt proc-mode
                      operand-size
                      (the (signed-byte #.*max-linear-address-size*) new-rsp)
                      #.*ss*
                      val
                      (alignment-checking-enabled-p x86)
                      x86
                      :mem-ptr? nil))
       ((when flg) ;; Would also handle bad rsp values.
        (cond
         ;; FIXME? The non-canonical-address error won't come up here
         ;; because we already check for that in add-to-*sp above.
         ((and (consp flg) (eql (car flg) :non-canonical-address))
          (!!fault-fresh :ss 0 :SS-error-wme-size-error flg)) ;; #SS(0)
         ((and (consp flg) (eql (car flg) :unaligned-linear-address))
          (!!fault-fresh :ac 0 :memory-access-unaligned flg)) ;; #AC(0)
         (t ;; Unclassified error!
          (!!fault-fresh flg))))
>>>>>>> bfd3f379

       (x86 (write-*sp proc-mode new-rsp x86))
       (x86 (write-*ip proc-mode temp-rip x86)))

    x86))

(def-inst x86-push-Ev

  :parents (one-byte-opcodes)

  :short "PUSH: FF /6 r/m"

  :long "<p>Op/En: M</p>
   <p><tt>FF /6 r/m16/32/64</tt></p>
   <p>Note that <tt>FF/6 r/m32</tt> is N.E. in 64-bit mode
      and that <tt>FF/6 r/m64</tt> is N.E. in 32-bit mode.</p>

   <p>PUSH does not have a separate instruction semantic function, unlike other
   opcodes like ADD, SUB, etc. The decoding is coupled with the execution in
   this case.</p>

   <p>This opcode belongs to Group 5, and it has an opcode
   extension (ModR/m.reg = 6).</p>"

  :returns (x86 x86p
                :hyp (x86p x86)
                :hints (("Goal" :in-theory (e/d ()
                                                (select-operand-size
                                                 signed-byte-p
                                                 unsigned-byte-p)))))

  :modr/m t

  :body

  (b* ((p2 (prefixes->seg prefixes))
       (p4? (eql #.*addr-size-override*
                 (prefixes->adr prefixes)))

       ((the (integer 1 8) operand-size)
        (select-operand-size proc-mode nil rex-byte nil prefixes t t nil x86))

       (rsp (read-*sp proc-mode x86))

       ((mv flg new-rsp) (add-to-*sp proc-mode rsp (- operand-size) x86))
       ((when flg) (!!fault-fresh :ss 0 :push flg)) ;; #SS(0)

       (seg-reg (select-segment-register proc-mode p2 p4? mod r/m sib x86))

       ((mv flg0 E (the (unsigned-byte 3) increment-RIP-by) ?E-addr x86)
        (x86-operand-from-modr/m-and-sib-bytes
         proc-mode #.*gpr-access* operand-size
         t   ; do alignment checking
         nil ;; Not a memory pointer operand
         seg-reg p4? temp-rip rex-byte r/m mod sib
         0 ;; No immediate operand
         x86))
       ((when flg0)
        (!!ms-fresh :x86-operand-from-modr/m-and-sib-bytes flg0))

       ((mv flg temp-rip) (add-to-*ip proc-mode temp-rip increment-RIP-by x86))
       ((when flg) (!!fault-fresh :gp 0 :increment-ip-error flg)) ;; #GP(0)

       (badlength? (check-instruction-length start-rip temp-rip 0))
       ((when badlength?)
        (!!fault-fresh :gp 0 :instruction-length badlength?)) ;; #GP(0)

       ;; Update the x86 state:

       ((mv flg x86)
        (wme-size-opt proc-mode
                      operand-size
                      (the (signed-byte #.*max-linear-address-size*) new-rsp)
                      #.*ss*
                      E
                      (alignment-checking-enabled-p x86)
                      x86
                      :mem-ptr? nil))
       ((when flg) ;; Would also handle bad rsp values.
        (cond
         ;; FIXME? The non-canonical-address error won't come up here
         ;; because we already check for that in add-to-*sp above.
         ((and (consp flg) (eql (car flg) :non-canonical-address))
          (!!fault-fresh :ss 0 :SS-error-wme-size-error flg)) ;; #SS(0)
         ((and (consp flg) (eql (car flg) :unaligned-linear-address))
          (!!fault-fresh :ac 0 :memory-access-unaligned new-rsp)) ;; #AC(0)
         (t ;; Unclassified error!
          (!!fault-fresh flg))))

       (x86 (write-*sp proc-mode new-rsp x86))
       (x86 (write-*ip proc-mode temp-rip x86)))

    x86))

(def-inst x86-push-I

  :parents (one-byte-opcodes)

  :short "PUSH: 6A/68 ib/iw/id"

  :long "<p>Op/En: I</p>
   <p><tt>6A ib</tt>: PUSH imm8</p>
   <p><tt>68 iw</tt>: PUSH imm16</p>
   <p><tt>68 id</tt>: PUSH imm32</p>

   <p>From the description of the PUSH instruction \(Intel Manual, Vol. 2,
   Section 4.2\):</p>

   <p><i> If the source operand is an immediate of size less than the operand
   size, a sign-extended value is pushed on the stack.</i></p>

   <p>PUSH doesn't have a separate instruction semantic function, unlike other
   opcodes like ADD, SUB, etc. The decoding is coupled the decoding with the
   execution in this case.</p>"

  :returns (x86 x86p
                :hyp (x86p x86)
                :hints (("Goal" :in-theory (e/d ()
                                                (select-operand-size
                                                 signed-byte-p
                                                 unsigned-byte-p)))))

  :guard-hints (("Goal" :in-theory (enable rime-size)))

  :body

  (b* ((byte-imm? (eql opcode #x6A))
       ((the (integer 1 8) imm-size)
        (select-operand-size
         proc-mode byte-imm? rex-byte t prefixes nil nil nil x86))

       ((the (integer 1 8) operand-size)
        (select-operand-size proc-mode nil rex-byte nil prefixes t t nil x86))

       (rsp (read-*sp proc-mode x86))
       ((mv flg new-rsp) (add-to-*sp proc-mode rsp (- operand-size) x86))
       ((when flg) (!!fault-fresh :ss 0 :push flg)) ;; #SS(0)

       ((mv flg0 (the (signed-byte 32) imm) x86)
        (rime-size-opt proc-mode imm-size temp-rip #.*cs* :x nil x86))
       ((when flg0)
        (!!ms-fresh :imm-rime-size-error flg0))

       ((mv flg (the (signed-byte #.*max-linear-address-size*) temp-rip))
        (add-to-*ip proc-mode temp-rip imm-size x86))
       ((when flg)
        (!!fault-fresh :gp 0 :temp-rip-not-canonical temp-rip)) ;; #GP(0)

       (badlength? (check-instruction-length start-rip temp-rip 0))
       ((when badlength?)
        (!!fault-fresh :gp 0 :instruction-length badlength?)) ;; #GP(0)

       ;; Update the x86 state:
       ((mv flg1 x86)
        (wme-size-opt proc-mode
                      operand-size
                      new-rsp
                      #.*ss*
                      (mbe :logic (loghead (ash operand-size 3) imm)
                           :exec (logand
                                  (case operand-size
                                    (2 #.*2^16-1*)
                                    (4 #.*2^32-1*)
                                    (8 #.*2^64-1*))
                                  (the (signed-byte 32) imm)))
                      (alignment-checking-enabled-p x86)
                      x86
                      :mem-ptr? nil))
       ((when flg1) ;; Would also handle "bad" rsp values.
<<<<<<< HEAD
	(cond
	 ;; FIXME? The non-canonical-address error won't come up here
	 ;; because we already check for that in add-to-*sp above.
	 ((and (consp flg1) (eql (car flg1) :non-canonical-address))
	  (!!fault-fresh :ss 0 :new-rsp-not-canonical flg1)) ;; #SS(0)
	 ((and (consp flg1) (eql (car flg1) :unaligned-linear-address))
	  (!!fault-fresh :ac 0 :new-rsp-unaligned flg1)) ;; #AC(0)
	 (t                                              ;; Unclassified error!
	  (!!ms-fresh flg1))))
=======
        (cond
         ;; FIXME? The non-canonical-address error won't come up here
         ;; because we already check for that in add-to-*sp above.
         ((and (consp flg1) (eql (car flg1) :non-canonical-address))
          (!!fault-fresh :ss 0 :new-rsp-not-canonical flg1)) ;; #SS(0)
         ((and (consp flg1) (eql (car flg1) :unaligned-linear-address))
          (!!fault-fresh :ac 0 :new-rsp-unaligned flg1)) ;; #AC(0)
         (t                                              ;; Unclassified error!
          (!!fault-fresh flg1))))
>>>>>>> bfd3f379

       (x86 (write-*sp proc-mode new-rsp x86))
       (x86 (write-*ip proc-mode temp-rip x86)))

    x86))

(def-inst x86-push-segment-register

  :parents (one-byte-opcodes two-byte-opcodes)

  :short "PUSH Segment Register"
  :long
  "<p>Note that PUSH CS/SS/DS/ES are invalid in 64-bit mode.  Only PUSH FS/GS
   are valid in 64-bit mode.</p>

   <p><tt>0E</tt>:    \[PUSH CS\]</p>
   <p><tt>16</tt>:    \[PUSH SS\]</p>
   <p><tt>1E</tt>:    \[PUSH DS\]</p>
   <p><tt>06</tt>:    \[PUSH ES\]</p>
   <p><tt>0F A0</tt>: \[PUSH FS\]</p>
   <p><tt>0F A8</tt>: \[PUSH GS\]</p>

   <p>If the source operand is a segment register \(16 bits\) and the operand
   size is 64-bits, a zero-extended value is pushed on the stack; if the
   operand size is 32-bits, either a zero-extended value is pushed on the stack
   or the segment selector is written on the stack using a 16-bit move. For the
   last case, all recent Core and Atom processors perform a 16-bit move,
   leaving the upper portion of the stack location unmodified.</p>

   <p>For now, our model handles the last case described above by doing a
   16-bit move. This should be how all modern processor work. In the future, we
   might parameterize the model on a flag that says how this case is handled
   (modern or legacy).</p>

   <p>PUSH doesn't have a separate instruction semantic function, unlike other
   opcodes like ADD, SUB, etc. The decoding is coupled with the execution in
   this case.</p>"

  :returns (x86 x86p
                :hyp (x86p x86)
                :hints (("Goal" :in-theory (e/d ()
                                                (select-operand-size
                                                 signed-byte-p
                                                 unsigned-byte-p)))))

  :body

  (b* (((the (integer 1 8) operand-size)
        (select-operand-size proc-mode nil rex-byte nil prefixes t t nil x86))

       (rsp (read-*sp proc-mode x86))
       ((mv flg new-rsp) (add-to-*sp proc-mode rsp (- operand-size) x86))
       ((when flg) (!!fault-fresh :ss 0 :push flg)) ;; #SS(0)

       ((the (unsigned-byte 16) val)
        (seg-visiblei (case opcode
                        (#x0E #.*CS*)
                        (#x16 #.*SS*)
                        (#x1E #.*DS*)
                        (#x06 #.*ES*)
                        (#xA0 #.*FS*)
                        (t #.*GS*))
                      x86))

       ;; Update the x86 state:

       ((mv flg x86)
        (wme-size-opt proc-mode
                      ;; If the operand size is 32 bits, only write the low 16
                      ;; bits to the stack, leaving the high 16 bits unchanges;
                      ;; otherwise, write 64 or 16 bits, and in the case of 64
                      ;; bits the 16-bit value is zero-extended. See the
                      ;; documentation of this function, above.
                      (if (= operand-size 4) 2 operand-size)
                      (the (signed-byte #.*max-linear-address-size*) new-rsp)
                      #.*ss*
                      val
                      (alignment-checking-enabled-p x86)
                      x86
                      :mem-ptr? nil))
       ((when flg) ;; Would also handle bad rsp values.
        (cond
         ;; FIXME? The non-canonical-address error won't come up here
         ;; because we already check for that above.
         ((and (consp flg) (eql (car flg) :non-canonical-address))
          (!!fault-fresh :ss 0 :SS-error-wme-size-error flg)) ;; #SS(0)
         ((and (consp flg) (eql (car flg) :unaligned-linear-address))
          (!!fault-fresh :ac 0 :memory-access-unaligned rsp)) ;; #AC(0)
         (t ;; Unclassified error!
          (!!fault-fresh flg))))

       (x86 (write-*sp proc-mode new-rsp x86))
       (x86 (write-*ip proc-mode temp-rip x86)))

    x86))

;; ======================================================================
;; INSTRUCTION: (one-byte opcode map)
;; pop
;; ======================================================================

(def-inst x86-pop-general-register

  :parents (one-byte-opcodes)

  :short "POP: 58+rw/rd"

  :long "<p>Op/En: O</p>
   <p><tt>58+rw/rd r16/r32/r64</tt></p>
   <p>Note that <tt>58+rd r32</tt> is N.E. in the 64-bit mode
      and that <tt>58+rd r64</tt> is N.E. in 32-bit mode.</p>

   <p>POP does not have a separate instruction semantic function, unlike other
   opcodes like ADD, SUB, etc. The decoding is coupled with the execution in
   this case.</p>"

  :returns (x86 x86p
                :hyp (x86p x86)
                :hints (("Goal" :in-theory (e/d ()
                                                (select-operand-size
                                                 signed-byte-p
                                                 unsigned-byte-p)))))
  :body

  (b* (((the (integer 1 8) operand-size)
        (select-operand-size proc-mode nil rex-byte nil prefixes t t nil x86))

       (rsp (read-*sp proc-mode x86))

       ((mv flg new-rsp) (add-to-*sp proc-mode rsp operand-size x86))
       ((when flg) (!!fault-fresh :ss 0 :pop flg)) ;; #SS(0)

       ((mv flg0 val x86)
        (rme-size-opt
         proc-mode operand-size rsp #.*ss* :r (alignment-checking-enabled-p x86) x86
         :mem-ptr? nil
         :check-canonicity t))
       ((when flg0)
        (cond
         ;; FIXME? The non-canonical-address error won't come
         ;; up here because we already check for that in add-to-*sp
         ;; above.
         ((and (consp flg0) (eql (car flg0) :non-canonical-address))
          (!!fault-fresh :ss 0 :rme-size-error flg0)) ;; #SS(0)
         ((and (consp flg0) (eql (car flg0) :unaligned-linear-address))
          (!!fault-fresh :ac 0 :memory-access-unaligned rsp)) ;; #AC(0)
         (t ;; Unclassified error!
          (!!fault-fresh flg0))))

       ;; See "Z" in http://ref.x86asm.net/geek.html#x58.
       (reg (logand opcode #x07))

       (badlength? (check-instruction-length start-rip temp-rip 0))
       ((when badlength?)
        (!!fault-fresh :gp 0 :instruction-length badlength?)) ;; #GP(0)

       ;; Update the x86 state:
       ;; (Intel manual, Dec'23, Vol. 2 says, in the specification of POP,
       ;; that a POP SP/ESP/RSP instruction increments the stack pointer
       ;; before the popped data is written into the stack pointer,
       ;; so the order of the following two bindings is important)
       (x86 (write-*sp proc-mode new-rsp x86))
       (x86
        ;; See Intel Table 3.1, p.3-3, Vol. 2-A
        (!rgfi-size operand-size (reg-index reg rex-byte #.*b*)
                    val rex-byte x86))
       (x86 (write-*ip proc-mode temp-rip x86)))

    x86)

  :guard-hints (("Goal" :in-theory (enable rme-size))))

(def-inst x86-pop-Ev

  :parents (one-byte-opcodes)

  :short "POP: 8F/0 r/m"

  :long "<p>Op/En: M</p>
   <p><tt>8F/0 r/m16/32/64</tt></p>
   <p>Note that <tt>8F/0 r/m32</tt> is N.E. in 64-bit mode
      and that <tt>8F/0 r/m64</tt> is N.E. in 32-bit mode.</p>

   <p>POP does not have a separate instruction semantic function, unlike other
   opcodes like ADD, SUB, etc. The decoding is coupled with the execution in
   this case.</p>

   <p>This opcode belongs to Group 1A, and it has an opcode
   extension (ModR/m.reg = 0).</p>"

  :returns (x86 x86p
                :hyp (x86p x86)
                :hints (("Goal" :in-theory (e/d ()
                                                (select-operand-size
                                                 signed-byte-p
                                                 unsigned-byte-p)))))

  :modr/m t

  :body

  (b* ((p2 (prefixes->seg prefixes))
       (p4? (equal #.*addr-size-override*
                   (prefixes->adr prefixes)))

       ((the (integer 1 8) operand-size)
        (select-operand-size proc-mode nil rex-byte nil prefixes t t nil x86))

       (rsp (read-*sp proc-mode x86))

       ((mv flg new-rsp) (add-to-*sp proc-mode rsp operand-size x86))
       ((when flg) (!!fault-fresh :ss 0 :pop flg)) ;; #SS(0)

       (check-alignment? (alignment-checking-enabled-p x86))
       ((mv flg0 val x86)
        (rme-size-opt proc-mode operand-size rsp #.*ss* :r check-alignment? x86
                  :mem-ptr? nil
                  :check-canonicity t))
       ((when flg0)
        (cond
         ;; FIXME? The non-canonical-address error won't come up here
         ;; because we already check for that in add-to-*sp above.
         ((and (consp flg0) (eql (car flg0) :non-canonical-address))
          (!!fault-fresh :ss 0 :rme-size-error flg0)) ;; #SS(0)
         ((and (consp flg0) (eql (car flg0) :unaligned-linear-address))
          (!!fault-fresh :ac 0 :memory-access-unaligned flg0)) ;; #AC(0)
         (t ;; Unclassified error!
          (!!fault-fresh flg0))))

<<<<<<< HEAD
=======
       ((mv flg1
            (the (signed-byte 64) addr)
            (the (unsigned-byte 3) increment-RIP-by)
            x86)
        (if (equal mod #b11)
            (mv nil 0 0 x86)
          (x86-effective-addr proc-mode p4? temp-rip rex-byte r/m mod sib
                              0 ;; No immediate operand
                              x86)))
       ((when flg1) ;; #SS exception?
        (!!ms-fresh :x86-effective-addr-error flg1))

>>>>>>> bfd3f379
       (seg-reg (select-segment-register proc-mode p2 p4? mod r/m sib x86))

       (badlength? (check-instruction-length start-rip temp-rip 0))
       ((when badlength?)
        (!!fault-fresh :gp 0 :instruction-length badlength?)) ;; #GP(0)

       ;; Update the x86 state:

       ;; Intel manual, Mar'17, Vol. 2 says, in the specification of POP,
       ;; that a POP SP/ESP/RSP instruction increments the stack pointer
       ;; before the popped data is written into the stack pointer.
       ;; Thus, we must write to the stack pointer before the operand.
       ;; We must also compute the effective address to write to
       ;; after writing *sp.

       (x86 (write-*sp proc-mode new-rsp x86))

       ((mv flg1
	    (the (signed-byte 64) addr)
	    (the (unsigned-byte 3) increment-RIP-by)
	    x86)
	(if (equal mod #b11)
	    (mv nil 0 0 x86)
	  (x86-effective-addr proc-mode p4? temp-rip rex-byte r/m mod sib
			      0 ;; No immediate operand
			      x86)))
       ((when flg1) ;; #SS exception?
	(!!ms-fresh :x86-effective-addr-error flg1))

       ((mv flg temp-rip) (add-to-*ip proc-mode temp-rip increment-RIP-by x86))
       ((when flg) (!!fault-fresh :gp 0 :increment-ip-error flg)) ;; #GP(0)

       ((mv flg3 x86)
        (x86-operand-to-reg/mem proc-mode operand-size
                                 check-alignment?
                                 nil ;; Not a memory pointer operand
                                 val
                                 seg-reg
                                 addr
                                 rex-byte
                                 r/m
                                 mod
                                 x86))
       ((when flg3)
        (!!ms-fresh :x86-operand-to-reg/mem flg3))

       (x86 (write-*ip proc-mode temp-rip x86)))

    x86)

  :guard-hints (("Goal" :in-theory (enable rme-size)))
  )

;; (def-inst x86-pop-segment-register

;;   :parents (one-byte-opcodes)

;;   :short "POP FS/GS"

;;   :long "<p><tt>0F A1</tt>: \[POP FS\]</p>
;; <p><tt>0F A9</tt>: \[POP GS\]</p>
;;    <p>Popping other segment registers in the 64-bit mode is
;;    invalid.</p>

;; <p>If the source operand is a segment register \(16 bits\) and the
;;  operand size is 64-bits, a zero- extended value is pushed on the
;;  stack; if the operand size is 32-bits, either a zero-extended value
;;  is pushed on the stack or the segment selector is written on the
;;  stack using a 16-bit move. For the last case, all recent Core and
;;  Atom processors perform a 16-bit move, leaving the upper portion of
;;  the stack location unmodified.</p>

;; <p>POP doesn't have a separate instruction semantic function, unlike
;; other opcodes like ADD, SUB, etc. I've just coupled the decoding with
;; the execution in this case.</p>"

;;   :returns (x86 x86p :hyp (x86p x86))

;;   :guard-debug t

;;   :modr/m t

;;   :body

;;   (b* ((lock (equal #.*lock* (prefixes->lck prefixes)))
;;        ((when lock)
;;         (!!ms-fresh :lock-prefix prefixes))
;;        (p2 (prefixes->group-2-prefix prefixes))
;;        (p3 (equal #.*operand-size-override*
;;               (prefixes->group-3-prefix prefixes)))

;;        ((the (integer 1 8) operand-size)
;;         (if p3
;;             2
;;           ;; 4-byte operand size is N.E. in 64-bit mode
;;           8))

;;        (rsp (rgfi *rsp* x86))
;;        ((when (not (canonical-address-p rsp)))
;;         (!!ms-fresh :rsp-not-canonical rsp))

;;        ((the (signed-byte #.*max-linear-address-size+1*) new-rsp)
;;         (+ (the (signed-byte #.*max-linear-address-size*) rsp) operand-size))
;;        ;; TO-DO@Shilpi: Raise a #SS exception.
;;        ((when (not (canonical-address-p new-rsp)))
;;         (!!ms-fresh :new-rsp-not-canonical new-rsp))

;;        ((mv flg0 val x86)
;;         (rme-size proc-mode operand-size rsp *ss* :r x86))
;;        ((when flg0) ;; #SS exception?
;;         (!!fault-fresh :ss 0 :rme-size-error flg0)) ;; #SS(0)

;;        (p4 (equal #.*addr-size-override*
;;               (prefixes->group-4-prefix prefixes)))
;;        ((mv flg1 v-addr (the (unsigned-byte 3) increment-RIP-by) x86)
;;         (if (equal mod #b11)
;;             (mv nil 0 0 x86)
;;           (x86-effective-addr proc-mode p4 temp-rip rex-byte r/m mod sib 0 x86)))
;;        ((when flg1) ;; #SS exception?
;;         (!!ms-fresh :x86-effective-addr-error flg1))

;;        ((mv flg2 v-addr)
;;         (case p2
;;           (0 (mv nil v-addr))
;;           ;; TO-DO@Shilpi: I don't really need to check whether FS and
;;           ;; GS base are canonical or not.  On the real machine, if
;;           ;; the MSRs containing these bases are assigned
;;           ;; non-canonical addresses, an exception is raised.
;;           (#.*fs-override*
;;            (let* ((nat-fs-base (msri *IA32_FS_BASE-IDX* x86))
;;                   (fs-base (n64-to-i64 nat-fs-base)))
;;              (if (not (canonical-address-p fs-base))
;;                  (mv 'Non-Canonical-FS-Base fs-base)
;;                (mv nil (+ fs-base v-addr)))))
;;           (#.*gs-override*
;;            (let* ((nat-gs-base (msri *IA32_GS_BASE-IDX* x86))
;;                   (gs-base (n64-to-i64 nat-gs-base)))
;;              (if (not (canonical-address-p gs-base))
;;                  (mv 'Non-Canonical-GS-Base gs-base)
;;                (mv nil (+ gs-base v-addr)))))
;;           (t (mv 'Unidentified-P2 v-addr))))
;;        ((when flg2)
;;         (!!ms-fresh :Fault-in-FS/GS-Segment-Addressing flg2))
;;        ((when (not (canonical-address-p v-addr)))
;;         (!!ms-fresh :v-addr-not-canonical v-addr))

;;        ((mv flg3 x86)
;;         (x86-operand-to-reg/mem
;;          operand-size val v-addr rex-byte r/m mod x86))
;;        ((when flg3)
;;         (!!ms-fresh :x86-operand-to-reg/mem flg2))

;;        ((the (signed-byte #.*max-linear-address-size+1*) temp-rip)
;;         (+ increment-RIP-by temp-rip))
;;        ((when (not (canonical-address-p temp-rip)))
;;         (!!ms-fresh :virtual-memory-error temp-rip))

;;        ;; TO-DO@Shilpi: If the instruction goes beyond 15 bytes, stop. Change
;;        ;; to an exception later.
;;        ((when (> (- temp-rip start-rip) 15))
;;         (!!ms-fresh :instruction-length (- temp-rip start-rip)))

;;        ;; Update the x86 state:
;;        (x86 (!rgfi *rsp* new-rsp x86))
;;        (x86 (!rip temp-rip x86)))

;;       x86))

;; ======================================================================
;; INSTRUCTION: PUSHF/PUSHFQ
;; ======================================================================

(defthm-unsigned-byte-p n32p-xr-rflags
  :hyp t
  :bound 32
  :concl (xr :rflags i x86)
  :gen-linear t
  :gen-type t)

(def-inst x86-pushf

  ;; #x9C: Op/En: NP
  :parents (one-byte-opcodes)

  :guard-hints (("Goal" :in-theory (e/d (riml08 riml32) ())))

  :returns (x86 x86p
                :hyp (x86p x86)
                :hints (("Goal" :in-theory (e/d ()
                                                (select-operand-size
                                                 signed-byte-p
                                                 unsigned-byte-p)))))

  :body

  (b* (((the (integer 1 8) operand-size)
        (select-operand-size proc-mode nil rex-byte nil prefixes t t nil x86))

       (rsp (read-*sp proc-mode x86))
       ((mv flg new-rsp) (add-to-*sp proc-mode rsp (- operand-size) x86))
       ((when flg) (!!fault-fresh :ss 0 :push flg)) ;; #SS(0)

       ((the (unsigned-byte 32) eflags) (rflags x86))

       ((the (unsigned-byte 32) eflags)
        (case operand-size
          ;; Lower 16 bits are stored on the stack
          (2 (logand #xffff eflags))
          ;; VM and RF rflag bits are cleared in the image stored on the
          ;; stack.  Also, bits from 22-63 are reserved, and hence,
          ;; zeroed out.
          (otherwise (logand #x3cffff eflags))))

       ;; We don't need to check for valid length for one-byte
       ;; instructions.  The length will be more than 15 only if
       ;; get-prefixes fetches 15 prefixes, and that error will be
       ;; caught in x86-fetch-decode-execute, that is, before control
       ;; reaches this function.

       ;; Update the x86 state:
       ((mv flg x86)
        (wme-size-opt proc-mode operand-size
                  (the (signed-byte #.*max-linear-address-size*) new-rsp)
                  #.*ss*
                  eflags
                  (alignment-checking-enabled-p x86)
                  x86
                  :mem-ptr? nil))
       ((when flg)
        (cond
         ;; FIXME? The non-canonical-address error won't come
         ;; up here because we already check for that in above.
         ((and (consp flg) (eql (car flg) :non-canonical-address))
          (!!fault-fresh :ss 0 :wme-size-error flg)) ;; #SS(0)
         ((and (consp flg) (eql (car flg) :unaligned-linear-address))
          (!!fault-fresh :ac 0 :memory-access-unaligned flg)) ;; #AC(0)
         (t ;; Unclassified error!
          (!!fault-fresh flg))))
       (x86 (write-*sp proc-mode new-rsp x86))
       (x86 (write-*ip proc-mode temp-rip x86)))
    x86))

;; ======================================================================
;; INSTRUCTION: POPF/POPFQ
;; ======================================================================

(def-inst x86-popf

  ;; #x9D
  ;; Op/En: NP

  ;; Intel Vol. 2B, p. 4-350 says: "In 64-bit mode, use REX.w to pop
  ;; the top of stack to RFLAGS.  POPFQ pops 64-bits from the stack,
  ;; loads the lower 32 bits into rflags, and zero-extends the upper
  ;; bits of eflags."
  ;; TODO: the text just above does not refer to the latest manual (May 2018),
  ;; which does not seem to contain that text in the page for POPF/POPFD/POPFQ;
  ;; should this text be removed?

  ;; TO-DO@Shilpi: For the time being, I am going to assume that the
  ;; CPL is 0.

  ;; 64-bit and 32-bit mode operation of x86-popf:
  ;; (we do not model real-address, virtual-8086, and VME -- Intel Table 4-15)

  ;; if cpl > 0 then

  ;;    if operand-size = 8 or operand-size = 4 then

  ;;       if cpl > iopl then
  ;;          rflags := 64-bit-pop()
  ;;          IF, IOPL, RF, VIP, and all reserved bits are unaffected,
  ;;          VIP and VIF are cleared, all other non-reserved-bits can
  ;;          be modified.

  ;;       else

  ;;          rflags := 64-bit-pop()
  ;;          Same as above, but IF can be modified too.

  ;;       end if

  ;;    else (if operand-size = 2)
  ;;       rflags[15:0] := 16-bit-pop()
  ;;       IOPL and all reserved bits are unaffected, other
  ;;       non-reserved bits can be modified.

  ;;    end if

  ;; else (if cpl = 0)

  ;;    if operand-size = 8 then
  ;;       rflags := 64-bit-pop()
  ;;       RF, VM, and all reserved bits are unaffected, VIP and VIF
  ;;       are cleared, all other non-reserved flags can be modified.

  ;;    else (if operand-size = 2)
  ;;      eflags[15:0] := 16-bit-pop()
  ;;      All non-reserved flags can be modified

  ;;    end if

  ;; end if

  :parents (one-byte-opcodes)

  :guard-hints (("Goal" :in-theory (e/d (riml08 riml32) ())))

  :returns (x86 x86p
                :hyp (x86p x86)
                :hints (("Goal" :in-theory (e/d ()
                                                (select-operand-size
                                                 signed-byte-p
                                                 unsigned-byte-p)))))

  :body

  (b* (((the (integer 1 8) operand-size)
        (select-operand-size proc-mode nil rex-byte nil prefixes t t nil x86))

       (rsp (read-*sp proc-mode x86))

       ((mv flg new-rsp) (add-to-*sp proc-mode rsp operand-size x86))
       ((when flg) (!!fault-fresh :ss 0 :push flg)) ;; #SS(0)

       ((mv flg0 val x86)
        (rme-size-opt
         proc-mode operand-size rsp #.*ss* :r (alignment-checking-enabled-p x86) x86
         :mem-ptr? nil
         :check-canonicity t))
       ((when flg0)
        (cond
         ;; FIXME? The non-canonical-address error won't come up here
         ;; because we already check for that above.
         ((and (consp flg0) (eql (car flg0) :non-canonical-address))
          (!!fault-fresh :ss 0 :riml64-error flg0)) ;; #SS(0)
         ((and (consp flg0) (eql (car flg0) :unaligned-linear-address))
          (!!fault-fresh :ac 0 :memory-access-unaligned flg0)) ;; #AC(0)
         (t ;; Unclassified error!
          (!!fault-fresh flg0))))

       ((the (unsigned-byte 32) val)
        ;; All reserved bits should be unaffected.  This ensures that the bit 1
        ;; of rflags is set, and bits 3, 5, 15, and 22-63 are cleared.
        (logior 2 (the (unsigned-byte 32) (logand #x3f7fd7 val))))

       ;; Update the x86 state:
       (x86 (write-*sp proc-mode new-rsp x86))
       (x86
        (case operand-size
          (2
           ;; All non-reserved flags can be modified
           (!rflags val x86))

          (otherwise
           ;; VIP and VIF cleared.  RF, VM unaffected.  Other non-reserved
           ;; flags can be modified.
           (let* ((rf (the (unsigned-byte 1) (flgi :rf x86)))
                  (vm (the (unsigned-byte 1) (flgi :vm x86)))
                  (x86 (!rflags val x86))
                  (x86 (!flgi :rf rf x86))
                  (x86 (!flgi :vm vm x86))
                  (x86 (!flgi :vip 0 x86))
                  (x86 (!flgi :vif 0 x86)))
             x86))))

       ;; We don't need to check for valid length for one-byte
       ;; instructions.  The length will be more than 15 only if
       ;; get-prefixes fetches 15 prefixes, and that error will be
       ;; caught in x86-fetch-decode-execute, that is, before control
       ;; reaches this function.

       (x86 (write-*ip proc-mode temp-rip x86)))
    x86))

;; ======================================================================
;; INSTRUCTION: PUSHA/PUSHAD
;; ======================================================================

(def-inst x86-pusha

  :parents (one-byte-opcodes)

  :short "PUSHA/PUSHAD: 60"

  :long
  "<p>
   In 64-bit mode, this instruction is invalid; it throws a #UD exception.
   </p>
   <p>
   Note that the stack pointer is read twice:
   via  @(tsee read-*sp) and via @(tsee rgfi-size).
   The former is used as the address to write into the stack,
   while the latter is used as (part of) the data to write into the stack.
   In principle, the sizes of these two stack pointers may differ:
   the former's size is determined solely by CS.D,
   while the latter's size is also influenced
   by the operand size override prefix.
   It seems odd that the two sizes would differ, though.
   </p>
   <p>
   We use some simple and repetitive code to write the registers into the stack.
   It may be possible to optimize it by pushing all the registers in one shot.
   </p>"


  :guard (not (equal proc-mode #.*64-bit-mode*))

  :returns (x86 x86p
                :hyp (x86p x86)
                :hints (("Goal" :in-theory (e/d ()
                                                (rgfi-size
                                                 select-operand-size
                                                 signed-byte-p
                                                 unsigned-byte-p)))))

  :prepwork
  ((local (in-theory (e/d* () (not (tau-system))))))

  :body

  (b* (((the (integer 2 4) operand-size)
        (select-operand-size
         proc-mode nil 0 nil prefixes nil nil nil x86))

       (rsp (read-*sp proc-mode x86))

       (eax/ax (rgfi-size operand-size #.*rax* 0 x86))
       (ecx/cx (rgfi-size operand-size #.*rcx* 0 x86))
       (edx/dx (rgfi-size operand-size #.*rdx* 0 x86))
       (ebx/bx (rgfi-size operand-size #.*rbx* 0 x86))
       (esp/sp (rgfi-size operand-size #.*rsp* 0 x86))
       (ebp/bp (rgfi-size operand-size #.*rbp* 0 x86))
       (esi/si (rgfi-size operand-size #.*rsi* 0 x86))
       (edi/di (rgfi-size operand-size #.*rdi* 0 x86))

       ;; Because it suffices to check the initial stack pointer for
       ;; alignment just once here, we bypass alignment checking from
       ;; the second call of wme-size-opt onwards.
       (check-alignment? (alignment-checking-enabled-p x86))

       ((mv flg rsp) (add-to-*sp proc-mode rsp (- operand-size) x86))
       ((when flg) (!!fault-fresh :ss 0 :push flg)) ;; #SS(0)
       ((mv flg x86) (wme-size-opt proc-mode operand-size rsp #.*ss* eax/ax check-alignment? x86 :mem-ptr? nil))
       ((when flg)
        (cond
         ;; FIXME? The non-canonical-address error won't come up here
         ;; because we already check for that in add-to-*sp above.
         ((and (consp flg) (eql (car flg) :non-canonical-address))
          (!!fault-fresh :ss 0 :push flg)) ;; #SS(0)
         ((and (consp flg) (eql (car flg) :unaligned-linear-address))
          (!!fault-fresh :ac 0 :push flg)) ;; #AC(0)
         (t                                ;; Unclassified error!
          (!!fault-fresh flg))))

       (check-alignment? nil)

       ((mv flg rsp) (add-to-*sp proc-mode rsp (- operand-size) x86))
       ((when flg) (!!fault-fresh :ss 0 :push flg)) ;; #SS(0)
       ((mv flg x86) (wme-size-opt proc-mode operand-size rsp #.*ss* ecx/cx check-alignment? x86 :mem-ptr? nil))
       ((when flg) (!!fault-fresh :ss 0 :push flg)) ;; #SS(0)

       ((mv flg rsp) (add-to-*sp proc-mode rsp (- operand-size) x86))
       ((when flg) (!!fault-fresh :ss 0 :push flg)) ;; #SS(0)
       ((mv flg x86) (wme-size-opt proc-mode operand-size rsp #.*ss* edx/dx check-alignment? x86 :mem-ptr? nil))
       ((when flg) (!!fault-fresh :ss 0 :push flg)) ;; #SS(0)

       ((mv flg rsp) (add-to-*sp proc-mode rsp (- operand-size) x86))
       ((when flg) (!!fault-fresh :ss 0 :push flg)) ;; #SS(0)
       ((mv flg x86) (wme-size-opt proc-mode operand-size rsp #.*ss* ebx/bx check-alignment? x86 :mem-ptr? nil))
       ((when flg) (!!fault-fresh :ss 0 :push flg)) ;; #SS(0)

       ((mv flg rsp) (add-to-*sp proc-mode rsp (- operand-size) x86))
       ((when flg) (!!fault-fresh :ss 0 :push flg)) ;; #SS(0)
       ((mv flg x86) (wme-size-opt proc-mode operand-size rsp #.*ss* esp/sp check-alignment? x86 :mem-ptr? nil))
       ((when flg) (!!fault-fresh :ss 0 :push flg)) ;; #SS(0)

       ((mv flg rsp) (add-to-*sp proc-mode rsp (- operand-size) x86))
       ((when flg) (!!fault-fresh :ss 0 :push flg)) ;; #SS(0)
       ((mv flg x86) (wme-size-opt proc-mode operand-size rsp #.*ss* ebp/bp check-alignment? x86 :mem-ptr? nil))
       ((when flg) (!!fault-fresh :ss 0 :push flg)) ;; #SS(0)

       ((mv flg rsp) (add-to-*sp proc-mode rsp (- operand-size) x86))
       ((when flg) (!!fault-fresh :ss 0 :push flg)) ;; #SS(0)
       ((mv flg x86) (wme-size-opt proc-mode operand-size rsp #.*ss* esi/si check-alignment? x86 :mem-ptr? nil))
       ((when flg) (!!fault-fresh :ss 0 :push flg)) ;; #SS(0)

       ((mv flg rsp) (add-to-*sp proc-mode rsp (- operand-size) x86))
       ((when flg) (!!fault-fresh :ss 0 :push flg)) ;; #SS(0)
       ((mv flg x86) (wme-size-opt proc-mode operand-size rsp #.*ss* edi/di check-alignment? x86 :mem-ptr? nil))
       ((when flg) (!!fault-fresh :ss 0 :push flg)) ;; #SS(0)

       (x86 (write-*sp proc-mode rsp x86))
       (x86 (write-*ip proc-mode temp-rip x86)))

    x86))

;; ======================================================================
;; INSTRUCTION: POPA/POPAD
;; ======================================================================

(def-inst x86-popa

  :parents (one-byte-opcodes)

  :short "POPA/POPD: 61"

  :long
  "<p>
   In 64-bit mode, this instruction is invalid; it throws a #UD exception.
   </p>
   <p>
   We use some simple and repetitive code to read the registers from the stack.
   It may be possible to optimize it by popping all the registers in one shot.
   </p>"

  :guard (not (equal proc-mode #.*64-bit-mode*))

  :returns (x86 x86p
                :hyp (x86p x86)
                :hints (("Goal" :in-theory (e/d ()
                                                (!rgfi-size
                                                 select-operand-size
                                                 signed-byte-p
                                                 unsigned-byte-p)))))

  :prepwork
  ((local
    (defthm integerp-of-rme16-value
      (implies (x86p x86)
               (b* (((mv ?flg ?word ?x86-new)
                     (rme16 proc-mode eff-addr
                            seg-reg r-x check-alignment? x86)))
                 (integerp word)))))

   (local
    (defthm integerp-of-rme32-value
      (implies (x86p x86)
               (b* (((mv ?flg ?dword ?x86-new)
                     (rme32 proc-mode eff-addr seg-reg
                            r-x check-alignment? x86 :mem-ptr? mem-ptr?)))
                 (integerp dword)))))

   (local (in-theory (e/d* (rme-size-of-2-to-rme16
                            rme-size-of-4-to-rme32)
                           ((tau-system))))))

  :body

  (b* (((the (integer 2 4) operand-size)
        (select-operand-size
         proc-mode nil 0 nil prefixes nil nil nil x86))

       (rsp (read-*sp proc-mode x86))

       ;; Because it suffices to check the initial stack pointer for
       ;; alignment just once here, we bypass alignment checking from
       ;; the second call of rme-size onwards.
       (check-alignment? (alignment-checking-enabled-p x86))

       ((mv flg edi/di x86) (rme-size-opt proc-mode operand-size rsp #.*ss* :r check-alignment? x86 :mem-ptr? nil))
       ((when flg)
        (cond
         ((and (consp flg) (eql (car flg) :non-canonical-address))
          (!!fault-fresh :ss 0 :pop flg)) ;; #SS(0)
         ((and (consp flg) (eql (car flg) :unaligned-linear-address))
          (!!fault-fresh :ac 0 :pop flg)) ;; #AC(0)
         (t                               ;; Unclassified error!
          (!!fault-fresh flg))))
       ((mv flg rsp) (add-to-*sp proc-mode rsp operand-size x86))
       ((when flg) (!!fault-fresh :ss 0 :pop flg)) ;; #SS(0)

       (check-alignment? nil)

       ((mv flg esi/si x86) (rme-size-opt proc-mode operand-size rsp #.*ss* :r check-alignment? x86 :mem-ptr? nil))
       ((when flg) (!!fault-fresh :ss 0 :pop flg)) ;; #SS(0)
       ((mv flg rsp) (add-to-*sp proc-mode rsp operand-size x86))
       ((when flg) (!!fault-fresh :ss 0 :pop flg)) ;; #SS(0)

       ((mv flg ebp/bp x86) (rme-size-opt proc-mode operand-size rsp #.*ss* :r check-alignment? x86 :mem-ptr? nil))
       ((when flg) (!!fault-fresh :ss 0 :pop flg)) ;; #SS(0)
       ((mv flg rsp) (add-to-*sp proc-mode rsp operand-size x86))
       ((when flg) (!!fault-fresh :ss 0 :pop flg)) ;; #SS(0)

       ;; pushed ESP/SP is not actually read (see pseudocode in
       ;; Intel manual, Mar'17, Volume 2, POPA/POPAD reference):
       ((mv flg rsp) (add-to-*sp proc-mode rsp operand-size x86))
       ((when flg) (!!fault-fresh :ss 0 :pop flg)) ;; #SS(0)

       ((mv flg ebx/bx x86) (rme-size-opt proc-mode operand-size rsp #.*ss* :r check-alignment? x86 :mem-ptr? nil))
       ((when flg) (!!fault-fresh :ss 0 :pop flg)) ;; #SS(0)
       ((mv flg rsp) (add-to-*sp proc-mode rsp operand-size x86))
       ((when flg) (!!fault-fresh :ss 0 :pop flg)) ;; #SS(0)

       ((mv flg edx/dx x86) (rme-size-opt proc-mode operand-size rsp #.*ss* :r check-alignment? x86 :mem-ptr? nil))
       ((when flg) (!!fault-fresh :ss 0 :pop flg)) ;; #SS(0)
       ((mv flg rsp) (add-to-*sp proc-mode rsp operand-size x86))
       ((when flg) (!!fault-fresh :ss 0 :pop flg)) ;; #SS(0)

       ((mv flg ecx/cx x86) (rme-size-opt proc-mode operand-size rsp #.*ss* :r check-alignment? x86 :mem-ptr? nil))
       ((when flg) (!!fault-fresh :ss 0 :pop flg)) ;; #SS(0)
       ((mv flg rsp) (add-to-*sp proc-mode rsp operand-size x86))
       ((when flg) (!!fault-fresh :ss 0 :pop flg)) ;; #SS(0)

       ((mv flg eax/ax x86) (rme-size-opt proc-mode operand-size rsp #.*ss* :r check-alignment? x86 :mem-ptr? nil))
       ((when flg) (!!fault-fresh :ss 0 :pop flg)) ;; #SS(0)
       ((mv flg rsp) (add-to-*sp proc-mode rsp operand-size x86))
       ((when flg) (!!fault-fresh :ss 0 :pop flg)) ;; #SS(0)

       (x86 (!rgfi-size operand-size #.*rdi* edi/di 0 x86))
       (x86 (!rgfi-size operand-size #.*rsi* esi/si 0 x86))
       (x86 (!rgfi-size operand-size #.*rbp* ebp/bp 0 x86))
       ;; ESP/SP is not actually written (see pseudocode in
       ;; Intel manual, Mar'17, Volume 2, POPA/POPAD reference)
       (x86 (!rgfi-size operand-size #.*rbx* ebx/bx 0 x86))
       (x86 (!rgfi-size operand-size #.*rdx* edx/dx 0 x86))
       (x86 (!rgfi-size operand-size #.*rcx* ecx/cx 0 x86))
       (x86 (!rgfi-size operand-size #.*rax* eax/ax 0 x86))

       (x86 (write-*sp proc-mode rsp x86))
       (x86 (write-*ip proc-mode temp-rip x86)))

    x86))

;; ======================================================================<|MERGE_RESOLUTION|>--- conflicted
+++ resolved
@@ -140,27 +140,6 @@
 
        ;; Update the x86 state:
        ((mv flg x86)
-<<<<<<< HEAD
-	(wme-size-opt proc-mode
-		      operand-size
-		      (the (signed-byte #.*max-linear-address-size*) new-rsp)
-		      #.*ss*
-		      val
-		      (alignment-checking-enabled-p x86)
-		      x86
-		      :mem-ptr? nil))
-       ((when flg) (!!ms-fresh :wme-size-opt flg))
- ;;       ((when flg) ;; Would also handle bad rsp values.
-	;; (cond
-	;;  ;; FIXME? The non-canonical-address error won't come up here
-	;;  ;; because we already check for that in add-to-*sp above.
-	;;  ((and (consp flg) (eql (car flg) :non-canonical-address))
-	;;   (!!fault-fresh :ss 0 :SS-error-wme-size-error flg)) ;; #SS(0)
-	;;  ((and (consp flg) (eql (car flg) :unaligned-linear-address))
-	;;   (!!fault-fresh :ac 0 :memory-access-unaligned flg)) ;; #AC(0)
- ;;   (t ;; Unclassified error!
- ;;     (!!fault-fresh flg))))
-=======
         (wme-size-opt proc-mode
                       operand-size
                       (the (signed-byte #.*max-linear-address-size*) new-rsp)
@@ -179,7 +158,6 @@
           (!!fault-fresh :ac 0 :memory-access-unaligned flg)) ;; #AC(0)
          (t ;; Unclassified error!
           (!!fault-fresh flg))))
->>>>>>> bfd3f379
 
        (x86 (write-*sp proc-mode new-rsp x86))
        (x86 (write-*ip proc-mode temp-rip x86)))
@@ -349,17 +327,6 @@
                       x86
                       :mem-ptr? nil))
        ((when flg1) ;; Would also handle "bad" rsp values.
-<<<<<<< HEAD
-	(cond
-	 ;; FIXME? The non-canonical-address error won't come up here
-	 ;; because we already check for that in add-to-*sp above.
-	 ((and (consp flg1) (eql (car flg1) :non-canonical-address))
-	  (!!fault-fresh :ss 0 :new-rsp-not-canonical flg1)) ;; #SS(0)
-	 ((and (consp flg1) (eql (car flg1) :unaligned-linear-address))
-	  (!!fault-fresh :ac 0 :new-rsp-unaligned flg1)) ;; #AC(0)
-	 (t                                              ;; Unclassified error!
-	  (!!ms-fresh flg1))))
-=======
         (cond
          ;; FIXME? The non-canonical-address error won't come up here
          ;; because we already check for that in add-to-*sp above.
@@ -369,7 +336,6 @@
           (!!fault-fresh :ac 0 :new-rsp-unaligned flg1)) ;; #AC(0)
          (t                                              ;; Unclassified error!
           (!!fault-fresh flg1))))
->>>>>>> bfd3f379
 
        (x86 (write-*sp proc-mode new-rsp x86))
        (x86 (write-*ip proc-mode temp-rip x86)))
@@ -599,8 +565,6 @@
          (t ;; Unclassified error!
           (!!fault-fresh flg0))))
 
-<<<<<<< HEAD
-=======
        ((mv flg1
             (the (signed-byte 64) addr)
             (the (unsigned-byte 3) increment-RIP-by)
@@ -613,7 +577,6 @@
        ((when flg1) ;; #SS exception?
         (!!ms-fresh :x86-effective-addr-error flg1))
 
->>>>>>> bfd3f379
        (seg-reg (select-segment-register proc-mode p2 p4? mod r/m sib x86))
 
        (badlength? (check-instruction-length start-rip temp-rip 0))
