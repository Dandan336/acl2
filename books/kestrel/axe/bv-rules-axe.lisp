; Axe rules about BVs
;
; Copyright (C) 2008-2011 Eric Smith and Stanford University
; Copyright (C) 2013-2024 Kestrel Institute
; Copyright (C) 2016-2021 Kestrel Technology, LLC
;
; License: A 3-clause BSD license. See the file books/3BSD-mod.txt.
;
; Author: Eric Smith (eric.smith@kestrel.edu)

;;;;;;;;;;;;;;;;;;;;;;;;;;;;;;;;;;;;;;;;;;;;;;;;;;;;;;;;;;;;;;;;;;;;;;;;;;;;;;;;

(in-package "ACL2")

;;; This book includes rules that use axe-syntaxp, axe-bind-free, and
;;; axe-rewrite-objective.  They are for use with Axe but not with the ACL2
;;; Rewriter. Many of these are versions of pre-existing rules.

;; See also bv-rules-axe0.lisp.

;; TODO: Rename rules that end in -dag to instead end in -axe.

;; TODO: Some of these are not BV rules.

;(include-book "bv-rules-axe0") ;drop?
(include-book "ihs/basic-definitions" :dir :system) ; for logmask
(include-book "axe-syntax-functions-bv")
(include-book "axe-syntax-functions") ;for SYNTACTIC-CALL-OF
(include-book "kestrel/bv/defs" :dir :system)
(include-book "kestrel/bv/bvequal" :dir :system)
(include-book "kestrel/utilities/myif" :dir :system)
(include-book "kestrel/bv/rightrotate32" :dir :system) ; add to bv/defs.lisp
(include-book "kestrel/bv/leftrotate32" :dir :system) ; add to bv/defs.lisp
(include-book "kestrel/bv/unsigned-byte-p-forced" :dir :system) ; add to bv/defs.lisp?
(include-book "kestrel/bv-lists/bv-array-read" :dir :system)
(include-book "known-booleans")
(include-book "kestrel/utilities/def-constant-opener" :dir :system)
(local (include-book "kestrel/bv/logior-b" :dir :system))
(local (include-book "kestrel/bv/rules" :dir :system));drop?
(local (include-book "kestrel/bv/rules3" :dir :system)) ;for SLICE-TIGHTEN-TOP
(local (include-book "kestrel/bv/rules6" :dir :system)) ;for BVMULT-TIGHTEN
(local (include-book "kestrel/bv/sbvrem-rules" :dir :system))
(local (include-book "kestrel/bv/sbvdiv" :dir :system))
(local (include-book "kestrel/lists-light/take" :dir :system))
(local (include-book "kestrel/lists-light/true-list-fix" :dir :system))
(local (include-book "kestrel/arithmetic-light/plus" :dir :system))
(local (include-book "kestrel/arithmetic-light/integer-length" :dir :system))
(local (include-book "kestrel/arithmetic-light/floor" :dir :system))
(local (include-book "kestrel/arithmetic-light/floor-and-expt" :dir :system))
(local (include-book "kestrel/arithmetic-light/expt" :dir :system))
(local (include-book "kestrel/arithmetic-light/expt2" :dir :system))
(local (include-book "kestrel/arithmetic-light/minus" :dir :system))

(add-known-boolean bvlt)
(add-known-boolean sbvlt)
(add-known-boolean bvle)
(add-known-boolean sbvle)
(add-known-boolean bvgt)
(add-known-boolean sbvgt)
(add-known-boolean bvge)
(add-known-boolean sbvge)
(add-known-boolean bvequal)
(add-known-boolean unsigned-byte-p-forced)

;justifies adding unsigned-byte-p-forced to the list of known predicates
(defthmd booleanp-of-unsigned-byte-p-forced
  (booleanp (unsigned-byte-p-forced size x)))

(defthmd <-of-constant-when-unsigned-byte-p
  (implies (and (syntaxp (quotep k))
                (unsigned-byte-p size x) ; size is a free var
                (syntaxp (quotep size))
                (<= (expt 2 size) k) ; gets computed
                )
           (< x k)))

(defthmd not-<-of-0-when-unsigned-byte-p
  (implies (unsigned-byte-p size x) ; size is a free var
           (not (< x 0))))

(defthmd floor-of-expt2-becomes-slice-when-bv-axe
  (implies (and (axe-bind-free (bind-bv-size-axe x 'xsize dag-array) '(xsize))
                (natp n)
                (unsigned-byte-p-forced xsize x))
           (equal (floor x (expt 2 n))
                  (slice (+ -1 xsize) n x)))
  :hints
  (("Goal" :expand ((slice (+ -1 xsize) n x))
    :in-theory (e/d (unsigned-byte-p-forced
                     natp slice
                     logtail unsigned-byte-p ;floor-bounded-by-/
                     ;EXPT-OF-+
                     )
                    (anti-slice bvchop-of-floor-of-expt-of-2)))))

(defthmd floor-of-expt2-becomes-slice-when-bv-axe-constant-version
  (implies (and (power-of-2p k)
                (axe-bind-free (bind-bv-size-axe x 'xsize dag-array) '(xsize))
                (unsigned-byte-p-forced xsize x)
                )
           (equal (floor x k)
                  (slice (+ -1 xsize) (lg k) x)))
  :hints (("Goal" :use (:instance floor-of-expt2-becomes-slice-when-bv-axe (n (lg k)))
           :in-theory (e/d (power-of-2p) (floor-of-expt2-becomes-slice-when-bv-axe)))))

;;;;;;;;;;;;;;;;;;;;;;;;;;;;;;;;;;;;;;;;;;;;;;;;;;;;;;;;;;;;;;;;;;;;;;;;;;;;;;;;

(defthmd bvnot-trim-axe-all
  (implies (axe-syntaxp (term-should-be-trimmed-axe size x 'all dag-array))
           (equal (bvnot size x)
                  (bvnot size (trim size x))))
  :hints (("Goal" :in-theory (enable trim))))

;;;;;;;;;;;;;;;;;;;;;;;;;;;;;;;;;;;;;;;;;;;;;;;;;;;;;;;;;;;;;;;;;;;;;;;;;;;;;;;;

(defthmd bitnot-trim-axe-all
  (implies (axe-syntaxp (term-should-be-trimmed-axe '1 x 'all dag-array))
           (equal (bitnot x)
                  (bitnot (trim 1 x))))
  :hints (("Goal" :in-theory (enable trim))))

;;;;;;;;;;;;;;;;;;;;;;;;;;;;;;;;;;;;;;;;;;;;;;;;;;;;;;;;;;;;;;;;;;;;;;;;;;;;;;;;

(defthmd bvminus-trim-arg2-axe-all
  (implies (axe-syntaxp (term-should-be-trimmed-axe size x 'all dag-array))
           (equal (bvminus size x y)
                  (bvminus size (trim size x) y)))
  :hints (("Goal" :in-theory (enable trim))))

(defthmd bvminus-trim-arg3-axe-all
  (implies (axe-syntaxp (term-should-be-trimmed-axe size x 'all dag-array))
           (equal (bvminus size y x)
                  (bvminus size y (trim size x))))
  :hints (("Goal" :in-theory (enable trim))))

;;;;;;;;;;;;;;;;;;;;;;;;;;;;;;;;;;;;;;;;;;;;;;;;;;;;;;;;;;;;;;;;;;;;;;;;;;;;;;;;

(defthmd bvuminus-trim-axe-all
  (implies (and (axe-syntaxp (term-should-be-trimmed-axe size x 'all dag-array))
                (posp size) ; gen?
                )
           (equal (bvuminus size x)
                  (bvuminus size (trim size x))))
  :hints (("Goal" :in-theory (enable trim))))

;;;;;;;;;;;;;;;;;;;;;;;;;;;;;;;;;;;;;;;;;;;;;;;;;;;;;;;;;;;;;;;;;;;;;;;;;;;;;;;;

(defthmd slice-trim-axe-all
  (implies (and (axe-syntaxp (term-should-be-trimmed-axe-plus-one high x 'all dag-array))
                (<= low high)
                (natp low)
                (natp high))
           (equal (slice high low x)
                  (slice high low (trim (+ 1 high) x))))
  :hints (("Goal" :in-theory (enable trim))))

;;;;;;;;;;;;;;;;;;;;;;;;;;;;;;;;;;;;;;;;;;;;;;;;;;;;;;;;;;;;;;;;;;;;;;;;;;;;;;;;

;here's a loop if we did it when n=0 -- except now we use trim, not bvchop
;; (bvchop 1 (slice 3 2 x))
;; (GETBIT 0 (SLICE 3 2 X))
;; (GETBIT 0 (bvchop 1 (SLICE 3 2 X)))
(defthmd getbit-trim-axe-all
  (implies (and (< 0 n) ;if n=0 it's already being trimmed by the getbit (BOZO make sure we can simplify such cases..)
                (axe-syntaxp (term-should-be-trimmed-axe-plus-one n x 'all dag-array))
                (integerp n))
           (equal (getbit n x)
                  (getbit n (trim (+ 1 n) x))))
  :hints (("Goal" :in-theory (enable trim))))

;; (defthmd getbit-trim-axe-all-gen
;;   (implies (and (<= 0 n)
;;                 (axe-syntaxp (term-should-be-trimmed-axe-plus-one n x 'all dag-array))
;;                 (integerp n))
;;            (equal (getbit n x)
;;                   (getbit n (trim (+ 1 n) x))))
;;   :hints (("Goal" :in-theory (enable trim))))

;;;;;;;;;;;;;;;;;;;;;;;;;;;;;;;;;;;;;;;;;;;;;;;;;;;;;;;;;;;;;;;;;;;;;;;;;;;;;;;;

(defthmd bvcat-trim-arg2-axe
  (implies (and (axe-syntaxp (term-should-be-trimmed-axe highsize highval 'non-arithmetic dag-array))
                (natp highsize)
                ;; (natp lowsize)
                )
           (equal (bvcat highsize highval lowsize lowval)
                  (bvcat highsize (trim highsize highval) lowsize lowval)))
  :hints (("Goal" :in-theory (enable trim))))

(defthmd bvcat-trim-arg4-axe
  (implies (and (axe-syntaxp (term-should-be-trimmed-axe lowsize lowval 'non-arithmetic dag-array))
                ;; (natp highsize)
                (natp lowsize)
                )
           (equal (bvcat highsize highval lowsize lowval)
                  (bvcat highsize highval lowsize (trim lowsize lowval))))
  :hints (("Goal" :in-theory (enable trim))))

(defthmd bvcat-trim-arg2-axe-all
  (implies (and (axe-syntaxp (term-should-be-trimmed-axe highsize highval 'all dag-array))
                (natp highsize)
                ;; (natp lowsize)
                )
           (equal (bvcat highsize highval lowsize lowval)
                  (bvcat highsize (trim highsize highval) lowsize lowval)))
  :hints (("Goal" :in-theory (enable trim))))

(defthmd bvcat-trim-arg4-axe-all
  (implies (and (axe-syntaxp (term-should-be-trimmed-axe lowsize lowval 'all dag-array))
                ;; (natp highsize)
                (natp lowsize)
                )
           (equal (bvcat highsize highval lowsize lowval)
                  (bvcat highsize highval lowsize (trim lowsize lowval))))
  :hints (("Goal" :in-theory (enable trim))))

;;;;;;;;;;;;;;;;;;;;;;;;;;;;;;;;;;;;;;;;;;;;;;;;;;;;;;;;;;;;;;;;;;;;;;;;;;;;;;;;

(defthmd bvplus-trim-arg2-axe
  (implies (axe-syntaxp (term-should-be-trimmed-axe size x 'non-arithmetic dag-array))
           (equal (bvplus size x y)
                  (bvplus size (trim size x) y)))
  :hints (("Goal" :in-theory (enable trim))))

(defthmd bvplus-trim-arg3-axe
  (implies (axe-syntaxp (term-should-be-trimmed-axe size y 'non-arithmetic dag-array))
           (equal (bvplus size x y)
                  (bvplus size x (trim size y))))
  :hints (("Goal" :in-theory (enable trim))))

(defthmd bvplus-trim-arg2-axe-all
  (implies (axe-syntaxp (term-should-be-trimmed-axe size x 'all dag-array))
           (equal (bvplus size x y)
                  (bvplus size (trim size x) y)))
  :hints (("Goal" :in-theory (enable trim))))

(defthmd bvplus-trim-arg3-axe-all
  (implies (axe-syntaxp (term-should-be-trimmed-axe size y 'all dag-array))
           (equal (bvplus size x y)
                  (bvplus size x (trim size y))))
  :hints (("Goal" :in-theory (enable trim))))

;;;;;;;;;;;;;;;;;;;;;;;;;;;;;;;;;;;;;;;;;;;;;;;;;;;;;;;;;;;;;;;;;;;;;;;;;;;;;;;;

(defthmd bvequal-trim-arg2-axe
  (implies (axe-syntaxp (term-should-be-trimmed-axe size x 'non-arithmetic dag-array))
           (equal (bvequal size x y)
                  (bvequal size (trim size x) y)))
  :hints (("Goal" :in-theory (enable trim))))

(defthmd bvequal-trim-arg3-axe
  (implies (axe-syntaxp (term-should-be-trimmed-axe size y 'non-arithmetic dag-array))
           (equal (bvequal size x y)
                  (bvequal size x (trim size y))))
  :hints (("Goal" :in-theory (enable trim))))

(defthmd bvequal-trim-arg2-axe-all
  (implies (axe-syntaxp (term-should-be-trimmed-axe size x 'all dag-array))
           (equal (bvequal size x y)
                  (bvequal size (trim size x) y)))
  :hints (("Goal" :in-theory (enable trim))))

(defthmd bvequal-trim-arg3-axe-all
  (implies (axe-syntaxp (term-should-be-trimmed-axe size y 'all dag-array))
           (equal (bvequal size x y)
                  (bvequal size x (trim size y))))
  :hints (("Goal" :in-theory (enable trim))))

;;;;;;;;;;;;;;;;;;;;;;;;;;;;;;;;;;;;;;;;;;;;;;;;;;;;;;;;;;;;;;;;;;;;;;;;;;;;;;;;

(defthmd bvand-trim-arg1-axe
  (implies (axe-syntaxp (term-should-be-trimmed-axe size x 'non-arithmetic dag-array))
           (equal (bvand size x y)
                  (bvand size (trim size x) y)))
  :hints (("Goal" :in-theory (enable trim))))

(defthmd bvand-trim-arg2-axe
  (implies (and (axe-syntaxp (term-should-be-trimmed-axe size x 'non-arithmetic dag-array))
                (natp size))
           (equal (bvand size y x)
                  (bvand size y (trim size x))))
  :hints (("Goal" :in-theory (enable trim))))

(defthmd bvand-trim-arg1-axe-all
  (implies (and (axe-syntaxp (term-should-be-trimmed-axe size x 'all dag-array))
                (natp size))
           (equal (bvand size x y)
                  (bvand size (trim size x) y)))
  :hints (("Goal" :in-theory (enable trim))))

(defthmd bvand-trim-arg2-axe-all
  (implies (and (axe-syntaxp (term-should-be-trimmed-axe size x 'all dag-array))
                (natp size))
           (equal (bvand size y x)
                  (bvand size y (trim size x))))
  :hints (("Goal" :in-theory (enable trim))))

;;;;;;;;;;;;;;;;;;;;;;;;;;;;;;;;;;;;;;;;;;;;;;;;;;;;;;;;;;;;;;;;;;;;;;;;;;;;;;;;

(defthmd bvor-trim-arg1-axe
  (implies (axe-syntaxp (term-should-be-trimmed-axe size x 'non-arithmetic dag-array))
           (equal (bvor size x y)
                  (bvor size (trim size x) y)))
  :hints (("Goal" :in-theory (enable trim))))

(defthmd bvor-trim-arg2-axe
  (implies (axe-syntaxp (term-should-be-trimmed-axe size x 'non-arithmetic dag-array))
           (equal (bvor size y x)
                  (bvor size y (trim size x))))
  :hints (("Goal" :in-theory (enable trim))))

(defthmd bvor-trim-arg1-axe-all
  (implies (axe-syntaxp (term-should-be-trimmed-axe size x 'all dag-array))
           (equal (bvor size x y)
                  (bvor size (trim size x) y)))
  :hints (("Goal" :in-theory (enable trim))))

(defthmd bvor-trim-arg2-axe-all
  (implies (axe-syntaxp (term-should-be-trimmed-axe size x 'all dag-array))
           (equal (bvor size y x)
                  (bvor size y (trim size x))))
  :hints (("Goal" :in-theory (enable trim))))

;;;;;;;;;;;;;;;;;;;;;;;;;;;;;;;;;;;;;;;;;;;;;;;;;;;;;;;;;;;;;;;;;;;;;;;;;;;;;;;;

(defthmd bvxor-trim-arg1-axe
  (implies (axe-syntaxp (term-should-be-trimmed-axe size x 'non-arithmetic dag-array))
           (equal (bvxor size x y)
                  (bvxor size (trim size x) y)))
  :hints (("Goal" :in-theory (enable trim))))

(defthmd bvxor-trim-arg2-axe
  (implies (axe-syntaxp (term-should-be-trimmed-axe size x 'non-arithmetic dag-array))
           (equal (bvxor size y x)
                  (bvxor size y (trim size x))))
  :hints (("Goal" :in-theory (enable trim))))

(defthmd bvxor-trim-arg1-axe-all
  (implies (and (axe-syntaxp (term-should-be-trimmed-axe size x 'all dag-array))
                (natp size))
           (equal (bvxor size x y)
                  (bvxor size (trim size x) y)))
  :hints (("Goal" :in-theory (enable trim))))

(defthmd bvxor-trim-arg2-axe-all
  (implies (and (axe-syntaxp (term-should-be-trimmed-axe size x 'all dag-array))
                (natp size))
           (equal (bvxor size y x)
                  (bvxor size y (trim size x))))
  :hints (("Goal" :in-theory (enable trim))))

;;;;;;;;;;;;;;;;;;;;;;;;;;;;;;;;;;;;;;;;;;;;;;;;;;;;;;;;;;;;;;;;;;;;;;;;;;;;;;;;

(defthmd bvif-trim-arg1-axe
  (implies (axe-syntaxp (term-should-be-trimmed-axe size x 'non-arithmetic dag-array))
           (equal (bvif size test x y)
                  (bvif size test (trim size x) y)))
  :hints (("Goal" :in-theory (enable trim))))

(defthmd bvif-trim-arg2-axe
  (implies (axe-syntaxp (term-should-be-trimmed-axe size x 'non-arithmetic dag-array))
           (equal (bvif size test y x)
                  (bvif size test y (trim size x))))
  :hints (("Goal" :in-theory (enable trim))))

(defthmd bvif-trim-arg1-axe-all
  (implies (axe-syntaxp (term-should-be-trimmed-axe size x 'all dag-array))
           (equal (bvif size test x y)
                  (bvif size test (trim size x) y)))
  :hints (("Goal" :in-theory (enable trim))))

(defthmd bvif-trim-arg2-axe-all
  (implies (axe-syntaxp (term-should-be-trimmed-axe size x 'all dag-array))
           (equal (bvif size test y x)
                  (bvif size test y (trim size x))))
  :hints (("Goal" :in-theory (enable trim))))

;;;;;;;;;;;;;;;;;;;;;;;;;;;;;;;;;;;;;;;;;;;;;;;;;;;;;;;;;;;;;;;;;;;;;;;;;;;;;;;;

(defthmd bitand-trim-arg1-axe
  (implies (axe-syntaxp (term-should-be-trimmed-axe '1 x 'non-arithmetic dag-array))
           (equal (bitand x y)
                  (bitand (trim 1 x) y)))
  :hints (("Goal" :in-theory (enable trim))))

(defthmd bitand-trim-arg2-axe
  (implies (axe-syntaxp (term-should-be-trimmed-axe '1 x 'non-arithmetic dag-array))
           (equal (bitand y x)
                  (bitand y (trim 1 x))))
  :hints (("Goal" :in-theory (enable trim))))

(defthmd bitand-trim-arg1-axe-all
  (implies (axe-syntaxp (term-should-be-trimmed-axe '1 x 'all dag-array))
           (equal (bitand x y)
                  (bitand (trim 1 x) y)))
  :hints (("Goal" :in-theory (enable trim))))

(defthmd bitand-trim-arg2-axe-all
  (implies (axe-syntaxp (term-should-be-trimmed-axe '1 x 'all dag-array))
           (equal (bitand y x)
                  (bitand y (trim 1 x))))
  :hints (("Goal" :in-theory (enable trim))))

;;;;;;;;;;;;;;;;;;;;;;;;;;;;;;;;;;;;;;;;;;;;;;;;;;;;;;;;;;;;;;;;;;;;;;;;;;;;;;;;

(defthmd bitor-trim-arg1-axe
  (implies (axe-syntaxp (term-should-be-trimmed-axe '1 x 'non-arithmetic dag-array))
           (equal (bitor x y)
                  (bitor (trim 1 x) y)))
  :hints (("Goal" :in-theory (enable trim))))

(defthmd bitor-trim-arg2-axe
  (implies (axe-syntaxp (term-should-be-trimmed-axe '1 x 'non-arithmetic dag-array))
           (equal (bitor y x)
                  (bitor y (trim 1 x))))
  :hints (("Goal" :in-theory (enable trim))))

(defthmd bitor-trim-arg1-axe-all
  (implies (axe-syntaxp (term-should-be-trimmed-axe '1 x 'all dag-array))
           (equal (bitor x y)
                  (bitor (trim 1 x) y)))
  :hints (("Goal" :in-theory (enable trim))))

(defthmd bitor-trim-arg2-axe-all
  (implies (axe-syntaxp (term-should-be-trimmed-axe '1 x 'all dag-array))
           (equal (bitor y x)
                  (bitor y (trim 1 x))))
  :hints (("Goal" :in-theory (enable trim))))

;;;;;;;;;;;;;;;;;;;;;;;;;;;;;;;;;;;;;;;;;;;;;;;;;;;;;;;;;;;;;;;;;;;;;;;;;;;;;;;;

(defthmd bitxor-trim-arg1-axe
  (implies (axe-syntaxp (term-should-be-trimmed-axe '1 x 'non-arithmetic dag-array))
           (equal (bitxor x y)
                  (bitxor (trim 1 x) y)))
  :hints (("Goal" :in-theory (enable trim))))

(defthmd bitxor-trim-arg2-axe
  (implies (axe-syntaxp (term-should-be-trimmed-axe '1 y 'non-arithmetic dag-array))
           (equal (bitxor x y)
                  (bitxor x (trim 1 y))))
  :hints (("Goal" :in-theory (enable trim))))

(defthmd bitxor-trim-arg1-axe-all
  (implies (axe-syntaxp (term-should-be-trimmed-axe '1 x 'all dag-array))
           (equal (bitxor x y)
                  (bitxor (trim 1 x) y)))
  :hints (("Goal" :in-theory (enable trim))))

(defthmd bitxor-trim-arg2-axe-all
  (implies (axe-syntaxp (term-should-be-trimmed-axe '1 y 'all dag-array))
           (equal (bitxor x y)
                  (bitxor x (trim 1 y))))
  :hints (("Goal" :in-theory (enable trim))))

;;;;;;;;;;;;;;;;;;;;;;;;;;;;;;;;;;;;;;;;;;;;;;;;;;;;;;;;;;;;;;;;;;;;;;;;;;;;;;;;

(defthmd bvmult-trim-arg1-axe
   (implies (and (axe-syntaxp (term-should-be-trimmed-axe size x 'non-arithmetic dag-array))
                 (natp size))
            (equal (bvmult size x y)
                   (bvmult size (trim size x) y)))
   :hints (("Goal" :in-theory (enable trim))))

(defthmd bvmult-trim-arg2-axe
   (implies (and (axe-syntaxp (term-should-be-trimmed-axe size y 'non-arithmetic dag-array))
                 (natp size))
            (equal (bvmult size x y)
                   (bvmult size x (trim size y))))
   :hints (("Goal" :in-theory (enable trim))))

(defthmd bvmult-trim-arg1-axe-all
   (implies (and (axe-syntaxp (term-should-be-trimmed-axe size x 'all dag-array))
                 (natp size))
            (equal (bvmult size x y)
                   (bvmult size (trim size x) y)))
   :hints (("Goal" :in-theory (enable trim))))

(defthmd bvmult-trim-arg2-axe-all
   (implies (and (axe-syntaxp (term-should-be-trimmed-axe size y 'all dag-array))
                 (natp size))
            (equal (bvmult size x y)
                   (bvmult size x (trim size y))))
   :hints (("Goal" :in-theory (enable trim))))

;;;;;;;;;;;;;;;;;;;;;;;;;;;;;;;;;;;;;;;;;;;;;;;;;;;;;;;;;;;;;;;;;;;;;;;;;;;;;;;;

;rename these?!
(defthmd bvdiv-trim-arg1-axe
  (implies (and (axe-syntaxp (term-should-be-trimmed-axe size x 'non-arithmetic dag-array))
                (natp size))
           (equal (bvdiv size x y)
                  (bvdiv size (trim size x) y)))
  :hints (("Goal" :in-theory (enable trim))))

(defthmd bvdiv-trim-arg2-axe
  (implies (and (axe-syntaxp (term-should-be-trimmed-axe size x 'non-arithmetic dag-array))
                (natp size))
           (equal (bvdiv size y x)
                  (bvdiv size y (trim size x))))
  :hints (("Goal" :in-theory (enable trim))))

(defthmd bvdiv-trim-arg1-axe-all
  (implies (and (axe-syntaxp (term-should-be-trimmed-axe size x 'all dag-array))
                (natp size))
           (equal (bvdiv size x y)
                  (bvdiv size (trim size x) y)))
  :hints (("Goal" :in-theory (enable trim))))

(defthmd bvdiv-trim-arg2-axe-all
  (implies (and (axe-syntaxp (term-should-be-trimmed-axe size x 'all dag-array))
                (natp size))
           (equal (bvdiv size y x)
                  (bvdiv size y (trim size x))))
  :hints (("Goal":in-theory (enable trim))))

;;;;;;;;;;;;;;;;;;;;;;;;;;;;;;;;;;;;;;;;;;;;;;;;;;;;;;;;;;;;;;;;;;;;;;;;;;;;;;;;

;rename these?!
(defthmd sbvdiv-trim-arg1-axe
  (implies (and (axe-syntaxp (term-should-be-trimmed-axe size x 'non-arithmetic dag-array))
                (natp size))
           (equal (sbvdiv size x y)
                  (sbvdiv size (trim size x) y)))
  :hints (("Goal" :in-theory (enable trim))))

(defthmd sbvdiv-trim-arg2-axe
  (implies (and (axe-syntaxp (term-should-be-trimmed-axe size x 'non-arithmetic dag-array))
                (natp size))
           (equal (sbvdiv size y x)
                  (sbvdiv size y (trim size x))))
  :hints (("Goal" :in-theory (enable trim))))

(defthmd sbvdiv-trim-arg1-axe-all
  (implies (and (axe-syntaxp (term-should-be-trimmed-axe size x 'all dag-array))
                (natp size))
           (equal (sbvdiv size x y)
                  (sbvdiv size (trim size x) y)))
  :hints (("Goal" :in-theory (enable trim))))

(defthmd sbvdiv-trim-arg2-axe-all
  (implies (and (axe-syntaxp (term-should-be-trimmed-axe size x 'all dag-array))
                (natp size))
           (equal (sbvdiv size y x)
                  (sbvdiv size y (trim size x))))
  :hints (("Goal":in-theory (enable trim))))

;;;;;;;;;;;;;;;;;;;;;;;;;;;;;;;;;;;;;;;;;;;;;;;;;;;;;;;;;;;;;;;;;;;;;;;;;;;;;;;;

;rename these?!
(defthmd sbvrem-trim-arg1-axe
  (implies (and (axe-syntaxp (term-should-be-trimmed-axe size x 'non-arithmetic dag-array))
                (natp size))
           (equal (sbvrem size x y)
                  (sbvrem size (trim size x) y)))
  :hints (("Goal" :in-theory (enable trim))))

(defthmd sbvrem-trim-arg2-axe
  (implies (and (axe-syntaxp (term-should-be-trimmed-axe size x 'non-arithmetic dag-array))
                (natp size))
           (equal (sbvrem size y x)
                  (sbvrem size y (trim size x))))
  :hints (("Goal" :in-theory (enable trim))))

(defthmd sbvrem-trim-arg1-axe-all
  (implies (and (axe-syntaxp (term-should-be-trimmed-axe size x 'all dag-array))
                (natp size))
           (equal (sbvrem size x y)
                  (sbvrem size (trim size x) y)))
  :hints (("Goal" :in-theory (enable trim))))

(defthmd sbvrem-trim-arg2-axe-all
  (implies (and (axe-syntaxp (term-should-be-trimmed-axe size x 'all dag-array))
                (natp size))
           (equal (sbvrem size y x)
                  (sbvrem size y (trim size x))))
  :hints (("Goal":in-theory (enable trim))))

;;;;;;;;;;;;;;;;;;;;;;;;;;;;;;;;;;;;;;;;;;;;;;;;;;;;;;;;;;;;;;;;;;;;;;;;;;;;;;;;

(defthmd bvlt-trim-arg1-axe-all
  (implies (and (axe-syntaxp (term-should-be-trimmed-axe size x 'all dag-array))
                (natp size))
           (equal (bvlt size x y)
                  (bvlt size (trim size x) y)))
  :hints (("Goal" :in-theory (enable trim))))

(defthmd bvlt-trim-arg2-axe-all
  (implies (and (axe-syntaxp (term-should-be-trimmed-axe size y 'all dag-array))
                (natp size))
           (equal (bvlt size x y)
                  (bvlt size x (trim size y))))
  :hints (("Goal" :in-theory (enable trim))))

;;;;;;;;;;;;;;;;;;;;;;;;;;;;;;;;;;;;;;;;;;;;;;;;;;;;;;;;;;;;;;;;;;;;;;;;;;;;;;;;

(defthmd bvmod-trim-arg1-axe-all
  (implies (and (axe-syntaxp (term-should-be-trimmed-axe size x 'all dag-array))
                (natp size))
           (equal (bvmod size x y)
                  (bvmod size (trim size x) y)))
  :hints(("Goal" :in-theory (enable trim))))

(defthmd bvmod-trim-arg2-axe-all
  (implies (and (axe-syntaxp (term-should-be-trimmed-axe size x 'all dag-array))
                (natp size))
           (equal (bvmod size y x)
                  (bvmod size y (trim size x))))
  :hints(("Goal" :in-theory (enable trim))))

;;;;;;;;;;;;;;;;;;;;;;;;;;;;;;;;;;;;;;;;;;;;;;;;;;;;;;;;;;;;;;;;;;;;;;;;;;;;;;;;

(defthmd leftrotate32-trim-arg1-axe
  (implies (and (axe-syntaxp (term-should-be-trimmed-axe '5 amt 'non-arithmetic dag-array))
                (natp amt))
           (equal (leftrotate32 amt val)
                  (leftrotate32 (trim 5 amt) val)))
  :hints (("Goal" :in-theory (e/d (trim) (MOD-OF-EXPT-OF-2-CONSTANT-VERSION ;looped with imod when things were enabled?
                                          leftrotate32 ;disable globally?
                                          )))))

;for this not to loop, we must simplify things like (bvchop 5 (bvplus 32 x y))
(defthmd leftrotate32-trim-arg1-axe-all
  (implies (and (axe-syntaxp (term-should-be-trimmed-axe '5 amt 'all dag-array))
                (natp amt))
           (equal (leftrotate32 amt val)
                  (leftrotate32 (trim 5 amt) val)))
  :hints (("Goal" :in-theory (e/d (trim) (MOD-OF-EXPT-OF-2-CONSTANT-VERSION
                                          leftrotate32 ;disable globally?
                                          )))))

;;;;;;;;;;;;;;;;;;;;;;;;;;;;;;;;;;;;;;;;;;;;;;;;;;;;;;;;;;;;;;;;;;;;;;;;;;;;;;;;

;bozo gen
(defthmd rightrotate32-trim-amt-axe
  (implies (and (axe-syntaxp (term-should-be-trimmed-axe '5 amt 'non-arithmetic dag-array))
                (natp amt))
           (equal (rightrotate32 amt x)
                  (rightrotate32 (trim 5 amt) x)))
  :hints (("Goal" :in-theory (enable rightrotate32 rightrotate leftrotate trim MOD-OF-EXPT-OF-2-CONSTANT-VERSION))))

;;;;;;;;;;;;;;;;;;;;;;;;;;;;;;;;;;;;;;;;;;;;;;;;;;;;;;;;;;;;;;;;;;;;;;;;;;;;;;;;

;; Should not be needed
(defthmd trim-does-nothing-axe
  (implies (and (axe-bind-free (bind-bv-size-axe i 'isize dag-array) '(isize))
                (<= isize size)
                (unsigned-byte-p-forced isize i)
                (integerp size)
                )
           (equal (trim size i)
                  i))
  :hints (("Goal" :in-theory (enable trim unsigned-byte-p-forced))))

;;;;;;;;;;;;;;;;;;;;;;;;;;;;;;;;;;;;;;;;;;;;;;;;;;;;;;;;;;;;;;;;;;;;;;;;;;;;;;;;

; still needed?
(defthmd logext-trim-arg-axe-all
  (implies (and (axe-syntaxp (term-should-be-trimmed-axe size x 'all dag-array))
                (posp size))
           (equal (logext size x)
                  (logext size (trim size x))))
  :hints (("Goal" :in-theory (e/d (trim) nil))))

;;;;;;;;;;;;;;;;;;;;;;;;;;;;;;;;;;;;;;;;;;;;;;;;;;;;;;;;;;;;;;;;;;;;;;;;;;;;;;;;

(defthmd bvchop-identity-axe
  (implies (and (axe-bind-free (bind-bv-size-axe i 'isize dag-array) '(isize))
                (<= isize size)
                (integerp size)
                (unsigned-byte-p-forced isize i))
           (equal (bvchop size i)
                  i))
  :hints (("Goal" :expand ((:with unsigned-byte-p (unsigned-byte-p isize i)))
           :in-theory (e/d (unsigned-byte-p-forced) (size-non-negative-when-unsigned-byte-p-free)))))

(defthmd bvcat-tighten-upper-size-axe
  (implies (and (axe-bind-free (bind-bv-size-axe highval 'newsize dag-array) '(newsize)) ;had x instead of highval, that should be an error
                (< 0 newsize) ;allow 0?
                (< newsize highsize)
                (integerp newsize)
                (integerp highsize)
                (unsigned-byte-p-forced newsize highval))
           (equal (bvcat highsize highval lowsize lowval)
                  (bvcat newsize highval lowsize lowval)))
  :hints (("Goal" :do-not '(preprocess) :in-theory (enable bvcat UNSIGNED-BYTE-P-FORCED))))

;or should we bring heavier terms to the front to increase sharing?
;ffixme these differe from what simplify-bitxors does in terms of the order of terms?!
(defthmd bitxor-commutative-axe
  (implies (axe-syntaxp (should-commute-axe-argsp 'bitxor x y dag-array))
           (equal (bitxor x y)
                  (bitxor y x))))

(defthmd bitxor-commutative-increasing-axe
  (implies (axe-syntaxp (should-commute-axe-args-increasingp 'bitxor x y dag-array))
           (equal (bitxor x y)
                  (bitxor y x))))

(defthmd bitxor-commutative-2-axe
  (implies (axe-syntaxp (should-commute-axe-argsp 'bitxor x y dag-array))
           (equal (bitxor x (bitxor y z))
                  (bitxor y (bitxor x z)))))

(defthmd bitxor-commutative-2-increasing-axe
  (implies (axe-syntaxp (should-commute-axe-args-increasingp 'bitxor x y dag-array))
           (equal (bitxor x (bitxor y z))
                  (bitxor y (bitxor x z)))))

;;; bvxor

;rename to bvxor-commutative-increasing-axe?
(defthmd bvxor-commutative-axe
  (implies (axe-syntaxp (should-commute-axe-args-increasingp 'bvxor x y dag-array))
           (equal (bvxor size x y)
                  (bvxor size y x)))
  :hints (("Goal" :use (:instance bvxor-commutative)
           :in-theory (disable bvxor-commutative))))

;rename to bvxor-commutative-axe?
(defthmd bvxor-commutative-axe-old
  (implies (axe-syntaxp (should-commute-axe-argsp 'bvxor x y dag-array))
           (equal (bvxor size x y)
                  (bvxor size y x)))
  :hints (("Goal" :use (:instance bvxor-commutative)
           :in-theory (disable bvxor-commutative))))

;rename to bvxor-commutative-2-increasing-axe
(defthmd bvxor-commutative-2-axe
  (implies (axe-syntaxp (should-commute-axe-args-increasingp 'bvxor x y dag-array))
           (equal (bvxor size x (bvxor size y z))
                  (bvxor size y (bvxor size x z))))
  :hints (("Goal" :use (:instance bvxor-commutative-2)
           :in-theory (disable bvxor-commutative-2))))

;rename to bvxor-commutative-2-axe
(defthmd bvxor-commutative-2-axe-old
  (implies (axe-syntaxp (should-commute-axe-argsp 'bvxor x y dag-array))
           (equal (bvxor size x (bvxor size y z))
                  (bvxor size y (bvxor size x z))))
  :hints (("Goal" :use (:instance bvxor-commutative-2)
           :in-theory (disable bvxor-commutative-2))))

;;; bvand

(defthmd bvand-commutative-axe
  (implies (axe-syntaxp (should-commute-axe-argsp 'bvand x y dag-array))
           (equal (bvand size x y)
                  (bvand size y x)))
  :hints (("Goal" :in-theory (enable bvand))))

(defthmd bvand-commutative-2-axe
  (implies (axe-syntaxp (should-commute-axe-argsp 'bvand y x dag-array))
           (equal (bvand size y (bvand size x z))
                  (bvand size x (bvand size y z))))
  :hints (("Goal" :use (:instance bvand-commutative-2)
           :in-theory (disable bvand-commutative-2))))

;;; bvor

(defthmd bvor-commutative-axe
  (implies (axe-syntaxp (should-commute-axe-argsp 'bvor x y dag-array))
           (equal (bvor size x y)
                  (bvor size y x)))
  :hints (("Goal" :in-theory (enable bvor))))

(defthmd bvor-commutative-2-axe
  (implies (axe-syntaxp (should-commute-axe-argsp 'bvor y x dag-array))
           (equal (bvor size y (bvor size x z))
                  (bvor size x (bvor size y z))))
  :hints (("Goal" :use (:instance bvor-commutative-2)
           :in-theory (disable bvor-commutative-2))))

;;; bvplus

(defthmd bvplus-commutative-axe
  (implies (axe-syntaxp (should-commute-axe-argsp 'bvplus x y dag-array))
           (equal (bvplus size x y)
                  (bvplus size y x))))

(defthmd bvplus-commutative-increasing-axe
  (implies (axe-syntaxp (should-commute-axe-args-increasingp 'bvplus x y dag-array))
           (equal (bvplus size x y)
                  (bvplus size y x))))

(defthmd bvplus-commutative-2-axe
  (implies (axe-syntaxp (should-commute-axe-argsp 'bvplus x y dag-array))
           (equal (bvplus size x (bvplus size y z))
                  (bvplus size y (bvplus size x z)))))

(defthmd bvplus-commutative-2-increasing-axe
  (implies (axe-syntaxp (should-commute-axe-args-increasingp 'bvplus x y dag-array))
           (equal (bvplus size x (bvplus size y z))
                  (bvplus size y (bvplus size x z)))))

;;; bvmult

(defthmd bvmult-commutative-axe
  (implies (axe-syntaxp (should-commute-axe-argsp 'bvmult x y dag-array))
           (equal (bvmult size x y)
                  (bvmult size y x))))

(defthmd bvmult-commutative-increasing-axe
  (implies (axe-syntaxp (should-commute-axe-args-increasingp 'bvmult x y dag-array))
           (equal (bvmult size x y)
                  (bvmult size y x))))

(defthmd bvmult-commutative-2-axe
  (implies (axe-syntaxp (should-commute-axe-argsp 'bvmult x y dag-array))
           (equal (bvmult size x (bvmult size y z))
                  (bvmult size y (bvmult size x z))))
  :hints (("Goal" :in-theory (enable))))

(defthmd bvmult-commutative-2-increasing-axe
  (implies (axe-syntaxp (should-commute-axe-args-increasingp 'bvmult x y dag-array))
           (equal (bvmult size x (bvmult size y z))
                  (bvmult size y (bvmult size x z))))
  :hints (("Goal" :in-theory (enable))))

(defthmd getbit-identity-axe
  (implies (and (axe-bind-free (bind-bv-size-axe x 'xsize dag-array) '(xsize))
                (<= xsize 1) ;okay when xsize is 0?
                ;(natp xsize) ;can drop because of the usb hyp?
                (unsigned-byte-p-forced xsize x))
           (equal (getbit 0 x)
                  x))
  :hints (("Goal" :in-theory (enable unsigned-byte-p-forced))))

(defthmd getbit-too-high-is-0-bind-free-axe
  (implies (and (axe-bind-free (bind-bv-size-axe x 'xsize dag-array) '(xsize))
                (<= xsize n)
                (integerp n)
                (unsigned-byte-p-forced xsize x))
           (equal (getbit n x)
                  0))
  :hints (("Goal" :in-theory (enable getbit-too-high unsigned-byte-p-forced))))

;fixme ignore bitxor with 1?
(defthmd bitand-commutative-axe
  (implies (axe-syntaxp (should-commute-axe-argsp 'bitand x y dag-array))
           (equal (bitand x y)
                  (bitand y x))))

;fixme ignore bitxor with 1?
(defthmd bitand-commutative-2-axe
  (implies (axe-syntaxp (should-commute-axe-argsp 'bitand x y dag-array))
           (equal (bitand x (bitand y z))
                  (bitand y (bitand x z))))
  :hints (("Goal" :use (:instance bitand-commutative-2))))

(defthmd bitor-commutative-axe
  (implies (axe-syntaxp (should-commute-axe-argsp 'bitor x y dag-array))
           (equal (bitor x y)
                  (bitor y x))))

(defthmd bitor-commutative-2-axe
  (implies (axe-syntaxp (should-commute-axe-argsp 'bitor x y dag-array))
           (equal (bitor x (bitor y z))
                  (bitor y (bitor x z))))
  :hints (("Goal" :use (:instance bitor-commutative-2))))

;not a bv rule
(defthmd +-commutative-axe
  (implies (axe-syntaxp (should-commute-axe-argsp 'binary-+ x y dag-array))
           (equal (+ x y)
                  (+ y x))))

;not a bv rule
(defthmd +-commutative-2-axe
  (implies (axe-syntaxp (should-commute-axe-argsp 'binary-+ x y dag-array))
           (equal (+ x (+ y z))
                  (+ y (+ x z))))
  :hints (("Goal" :in-theory (enable))))

(defthmd slice-too-high-is-0-bind-free-axe
  (implies (and (axe-bind-free (bind-bv-size-axe x 'xsize dag-array) '(xsize))
                (<= xsize low)
                (natp low)
                (unsigned-byte-p-forced xsize x))
           (equal (slice high low x)
                  0))
  :hints (("Goal" :in-theory (enable slice-too-high-is-0 unsigned-byte-p-forced))))

;fixme what if there are assumptions of usb for x and/or y
;gen the 32
(defthmd sbvlt-becomes-bvlt-cheap
  (implies (and (axe-bind-free (bind-bv-size-axe x 'xsize dag-array) '(xsize))
                (axe-bind-free (bind-bv-size-axe y 'ysize dag-array) '(ysize))
                (< ysize 32)
                (< xsize 32)
                (unsigned-byte-p-forced xsize x)
                (unsigned-byte-p-forced ysize y)
                )
           (equal (sbvlt 32 x y)
                  ;;could use the max of the sizes? ;
                  (bvlt 31 x y)))
  :hints (("Goal" :in-theory (enable ;sbvlt
                              sbvlt-rewrite
                              UNSIGNED-BYTE-P-FORCED
                              bvlt))))

;gen the 32
(defthmd sbvlt-becomes-bvlt-cheap-1
  (implies (and (axe-bind-free (bind-bv-size-axe y 'ysize dag-array) '(ysize))
                (< ysize 32)
                (unsigned-byte-p xsize x) ;xsize is a free var
                (< xsize 32)
                (unsigned-byte-p-forced ysize y))
           (equal (sbvlt 32 x y)
                  ;;could use the max of the sizes? ;
                  (bvlt 31 x y)))
  :hints (("Goal" :use (:instance sbvlt-becomes-bvlt-cheap)
           :in-theory (e/d (unsigned-byte-p-forced) (sbvlt-becomes-bvlt-cheap)))))

;gen the 32
(defthmd sbvlt-becomes-bvlt-cheap-2
  (implies (and (axe-bind-free (bind-bv-size-axe x 'xsize dag-array) '(xsize))
                (< xsize 32)
                (unsigned-byte-p ysize y) ;ysize is a free var
                (< ysize 32)
                (unsigned-byte-p-forced xsize x))
           (equal (sbvlt 32 x y)
                  ;;could use the max of the sizes? ;
                  (bvlt 31 x y)))
  :hints (("Goal" :use (:instance sbvlt-becomes-bvlt-cheap)
           :in-theory (e/d (unsigned-byte-p-forced) (sbvlt-becomes-bvlt-cheap)))))

(defthm not-equal-constant-when-unsigned-byte-p-bind-free-dag
  (implies (and (syntaxp (quotep k))
                (axe-bind-free (bind-bv-size-axe x 'xsize dag-array) '(xsize))
                (syntaxp (quotep xsize))
                (not (unsigned-byte-p xsize k))
                (unsigned-byte-p-forced xsize x))
           (equal (equal k x)
                  nil))
  :rule-classes nil ; because of xsize
  :hints (("Goal" :in-theory (enable unsigned-byte-p-forced))))

;a cheap case of logext-identity
(defthmd logext-identity-when-usb-smaller-dag
  (implies (and (axe-bind-free (bind-bv-size-axe x 'size2 dag-array) '(size2))
                (< size2 n)
                (unsigned-byte-p-forced size2 x)
                (natp n)
                (natp size2))
           (equal (logext n x)
                  x))
  :hints (("Goal"
           :use (:instance logext-when-usb-cheap (i x) (free size2) (size n))
           :in-theory (e/d (UNSIGNED-BYTE-P-FORCED) (logext-when-usb-cheap)))))

;rename axe-
(defthmd rationalp-when-bv-operator
  (implies (and (axe-bind-free (bind-bv-size-axe x 'xsize dag-array) '(xsize))
                (unsigned-byte-p-forced xsize x))
           (equal (rationalp x)
                  t))
  :hints (("Goal" :in-theory (enable unsigned-byte-p-forced))))

;rename axe-
(defthmd acl2-numberp-when-bv-operator
  (implies (and (axe-bind-free (bind-bv-size-axe x 'xsize dag-array) '(xsize))
                (unsigned-byte-p-forced xsize x))
           (equal (acl2-numberp x)
                  t))
  :hints (("Goal" :in-theory (enable unsigned-byte-p-forced))))

(defthmd acl2-numberp-of-logext
  (acl2-numberp (logext size i)))

;fixme more like this for other ops?!
(defthmd bvxor-tighten-axe-bind-and-bind
  (implies (and (axe-bind-free (bind-bv-size-axe x 'xsize dag-array) '(xsize))
                (axe-bind-free (bind-bv-size-axe y 'ysize dag-array) '(ysize))
                (< (max xsize ysize) size)
                (natp size)
                (unsigned-byte-p-forced xsize x)
                (unsigned-byte-p-forced ysize y))
           (equal (bvxor size x y)
                  (bvxor (max xsize ysize) x y)))
  :hints (("Goal" :use (:instance BVXOR-TIGHTEN (oldsize size) (newsize (max xsize ysize)))
           :in-theory (enable unsigned-byte-p-forced))))

;fixme if bind-free functions could take the assumptions we could make a version of this rule that covers the combinations of obvious sizes and sizes from usb hyps
(defthmd bvxor-tighten-axe-bind-and-free
  (implies (and (axe-bind-free (bind-bv-size-axe x 'xsize dag-array) '(xsize))
                (unsigned-byte-p ysize y) ;ysize is free
                (< (max xsize ysize) size)
                (natp size)
                (unsigned-byte-p-forced xsize x)
                )
           (equal (bvxor size x y)
                  (bvxor (max xsize ysize) x y)))
  :hints (("Goal" :use (:instance BVXOR-TIGHTEN (oldsize size) (newsize (max xsize ysize)))
           :in-theory (enable unsigned-byte-p-forced))))

(defthmd bvxor-tighten-axe-free-and-bind
  (implies (and (unsigned-byte-p xsize x)
                (axe-bind-free (bind-bv-size-axe y 'ysize dag-array) '(ysize))
                (< (max xsize ysize) size)
                (natp size)
                (unsigned-byte-p-forced ysize y))
           (equal (bvxor size x y)
                  (bvxor (max xsize ysize) x y)))
  :hints (("Goal" :use (:instance BVXOR-TIGHTEN (oldsize size) (newsize (max xsize ysize)))
           :in-theory (enable unsigned-byte-p-forced))))

;;;;;;;;;;;;;;;;;;;;;;;;;;;;;;;;;;;;;;;;;;;;;;;;;;;;;;;;;;;;;;;;;;;;;;;;;;;;;;;;

(defthmd bvequal-tighten-axe-bind-and-bind
  (implies (and (axe-bind-free (bind-bv-size-axe x 'xsize dag-array) '(xsize))
                (axe-bind-free (bind-bv-size-axe y 'ysize dag-array) '(ysize))
                (< (max xsize ysize) size)
                (natp size)
                (unsigned-byte-p-forced xsize x)
                (unsigned-byte-p-forced ysize y))
           (equal (bvequal size x y)
                  (bvequal (max xsize ysize) x y)))
  :hints (("Goal" :in-theory (enable bvequal))))

;;;;;;;;;;;;;;;;;;;;;;;;;;;;;;;;;;;;;;;;;;;;;;;;;;;;;;;;;;;;;;;;;;;;;;;;;;;;;;;;

;fixme make -core versions of these...

(defthmd unsigned-byte-p-from-bound-constant-version-axe
  (implies (and (axe-rewrite-objective 't)
                (< x free)
                (syntaxp (quotep free))
                (syntaxp (quotep n))
                (<= free (expt 2 n)))
           (equal (unsigned-byte-p n x)
                  (and (<= 0 x)
                       (integerp x)
                       (integerp n)
                       (<= 0 n))))
  :hints (("Goal" :in-theory (enable unsigned-byte-p))))

;ex: strengthen x<4 to x<=3
(defthmd bvlt-of-constant-arg3
  (implies (and (axe-rewrite-objective 'nil)
                (not (equal 0 (bvchop size k)))
                (integerp k)
                ;(natp size)
                )
           (equal (bvlt size x k)
                  (not (bvlt size (+ -1 k) x))))
  :hints (("Goal" :cases ((Natp size))
           :in-theory (e/d (bvlt bvchop-of-sum-cases) ()))))

;ex: strengthen 10<x to 11<=x
(defthmd bvlt-of-constant-arg2
  (implies (and (axe-rewrite-objective 'nil)
                (not (equal (+ -1 (expt 2 size)) (bvchop size k)))
                (natp size)
                (integerp k))
           (equal (bvlt size k x)
                  (not (bvlt size x (+ 1 k)))))
  :hints (("Goal" :in-theory (e/d (bvlt bvchop-of-sum-cases) ()))))

(defthmd bvlt-of-max-arg3
  (implies (and (axe-rewrite-objective 't)
                (syntaxp (and (quotep k)
                              (quotep size)))
                (equal k (+ -1 (expt 2 size)))
                (natp size))
           (equal (bvlt size x k)
                  (not (equal k (bvchop size x)))))
  :hints (("Goal" :in-theory (enable bvlt))))

;other versions?
(defthmd bvlt-when-bvlt-must-be-fake-free-axe
  (implies (and (axe-rewrite-objective 't)
                (not (bvlt free y x)) ;this free var is because the dag rewriter and dag prover dont support backchain limits
                (equal free size) ;fixme gen?
                )
           (equal (bvlt size x y)
                  (not (equal (bvchop size y)
                              (bvchop size x)))))
  :hints (("Goal" :in-theory (enable bvlt))))

(defthmd bvlt-when-bvlt-must-be-gen-axe
  (implies (and (axe-rewrite-objective 't)
                (syntaxp (quotep x))
                (not (bvlt freesize y x))
                (syntaxp (quotep freesize))
                (<= freesize size)
                (unsigned-byte-p freesize x) ;gets evaluated
                (integerp size))
           (equal (bvlt size x y)
                  (not (equal (bvchop size y)
                              (bvchop size x)))))
  :hints (("Goal" :use (:instance bvlt-when-bvlt-must-be-gen))))

;could use natp-forced
;alt version?
(defthmd <-of-negative-constant-and-bv
  (implies (and (syntaxp (quotep k))
                (< k 0)
                (axe-bind-free (bind-bv-size-axe x 'xsize dag-array) '(xsize))
                (unsigned-byte-p-forced xsize x))
           (< k x))
  :hints (("Goal" :in-theory (enable unsigned-byte-p-forced))))

(defthmd <-of-bv-and-non-positive-constant
  (implies (and (syntaxp (quotep k))
                (<= k 0)
                (axe-bind-free (bind-bv-size-axe x 'xsize dag-array) '(xsize))
                (unsigned-byte-p-forced xsize x))
           (not (< x k)))
  :hints (("Goal" :in-theory (enable unsigned-byte-p-forced))))


(defthmd bvlt-of-constant-when-too-narrow
  (implies (and (syntaxp (quotep k))
                (axe-bind-free (bind-bv-size-axe x 'xsize dag-array) '(xsize))
                (<= (expt 2 xsize) (bvchop size k))
                (<= xsize size)
                (natp size)
                (unsigned-byte-p-forced xsize x)
                )
           (equal (bvlt size x k)
                  t))
  :hints (("Goal" :in-theory (enable bvlt unsigned-byte-p-forced))))


(defthmd bvlt-when-bound-dag
  (implies (and (syntaxp (quotep k))
                (axe-bind-free (bind-bv-size-axe x 'xsize dag-array) '(xsize))
                (< xsize size)
                (natp size)
                (bvle size (expt 2 xsize) k)
                (unsigned-byte-p-forced xsize x))
           (equal (bvlt size x k)
                  t))
  :hints (("Goal" :use (:instance bvlt-when-bound)
           :in-theory (disable bvlt-when-bound))))

(defthmd bvmod-tighten-dag
  (implies (and (axe-bind-free (bind-bv-size-axe x 'xsize dag-array) '(xsize))
                (axe-bind-free (bind-bv-size-axe y 'ysize dag-array) '(ysize))
                (< (max xsize ysize) size)
                (unsigned-byte-p-forced xsize x)
                (unsigned-byte-p-forced ysize y)
                (natp size)
                (posp xsize))
           (equal (bvmod size x y)
                  (bvmod (max xsize ysize) x y)))
  :hints (("Goal" :use (:instance bvmod-tighten)
           :in-theory (disable bvmod-tighten))))

(defthmd bvmod-tighten-dag-free-1
  (implies (and (unsigned-byte-p xsize x)
                (axe-bind-free (bind-bv-size-axe y 'ysize dag-array) '(ysize))
                (< (max xsize ysize) size)
                (unsigned-byte-p-forced ysize y)
                (natp size)
                (posp xsize))
           (equal (bvmod size x y)
                  (bvmod (max xsize ysize) x y)))
  :hints (("Goal" :use (:instance bvmod-tighten)
           :in-theory (e/d (UNSIGNED-BYTE-P-FORCED) (bvmod-tighten)))))

(defthmd bvmult-tighten-dag
  (implies (and (axe-bind-free (bind-bv-size-axe x 'xsize dag-array) '(xsize))
                (axe-bind-free (bind-bv-size-axe y 'ysize dag-array) '(ysize))
                (< (+ xsize ysize) size)
                (natp size)
                (unsigned-byte-p-forced xsize x)
                (unsigned-byte-p-forced ysize y))
           (equal (bvmult size x y)
                  (bvmult (+ xsize ysize) x y)))
  :hints (("Goal" :use (:instance bvmult-tighten)
           :in-theory (disable bvmult-tighten))))

(defthmd not-equal-nil-when-syntactically-a-bv-axe
  (implies (and (axe-bind-free (bind-bv-size-axe x 'xsize dag-array) '(xsize))
                (unsigned-byte-p-forced xsize x))
           (not (equal nil x)))
  :hints (("Goal" :in-theory (enable unsigned-byte-p-forced))))

(defthmd bvcat-blast-low
  (implies (and (syntaxp (not (quotep lowval))) ;prevents loops ;Fri Mar  4 20:18:21 2011
                (axe-syntaxp (not (syntactic-call-of 'bvcat lowval dag-array)));Thu Mar  3 01:52:18 2011
                (< 1 lowsize) ;prevents loops
                (integerp highsize)
                (natp lowsize))
           (equal (bvcat highsize highval lowsize lowval)
                  (bvcat highsize
                         highval
                         lowsize
                         (bvcat 1
                                (getbit (+ -1 lowsize) lowval)
                                (+ -1 lowsize)
                                lowval))))
  :hints (("Goal" :in-theory (enable natp))))


;rename
(defthmd bvxor-smaller-term-becomes-cat-arg1
  (implies (and (axe-bind-free (bind-bv-size-axe x 'size2 dag-array) '(size2))
                (< size2 size)
                (unsigned-byte-p-forced size2 x)
                (natp size2)
                (integerp size)
                )
           (equal (bvxor size x y)
                  (bvcat (- size size2)
                         (slice (+ -1 size) size2 y)
                         size2
                         (bvxor size2 x y))))
  :hints (("Goal" :in-theory (enable SLICE-TOO-HIGH-IS-0 unsigned-byte-p-forced))))

;rename
(defthmd bvxor-smaller-term-becomes-cat-arg2
  (implies (and (axe-bind-free (bind-bv-size-axe x 'size2 dag-array) '(size2))
                (< size2 size)
                (unsigned-byte-p-forced size2 x)
                (natp size2)
                (integerp size)
                )
           (equal (bvxor size y x)
                  (bvcat (- size size2)
                         (slice (+ -1 size) size2 y)
                         size2
                         (bvxor size2 y x))))
  :hints (("Goal" :in-theory (enable SLICE-TOO-HIGH-IS-0 unsigned-byte-p-forced))))


;this fires on (bvor x (bvchop 8 y)) but what if y is an 8-bit var and we drop the logherad from it
;might be better to discover that x is a bvcat with 0's at the bottom
;for or, wouldn't it be better to just split the or into a cat of the top part of x
(defthmd bvplus-disjoint-ones-arg2-gen
   (implies (and (axe-bind-free (bind-bv-size-axe y 'size2 dag-array) '(size2))
                 (< size2 size)
                 (equal 0 (bvchop size2 x))
                 (unsigned-byte-p-forced size2 y)
                 (natp size)
                 (natp size2))
            (equal (bvplus size x y)
                   (bvcat (- size size2) (slice (+ -1 size) size2 x) size2 y)))
   :hints (("Goal" :expand ((SLICE (+ -1 SIZE) SIZE2 (+ X Y)))
            :in-theory (e/d (SLICE BVPLUS SLICE-TOO-HIGH-IS-0 SLICE-WHEN-VAL-IS-NOT-AN-INTEGER LOGTAIL-OF-BVCHOP unsigned-byte-p-forced)
                            (;anti-bvplus
                             LOGTAIL-OF-BVCHOP-BECOMES-SLICE BVCHOP-OF-LOGTAIL-BECOMES-SLICE SLICE-BECOMES-BVCHOP BVCHOP-OF-LOGTAIL-BECOMES-SLICE
                                                              BVCHOP-OF-LOGTAIL)))))

(local (in-theory (enable unsigned-byte-p-forced)))

(defthmd bvor-with-small-arg1
  (implies (and (axe-bind-free (bind-bv-size-axe x 'xsize dag-array) '(xsize))
                (< xsize size)
                (natp size)
                (< 0 size)
                (natp xsize)
                (integerp x) ;drop
                (integerp y) ;drop
                (unsigned-byte-p-forced xsize x)
                )
           (equal (bvor size x y)
                  (bvcat (- size xsize)
                         (slice (+ -1 size) xsize y)
                         xsize
                         (bvor xsize x y))))
  :hints (("Goal" :in-theory (enable SLICE-TOO-HIGH-IS-0))))

(defthmd bvor-with-small-arg2
  (implies (and (axe-bind-free (bind-bv-size-axe x 'xsize dag-array) '(xsize))
                (< xsize size)
                (natp size)
                (< 0 size)
                (natp xsize)
                (integerp x) ;drop
                (integerp y) ;drop
                (unsigned-byte-p-forced xsize x)
                )
           (equal (bvor size y x)
                  (bvcat (- size xsize)
                         (slice (+ -1 size) xsize y)
                         xsize
                         (bvor xsize y x))))
    :hints (("Goal" :in-theory (enable SLICE-TOO-HIGH-IS-0))))

;; (defthmd bvxor-with-small-arg1
;;   (implies (and (axe-bind-free (bind-bv-size-axe x 'xsize dag-array) '(xsize))
;;                 (< xsize size)
;;                 (unsigned-byte-p xsize x)
;;                 (natp size)
;;                 (< 0 size)
;;                 (natp xsize)
;;                 (integerp x) ;drop
;;                 (integerp y) ;drop
;;                 )
;;            (equal (bvxor size x y)
;;                   (bvcat (- size xsize)
;;                          (slice (+ -1 size) xsize y)
;;                          xsize
;;                          (bvxor xsize x y))))
;;   :hints (("Goal" :in-theory (enable SLICE-TOO-HIGH-IS-0))))

;; (defthmd bvxor-with-small-arg2
;;   (implies (and (axe-bind-free (bind-bv-size-axe x 'xsize dag-array) '(xsize))
;;                 (< xsize size)
;;                 (unsigned-byte-p xsize x)
;;                 (natp size)
;;                 (< 0 size)
;;                 (natp xsize)
;;                 (integerp x) ;drop
;;                 (integerp y) ;drop
;;                 )
;;            (equal (bvxor size y x)
;;                   (bvcat (- size xsize)
;;                          (slice (+ -1 size) xsize y)
;;                          xsize
;;                          (bvxor xsize y x))))
;;       :hints (("Goal" :in-theory (enable SLICE-TOO-HIGH-IS-0))))

;; ;shoot.  can't conveniently pass in size+1
;; (defthm slice-trim-arg2
;;   (implies (and (axe-syntaxp (term-should-be-trimmed-axe size y 'non-arithmetic dag-array))
;;                 (natp size))
;;            (equal (slice high low x)
;;                   (slice high low (bvchop + 1 high) x)))
;;   :hints (("Goal" :in-theory (e/d (bvplus BVCHOP-WHEN-I-IS-NOT-AN-INTEGER) (anti-bvplus)))))

(defthmd bvif-with-small-arg1
  (implies (and (axe-bind-free (bind-bv-size-axe x 'xsize dag-array) '(xsize))
                (< xsize size)
                (< 0 xsize) ;otherwise it looped!  bozo add this to similar rules

                (natp size)
                (< 0 size)
                (natp xsize)
                (integerp x) ;drop
                (integerp y) ;drop
                (unsigned-byte-p-forced xsize x)
                )
           (equal (bvif size test x y)
                  (bvcat (- size xsize)
                         (bvif (- size xsize) test 0 (slice (+ -1 size) xsize y))
                         xsize
                         (bvif xsize test x y))))
  :hints (("Goal" :in-theory (enable bvif myif GETBIT-TOO-HIGH))))

(defthmd bvif-with-small-arg2
  (implies (and (axe-bind-free (bind-bv-size-axe x 'xsize dag-array) '(xsize))
                (< xsize size)
                (< 0 xsize) ;otherwise it looped!  bozo add this to similar rules
                (natp size)
                (< 0 size)
                (natp xsize)
                (integerp x) ;drop
                (integerp y) ;drop
                (unsigned-byte-p-forced xsize x)
                )
           (equal (bvif size test y x)
                  (bvcat (- size xsize)
                         (bvif (- size xsize) test (slice (+ -1 size) xsize y) 0)
                         xsize
                         (bvif xsize test y x))))
  :hints (("Goal" :in-theory (enable bvif myif GETBIT-TOO-HIGH))))

(defthmd bvif-tighten
  (implies (and (axe-bind-free (bind-bv-size-axe x 'xsize dag-array) '(xsize))
                (axe-bind-free (bind-bv-size-axe y 'ysize dag-array) '(ysize))
                (< xsize size)
                (< ysize size)
;;                 (< 0 xsize)
;;                 (< 0 ysize)
                (natp size)
                (< 0 size)
                (natp xsize)
                (natp ysize)
                (integerp x)
                (integerp y)
                (unsigned-byte-p-forced xsize x)
                (unsigned-byte-p-forced ysize y))
           (equal (bvif size test x y)
                  (bvif (max xsize ysize) test x y)))
  :hints (("Goal" :in-theory (enable bvif myif getbit-too-high))))

(defthmd slice-tighten-top-dag
  (implies (and (axe-bind-free (bind-bv-size-axe x 'xsize dag-array) '(xsize))
                (<= xsize high)
                (natp low)
                (natp xsize)
                (natp high)
                (unsigned-byte-p-forced xsize x))
           (equal (slice high low x)
                  (slice (+ -1 xsize) low x)))
  :hints (("Goal" :use (:instance slice-tighten-top)
           :in-theory (disable slice-tighten-top))))

(defthmd bvand-with-small-arg1
  (implies (and (axe-bind-free (bind-bv-size-axe x 'xsize dag-array) '(xsize))
                (< xsize size)
                (natp size)
                (unsigned-byte-p-forced xsize x))
           (equal (bvand size x y)
                  (bvand xsize x y)))
  :hints (("Goal" :cases ((integerp y))
           :in-theory (enable bvand-tighten-1 logand-bvchop-when-usb))))

(defthmd bvand-with-small-arg2
  (implies (and (axe-bind-free (bind-bv-size-axe x 'xsize dag-array) '(xsize))
                (< xsize size)
                (natp size)
                (< 0 size)
                (unsigned-byte-p-forced xsize x))
           (equal (bvand size y x)
                  (bvand xsize y x)))
  :hints (("Goal" :use (:instance bvand-with-small-arg1))))

(defthmd bvor-disjoint-ones-arg2-gen
  (implies (and (axe-bind-free (bind-bv-size-axe y 'size2 dag-array) '(size2))
                (axe-syntaxp (bvcat-nest-with-low-zerosp-axe x size2 dag-array)) ;new
                (< size2 size)
                (equal 0 (bvchop size2 x))
                (unsigned-byte-p-forced size2 y)
                (natp size)
                (natp size2))
           (equal (bvor size x y)
                  (bvcat (- size size2) (slice (+ -1 size) size2 x) size2 y)))
  :hints (("Goal" :in-theory (enable BVOR SLICE-TOO-HIGH-IS-0))))

(defthmd bvplus-disjoint-ones-arg1-gen
  (implies (and (axe-bind-free (bind-bv-size-axe y 'size2 dag-array) '(size2))
                (< size2 size)
                (equal 0 (bvchop size2 x))
                (unsigned-byte-p-forced size2 y)
                (natp size)
                (natp size2))
           (equal (bvplus size y x)
                  (bvcat (- size size2) (slice (+ -1 size) size2 x) size2 y)))
  :hints (("Goal" :use (:instance bvplus-disjoint-ones-arg2-gen)
           :in-theory (disable bvplus-disjoint-ones-arg2-gen))))

(defthmd bvplus-disjoint-ones-arg1-gen-better
  (implies (and (axe-bind-free (bind-bv-size-axe y 'size2 dag-array) '(size2))
                (< size2 size)
                (axe-syntaxp (bvcat-nest-with-low-zerosp-axe x size2 dag-array))
                (equal 0 (bvchop size2 x)) ;; force, or something?
                (unsigned-byte-p-forced size2 y)
                (natp size)
                (natp size2))
           (equal (bvplus size y x)
                  (bvcat (- size size2) (slice (+ -1 size) size2 x) size2 y)))
  :hints (("Goal" :use (:instance bvplus-disjoint-ones-arg1-gen)
           :in-theory (e/d (SLICE-TOO-HIGH-IS-0) (bvplus-disjoint-ones-arg1-gen)))))

(defthmd bvplus-disjoint-ones-arg2-gen-better
  (implies (and (axe-bind-free (bind-bv-size-axe y 'size2 dag-array) '(size2))
                (< size2 size)
                (axe-syntaxp (bvcat-nest-with-low-zerosp-axe x size2 dag-array))
                (equal 0 (bvchop size2 x)) ;; force, or something?
                (unsigned-byte-p-forced size2 y)
                (natp size)
                (natp size2))
           (equal (bvplus size x y)
                  (bvcat (- size size2) (slice (+ -1 size) size2 x) size2 y)))
  :hints (("Goal" :use (:instance bvplus-disjoint-ones-arg2-gen)
           :in-theory (e/d (SLICE-TOO-HIGH-IS-0) (bvplus-disjoint-ones-arg2-gen)))))

(in-theory (disable bvplus-disjoint-ones-arg1-gen bvplus-disjoint-ones-arg2-gen bvplus-disjoint-ones-arg1-gen-better bvplus-disjoint-ones-arg2-gen-better))

(defthmd bvplus-disjoint-ones-2
  (implies (and (axe-bind-free (bind-bv-size-axe y 'size2 dag-array) '(size2))
                (< size2 size)
                (axe-syntaxp (bvcat-nest-with-low-zerosp-axe x size2 dag-array))
                (equal 0 (bvchop size2 x)) ;; force, or something?
                (unsigned-byte-p-forced size2 y)
                ;(natp size)
                (natp size2))
           (equal (bvplus size y (bvplus size x z))
                  (bvplus size (bvcat (- size size2) (slice (+ -1 size) size2 x) size2 y) z)))
  :hints (("Goal" :use (:instance bvplus-disjoint-ones-arg1-gen-better)
           :in-theory (disable BVCAT-EQUAL-REWRITE BVCAT-EQUAL-REWRITE-alt))))

(defthmd bvplus-disjoint-ones-2-alt
  (implies (and (axe-bind-free (bind-bv-size-axe y 'size2 dag-array) '(size2))
                (< size2 size)
                (axe-syntaxp (bvcat-nest-with-low-zerosp-axe x size2 dag-array))
                (equal 0 (bvchop size2 x)) ;; force, or something?
                (unsigned-byte-p-forced size2 y)
                ;(natp size)
                (natp size2))
           (equal (bvplus size x (bvplus size y z))
                  (bvplus size (bvcat (- size size2) (slice (+ -1 size) size2 x) size2 y) z)))
  :hints (("Goal" :use (:instance bvplus-disjoint-ones-arg1-gen-better)
           :in-theory (disable BVCAT-EQUAL-REWRITE BVCAT-EQUAL-REWRITE-alt))))

(defthmd bvor-disjoint-ones-arg1-gen
  (implies (and (axe-bind-free (bind-bv-size-axe y 'size2 dag-array) '(size2))
                (axe-syntaxp (bvcat-nest-with-low-zerosp-axe x size2 dag-array)) ;new
                (< size2 size)
                (equal 0 (bvchop size2 x))
                (unsigned-byte-p-forced size2 y)
                (natp size)
                (natp size2))
           (equal (bvor size y x)
                  (bvcat (- size size2) (slice (+ -1 size) size2 x) size2 y)))
  :hints (("Goal" :in-theory (enable BVOR SLICE-TOO-HIGH-IS-0))))

;how does the speed of this compare to doing it for each operator separately?
(defthmd <-lemma-for-known-operators-axe
  (implies (and (syntaxp (quotep k))
                (axe-bind-free (bind-bv-size-axe x 'xsize dag-array) '(xsize))
                (<= (expt 2 xsize) k)
                (unsigned-byte-p-forced xsize x)
                )
           (< x k)))

(defthmd <-lemma-for-known-operators-axe-alt
  (implies (and (syntaxp (quotep k))
                (axe-bind-free (bind-bv-size-axe x 'xsize dag-array) '(xsize))
                (<= (+ -1 (expt 2 xsize)) k)
                (unsigned-byte-p-forced xsize x)
                )
           (not (< k x)))
  :hints (("Goal" :in-theory (enable UNSIGNED-BYTE-P))))

(defthmd <-lemma-for-known-operators-axe2
  (implies (and (syntaxp (quotep k))
                (<= k 0)
                (axe-bind-free (bind-bv-size-axe x 'xsize dag-array) '(xsize))
                (unsigned-byte-p-forced xsize x))
           (not (< x k)))
  :hints (("Goal" :in-theory (enable unsigned-byte-p-forced))))

(defthmd <-lemma-for-known-operators-axe3
  (implies (and (syntaxp (quotep k))
                (axe-bind-free (bind-bv-size-axe x 'xsize dag-array) '(xsize))
                (< k 0)
                (unsigned-byte-p-forced xsize x))
           (< k x))
  :hints (("Goal" :in-theory (enable unsigned-byte-p-forced))))

(defthmd bvplus-tighten-better
  (implies (and (axe-bind-free (bind-bv-size-axe x 'xsize dag-array) '(xsize))
                (axe-bind-free (bind-bv-size-axe y 'ysize dag-array) '(ysize))
                (< (+ 1 (max xsize ysize)) size) ;make sure we can tighten
                (unsigned-byte-p-forced xsize x)
                (unsigned-byte-p-forced ysize y) ;may not be true
                (natp size)
                (natp xsize)
                (natp ysize)
                )
           (equal (bvplus size x y)
                  (bvplus (+ 1 (max xsize ysize)) x y)))
  :hints (("Goal"
           :in-theory (e/d (bvplus BVCHOP-OF-SUM-CASES UNSIGNED-BYTE-P unsigned-byte-p-forced
                                   expt-of-+)
                           (;anti-bvplus
                            ;;<-OF-EXPT-AND-EXPT
                            )))))

;; ;y is a free var - yuck!
;; ;bozo prove me
;; ;rename to have -dag in the name
;; (defthmd bvplus-tighten
;;    (implies (and (axe-bind-free (bind-bv-size-axe x 'xsize dag-array) '(xsize))
;;                  ;(axe-bind-free (bind-bv-size-axe y 'ysize dag-array) '(ysize))
;;                  (< (+ 1 xsize ysize) size)
;;                  (unsigned-byte-p xsize x)
;;                  (unsigned-byte-p xsize y) ;may not be true
;;                  (natp size)
;;                  (natp xsize)
;;                  (natp ysize)
;;                  )
;;             (equal (bvplus size x y)
;;                    (bvplus (+ 1 (max xsize ysize)) x y)))
;;      :hints (("Goal"
;;            :use (:instance EXPT-IS-WEAKLY-INCREASING-FOR-BASE>1
;;                            (r 2)
;;                            (i XSIZE)
;;                            (j ysize))
;;            :in-theory (e/d (bvplus BVCHOP-OF-SUM-CASES UNSIGNED-BYTE-P)
;;                            (anti-bvplus)))))

;;    :hints (("Goal" :use (:instance bvplus-tighten-better)
;;             :in-theory (disable bvplus-tighten-better
;;                                 BVPLUS-OPENER))))

;;    :hints (("Goal"
;;             :use (:instance sum-bound-lemma)
;; ;          :expand (UNSIGNED-BYTE-P SIZE (+ X Y))
;;             :in-theory (e/d (BVPLUS UNSIGNED-BYTE-P
;;                                     ) (anti-bvplus ;max
;;                                     sum-bound-lemma))))

(defthmd bvplus-tighten-hack2
   (implies (and (axe-bind-free (bind-bv-size-axe x 'xsize dag-array) '(xsize))
                 ;(axe-bind-free (bind-bv-size-axe y 'ysize dag-array) '(ysize))
                 (< (+ 1 xsize) size)
                 (unsigned-byte-p-forced xsize x)
                 (unsigned-byte-p xsize y) ;may not be true
                 (natp size)
                 (natp xsize)
                 )
            (equal (bvplus size x y)
                   (bvplus (+ 1 xsize) x y)))
   :hints (("Goal"
            :use (:instance sum-bound-lemma)
;          :expand (UNSIGNED-BYTE-P SIZE (+ X Y))
            :in-theory (e/d (BVPLUS UNSIGNED-BYTE-P
                                    SLICE-TOO-HIGH-IS-0
                                    expt-of-+
                                    ) (;anti-bvplus ;max
                                    sum-bound-lemma)))))



;free var rule from usb to integerp of the index?

(defthmd bvand-of-constant-tighten-dag-version
  (implies (and (syntaxp (quotep k))
                (syntaxp (quotep size))
                (< (integer-length k) size)
                (axe-bind-free (bind-bv-size-axe k 'ksize dag-array) '(ksize))
                (unsigned-byte-p-forced ksize k)
                (< ksize size)
                (integerp x)
                (natp size)
                (natp ksize)
                )
           (equal (bvand size k x)
                  (bvand ksize k x)))
  :hints (("Goal" :use (:instance bvand-of-constant-tighten (newsize ksize))
           :in-theory (disable bvand-of-constant-tighten))))

; not really an axe rule
(defthmd bvshl-32-cases-dag ;just use the non-axe-version?
  (implies (and (syntaxp (not (quotep shift-amount)))
                (unsigned-byte-p 5 shift-amount)) ;bozo redefine bvshl to chop its shift amount?
           (equal (BVSHL 32 x shift-AMOUNT)
                  (BVIF 32 (EQUAL (BVCHOP 5 SHIFT-AMOUNT) '0)
                        (bvshl 32 X '0)
                        (BVIF
                         32 (EQUAL (BVCHOP 5 SHIFT-AMOUNT) '1)
                         (bvshl 32 X '1)
                         (BVIF
                          32 (EQUAL (BVCHOP 5 SHIFT-AMOUNT) '2)
                          (bvshl 32 X '2)
                          (BVIF
                           32 (EQUAL (BVCHOP 5 SHIFT-AMOUNT) '3)
                           (bvshl 32 X '3)
                           (BVIF
                            32 (EQUAL (BVCHOP 5 SHIFT-AMOUNT) '4)
                            (bvshl 32 X '4)
                            (BVIF
                             32 (EQUAL (BVCHOP 5 SHIFT-AMOUNT) '5)
                             (bvshl 32 X '5)
                             (BVIF
                              32 (EQUAL (BVCHOP 5 SHIFT-AMOUNT) '6)
                              (bvshl 32 X '6)
                              (BVIF
                               32 (EQUAL (BVCHOP 5 SHIFT-AMOUNT) '7)
                               (bvshl 32 X '7)
                               (BVIF
                                32 (EQUAL (BVCHOP 5 SHIFT-AMOUNT) '8)
                                (bvshl 32 X '8)
                                (BVIF
                                 32 (EQUAL (BVCHOP 5 SHIFT-AMOUNT) '9)
                                 (bvshl 32 X '9)
                                 (BVIF
                                  32 (EQUAL (BVCHOP 5 SHIFT-AMOUNT) '10)
                                  (bvshl 32 X '10)
                                  (BVIF
                                   32 (EQUAL (BVCHOP 5 SHIFT-AMOUNT) '11)
                                   (bvshl 32 X '11)
                                   (BVIF
                                    32 (EQUAL (BVCHOP 5 SHIFT-AMOUNT) '12)
                                    (bvshl 32 X '12)
                                    (BVIF
                                     32 (EQUAL (BVCHOP 5 SHIFT-AMOUNT) '13)
                                     (bvshl 32 X '13)
                                     (BVIF
                                      32 (EQUAL (BVCHOP 5 SHIFT-AMOUNT) '14)
                                      (bvshl 32 X '14)
                                      (BVIF
                                       32 (EQUAL (BVCHOP 5 SHIFT-AMOUNT) '15)
                                       (bvshl 32 X '15)
                                       (BVIF
                                        32 (EQUAL (BVCHOP 5 SHIFT-AMOUNT) '16)
                                        (bvshl 32 X '16)
                                        (BVIF
                                         32 (EQUAL (BVCHOP 5 SHIFT-AMOUNT) '17)
                                         (bvshl 32 X '17)
                                         (BVIF
                                          32 (EQUAL (BVCHOP 5 SHIFT-AMOUNT) '18)
                                          (bvshl 32 X '18)
                                          (BVIF
                                           32 (EQUAL (BVCHOP 5 SHIFT-AMOUNT) '19)
                                           (bvshl 32 X '19)
                                           (BVIF
                                            32 (EQUAL (BVCHOP 5 SHIFT-AMOUNT) '20)
                                            (bvshl 32 X '20)
                                            (BVIF
                                             32 (EQUAL (BVCHOP 5 SHIFT-AMOUNT) '21)
                                             (bvshl 32 X '21)
                                             (BVIF
                                              32 (EQUAL (BVCHOP 5 SHIFT-AMOUNT) '22)
                                              (bvshl 32 X '22)
                                              (BVIF
                                               32 (EQUAL (BVCHOP 5 SHIFT-AMOUNT) '23)
                                               (bvshl 32 X '23)
                                               (BVIF
                                                32 (EQUAL (BVCHOP 5 SHIFT-AMOUNT) '24)
                                                (bvshl 32 X '24)
                                                (BVIF
                                                 32 (EQUAL (BVCHOP 5 SHIFT-AMOUNT) '25)
                                                 (bvshl 32 X '25)
                                                 (BVIF
                                                  32 (EQUAL (BVCHOP 5 SHIFT-AMOUNT) '26)
                                                  (bvshl 32 X '26)
                                                  (BVIF
                                                   32 (EQUAL (BVCHOP 5 SHIFT-AMOUNT) '27)
                                                   (bvshl 32 X '27)
                                                   (BVIF
                                                    32 (EQUAL (BVCHOP 5 SHIFT-AMOUNT) '28)
                                                    (bvshl 32 X '28)
                                                    (BVIF
                                                     32 (EQUAL (BVCHOP 5 SHIFT-AMOUNT) '29)
                                                     (bvshl 32 X '29)
                                                     (BVIF
                                                      32 (EQUAL (BVCHOP 5 shift-amount) '30)
                                                      (bvshl 32 X '30)
                                                      (bvshl 32
                                                           X
                                                           '31))))))))))))))))))))))))))))))))))
  :hints (("Goal" :in-theory (e/d (bvif bvshl)
                                  (BVSHL-REWRITE-WITH-BVCHOP
                                   <=-OF-BVCHOP-SAME-LINEAR
                                   <-OF-IF-ARG1
                                   ;BVCHOP-IDENTITY
                                   ;UNSIGNED-BYTE-P-FROM-BOUNDS
)))))

; not really an axe rule
(defthmd bvshr-32-cases-dag;just use the non-axe-version?
  (implies (and (syntaxp (not (quotep shift-amount)))
                (unsigned-byte-p 5 shift-amount)) ;bozo redefine bvshr to chop its shift amount?
           (equal (BVSHR 32 x shift-AMOUNT)
                  (BVIF 32 (EQUAL (BVCHOP 5 SHIFT-AMOUNT) '0)
                        (bvshr 32 X '0)
                        (BVIF
                         32 (EQUAL (BVCHOP 5 SHIFT-AMOUNT) '1)
                         (bvshr 32 X '1)
                         (BVIF
                          32 (EQUAL (BVCHOP 5 SHIFT-AMOUNT) '2)
                          (bvshr 32 X '2)
                          (BVIF
                           32 (EQUAL (BVCHOP 5 SHIFT-AMOUNT) '3)
                           (bvshr 32 X '3)
                           (BVIF
                            32 (EQUAL (BVCHOP 5 SHIFT-AMOUNT) '4)
                            (bvshr 32 X '4)
                            (BVIF
                             32 (EQUAL (BVCHOP 5 SHIFT-AMOUNT) '5)
                             (bvshr 32 X '5)
                             (BVIF
                              32 (EQUAL (BVCHOP 5 SHIFT-AMOUNT) '6)
                              (bvshr 32 X '6)
                              (BVIF
                               32 (EQUAL (BVCHOP 5 SHIFT-AMOUNT) '7)
                               (bvshr 32 X '7)
                               (BVIF
                                32 (EQUAL (BVCHOP 5 SHIFT-AMOUNT) '8)
                                (bvshr 32 X '8)
                                (BVIF
                                 32 (EQUAL (BVCHOP 5 SHIFT-AMOUNT) '9)
                                 (bvshr 32 X '9)
                                 (BVIF
                                  32 (EQUAL (BVCHOP 5 SHIFT-AMOUNT) '10)
                                  (bvshr 32 X '10)
                                  (BVIF
                                   32 (EQUAL (BVCHOP 5 SHIFT-AMOUNT) '11)
                                   (bvshr 32 X '11)
                                   (BVIF
                                    32 (EQUAL (BVCHOP 5 SHIFT-AMOUNT) '12)
                                    (bvshr 32 X '12)
                                    (BVIF
                                     32 (EQUAL (BVCHOP 5 SHIFT-AMOUNT) '13)
                                     (bvshr 32 X '13)
                                     (BVIF
                                      32 (EQUAL (BVCHOP 5 SHIFT-AMOUNT) '14)
                                      (bvshr 32 X '14)
                                      (BVIF
                                       32 (EQUAL (BVCHOP 5 SHIFT-AMOUNT) '15)
                                       (bvshr 32 X '15)
                                       (BVIF
                                        32 (EQUAL (BVCHOP 5 SHIFT-AMOUNT) '16)
                                        (bvshr 32 X '16)
                                        (BVIF
                                         32 (EQUAL (BVCHOP 5 SHIFT-AMOUNT) '17)
                                         (bvshr 32 X '17)
                                         (BVIF
                                          32 (EQUAL (BVCHOP 5 SHIFT-AMOUNT) '18)
                                          (bvshr 32 X '18)
                                          (BVIF
                                           32 (EQUAL (BVCHOP 5 SHIFT-AMOUNT) '19)
                                           (bvshr 32 X '19)
                                           (BVIF
                                            32 (EQUAL (BVCHOP 5 SHIFT-AMOUNT) '20)
                                            (bvshr 32 X '20)
                                            (BVIF
                                             32 (EQUAL (BVCHOP 5 SHIFT-AMOUNT) '21)
                                             (bvshr 32 X '21)
                                             (BVIF
                                              32 (EQUAL (BVCHOP 5 SHIFT-AMOUNT) '22)
                                              (bvshr 32 X '22)
                                              (BVIF
                                               32 (EQUAL (BVCHOP 5 SHIFT-AMOUNT) '23)
                                               (bvshr 32 X '23)
                                               (BVIF
                                                32 (EQUAL (BVCHOP 5 SHIFT-AMOUNT) '24)
                                                (bvshr 32 X '24)
                                                (BVIF
                                                 32 (EQUAL (BVCHOP 5 SHIFT-AMOUNT) '25)
                                                 (bvshr 32 X '25)
                                                 (BVIF
                                                  32 (EQUAL (BVCHOP 5 SHIFT-AMOUNT) '26)
                                                  (bvshr 32 X '26)
                                                  (BVIF
                                                   32 (EQUAL (BVCHOP 5 SHIFT-AMOUNT) '27)
                                                   (bvshr 32 X '27)
                                                   (BVIF
                                                    32 (EQUAL (BVCHOP 5 SHIFT-AMOUNT) '28)
                                                    (bvshr 32 X '28)
                                                    (BVIF
                                                     32 (EQUAL (BVCHOP 5 SHIFT-AMOUNT) '29)
                                                     (bvshr 32 X '29)
                                                     (BVIF
                                                      32 (EQUAL (BVCHOP 5 shift-amount) '30)
                                                      (bvshr 32 X '30)
                                                      (bvshr 32
                                                           X
                                                           '31))))))))))))))))))))))))))))))))))
  :hints (("Goal" :in-theory (e/d (bvif bvshr) (unsigned-byte-p-from-bounds)))))

(defthmd bvshl-32-cases-dag-barrel-shifter ;just use a non-axe-version?
  (implies (and (syntaxp (not (quotep shift-amount)))
                (unsigned-byte-p 5 shift-amount)) ;bozo redefine bvshl to chop its shift amount?
           (equal (BVSHL 32 x shift-AMOUNT)
                  (let* ((a (bvif 32 (equal 1 (getbit 4 shift-AMOUNT))
                                  (bvshl 32 x 16)
                                  x))
                         (b (bvif 32 (equal 1 (getbit 3 shift-AMOUNT))
                                  (bvshl 32 a 8)
                                  a))
                         (c (bvif 32 (equal 1 (getbit 2 shift-AMOUNT))
                                  (bvshl 32 b 4)
                                  b))
                         (d (bvif 32 (equal 1 (getbit 1 shift-AMOUNT))
                                  (bvshl 32 c 2)
                                  c))
                         (e (bvif 32 (equal 1 (getbit 0 shift-AMOUNT))
                                  (bvshl 32 d 1)
                                  d)))
                    e)))
  :hints (("Goal"
           :cases ((equal 0 shift-amount)
                   (equal 1 shift-amount)
                   (equal 2 shift-amount)
                   (equal 3 shift-amount)
                   (equal 4 shift-amount)
                   (equal 5 shift-amount)
                   (equal 6 shift-amount)
                   (equal 7 shift-amount)
                   (equal 8 shift-amount)
                   (equal 9 shift-amount)
                   (equal 10 shift-amount)
                   (equal 11 shift-amount)
                   (equal 12 shift-amount)
                   (equal 13 shift-amount)
                   (equal 14 shift-amount)
                   (equal 15 shift-amount)
                   (equal 16 shift-amount)
                   (equal 17 shift-amount)
                   (equal 18 shift-amount)
                   (equal 19 shift-amount)
                   (equal 20 shift-amount)
                   (equal 21 shift-amount)
                   (equal 22 shift-amount)
                   (equal 23 shift-amount)
                   (equal 24 shift-amount)
                   (equal 25 shift-amount)
                   (equal 26 shift-amount)
                   (equal 27 shift-amount)
                   (equal 28 shift-amount)
                   (equal 29 shift-amount)
                   (equal 30 shift-amount)
                   (equal 31 shift-amount))
           :in-theory (e/d (BVSHL-REWRITE-WITH-BVCHOP-FOR-CONSTANT-SHIFT-AMOUNT) (BVSHL-REWRITE-WITH-BVCHOP)))))

(defthmd bvshr-32-cases-dag-barrel-shifter ;just use a non-axe-version?
  (implies (and (syntaxp (not (quotep shift-amount)))
                (unsigned-byte-p 5 shift-amount)) ;bozo redefine bvshr to chop its shift amount?
           (equal (BVSHR 32 x shift-AMOUNT)
                  (let* ((a (bvif 32 (equal 1 (getbit 4 shift-AMOUNT))
                                  (bvshr 32 x 16)
                                  x))
                         (b (bvif 32 (equal 1 (getbit 3 shift-AMOUNT))
                                  (bvshr 32 a 8)
                                  a))
                         (c (bvif 32 (equal 1 (getbit 2 shift-AMOUNT))
                                  (bvshr 32 b 4)
                                  b))
                         (d (bvif 32 (equal 1 (getbit 1 shift-AMOUNT))
                                  (bvshr 32 c 2)
                                  c))
                         (e (bvif 32 (equal 1 (getbit 0 shift-AMOUNT))
                                  (bvshr 32 d 1)
                                  d)))
                    e)))
  :hints (("Goal"
           :cases ((equal 0 shift-amount)
                   (equal 1 shift-amount)
                   (equal 2 shift-amount)
                   (equal 3 shift-amount)
                   (equal 4 shift-amount)
                   (equal 5 shift-amount)
                   (equal 6 shift-amount)
                   (equal 7 shift-amount)
                   (equal 8 shift-amount)
                   (equal 9 shift-amount)
                   (equal 10 shift-amount)
                   (equal 11 shift-amount)
                   (equal 12 shift-amount)
                   (equal 13 shift-amount)
                   (equal 14 shift-amount)
                   (equal 15 shift-amount)
                   (equal 16 shift-amount)
                   (equal 17 shift-amount)
                   (equal 18 shift-amount)
                   (equal 19 shift-amount)
                   (equal 20 shift-amount)
                   (equal 21 shift-amount)
                   (equal 22 shift-amount)
                   (equal 23 shift-amount)
                   (equal 24 shift-amount)
                   (equal 25 shift-amount)
                   (equal 26 shift-amount)
                   (equal 27 shift-amount)
                   (equal 28 shift-amount)
                   (equal 29 shift-amount)
                   (equal 30 shift-amount)
                   (equal 31 shift-amount))
           :in-theory (enable BVSHR-REWRITE-FOR-CONSTANT-SHIFT-AMOUNT))))

;todo: make rules like this for other ops!
(defthmd bvsx-too-high-axe
  (implies (and (axe-bind-free (bind-bv-size-axe x 'xsize dag-array) '(xsize))
                (< xsize old-size)
                (<= old-size new-size)
                (integerp new-size)
                (integerp old-size)
                (unsigned-byte-p-forced xsize x))
           (equal (bvsx new-size old-size x)
                  x))
  :hints (("Goal" :in-theory (enable bvsx getbit-too-high))))

;gen
(defthmd sbvlt-of-0-when-shorter2-axe
  (implies (and (axe-bind-free (bind-bv-size-axe x 'xsize dag-array) '(xsize))
                (< xsize 32)
                (natp xsize)
                (unsigned-byte-p-forced xsize x))
           (equal (sbvlt 32 x 0) ;gen the 0
                  nil))
  :hints (("Goal" :use (:instance sbvlt-of-0-when-shorter2)
           :in-theory (e/d (unsigned-byte-p-forced) (sbvlt-of-0-when-shorter2)))))

;; (defthmd turn-equal-around-axe3
;;   (implies (and (axe-syntaxp (bv-term-syntaxp x dag-array))
;;                 (axe-syntaxp (not (bv-term-syntaxp y dag-array))))
;;            (equal (equal y x)
;;                   (equal x y))))

(defthmd turn-equal-around-axe4
  (implies (axe-syntaxp (should-reverse-equality x y dag-array))
           (equal (equal x y)
                  (equal y x))))

;; ;these 2 moved from hacks6:
;; (defthmd logext-list-of-myif-drop-logext-lists-arg1
;;   (implies (and (axe-syntaxp (myif-nest-needs-bvchop-list x size dag-array)) ;else it could loop?
;;                 (posp size))
;;            (equal (logext-list size (myif test x y))
;;                   (logext-list size (myif test (push-bvchop-list size x) y))))
;;   :hints (("Goal" :in-theory (enable myif))))

;; (defthmd logext-list-of-myif-drop-logext-lists-arg2
;;   (implies (and (axe-syntaxp (myif-nest-needs-bvchop-list x size dag-array)) ;else it could loop?
;;                 (posp size))
;;            (equal (logext-list size (myif test y x))
;;                   (logext-list size (myif test y (push-bvchop-list size x)))))
;;   :hints (("Goal" :in-theory (enable myif))))

;use EQUAL-OF-BVCHOP-EXTEND once we have polarity in the dag-prover
;expensive!
;; (defthmd recollapse-hack
;;   (implies (and (syntaxp (not (quotep x)))
;;                 (equal free1 (bvchop size x))
;;                 (natp size)
;;                 (syntaxp (quotep free1))
;;                 (not (equal 0 (getbit size x)))
;;                 (unsigned-byte-p (+ 1 size) x))
;;            (equal (equal k x)
;;                   (equal k (bvcat 1 1 size free1))))
;;   :hints (("Goal" :use (:instance recollapse-hack-helper)
;;            :in-theory (theory 'minimal-theory)
;;            )))

;drop?  mentioned in rule-lists.lisp
(defthmd recollapse-hack-slice-version  ;just use a non-axe-version?
  (implies (and (syntaxp (not (quotep x)))
                (equal free1 (bvchop size x))
                (natp size)
                (syntaxp (quotep free1))
                (equal free2 (slice high size x))
                (syntaxp (quotep free2))
                (syntaxp (quotep high))
                (natp high)
                (<= size high)
                (unsigned-byte-p (+ 1 high) x))
           (equal (equal k x)
                  (equal k (bvcat (+ 1 high (- size)) free2 size free1))))
  :hints (("Goal" :in-theory (disable <-OF-+-ARG1-WHEN-NEGATIVE-CONSTANT ;why
                                      ))))

;move
(defthmd myif-same-arg1-arg2-when-booleanp-axe
  (implies (and (axe-syntaxp (not (syntactic-constantp x dag-array))) ;avoid loops
                (booleanp x))
           (equal (myif x x y)
                  (myif x t y)))
  :hints (("Goal" :in-theory (enable myif))))

(defthmd sbvrem-when-positive-work-hard
  (implies (and (work-hard (sbvle size 0 x))
                (work-hard (sbvle size 0 y))
                (posp size))
           (equal (sbvrem size x y)
                  (bvmod (+ -1 size) x y)))
  :hints (("Goal" :use (:instance sbvrem-when-positive)
           :in-theory (disable sbvrem-when-positive))))

;;;;;;;;;;;;;;;;;;;;;;;;;;;;;;;;;;;;;;;;;;;;;;;;;;;;;;;;;;;;;;;;;;;;;;;;;;;;;;;;

(defthmd integerp-of-bv-array-read
  (integerp (bv-array-read element-size len index data)))

(defthmd natp-of-bv-array-read
  (natp (bv-array-read element-size len index data)))

;bozo more like this?  gen the 0?
(defthmd bv-array-read-non-negative
  (not (< (bv-array-read esize len index data) 0)))

;;;;;;;;;;;;;;;;;;;;;;;;;;;;;;;;;;;;;;;;;;;;;;;;;;;;;;;;;;;;;;;;;;;;;;;;;;;;;;;;

(defthm not-equal-of-constant-and-bv-term-axe
  (implies (and (syntaxp (quotep k))
                (axe-bind-free (bind-bv-size-axe x 'xsize dag-array) '(xsize))
                (syntaxp (quotep xsize))
                (not (unsigned-byte-p xsize k)) ; gets computed
                (unsigned-byte-p-forced xsize x))
           (not (equal k x)))
  :rule-classes nil ; since in ACL2, xsize not is bound when used
  :hints (("Goal" :in-theory (enable unsigned-byte-p-forced))))

(defthm not-equal-of-constant-and-bv-term-alt-axe
  (implies (and (syntaxp (quotep k))
                (axe-bind-free (bind-bv-size-axe x 'xsize dag-array) '(xsize))
                (syntaxp (quotep xsize))
                (not (unsigned-byte-p xsize k)) ; gets computed
                (unsigned-byte-p-forced xsize x))
           (not (equal x k)))
  :rule-classes nil ; since in ACL2, xsize not is bound when used
  :hints (("Goal" :in-theory (enable unsigned-byte-p-forced))))

;;;;;;;;;;;;;;;;;;;;;;;;;;;;;;;;;;;;;;;;;;;;;;;;;;;;;;;;;;;;;;;;;;;;;;;;;;;;;;;;

(defthm bvmult-tighten-when-power-of-2p-axe
  (implies (and (syntaxp (quotep x))
                (power-of-2p x)
                (axe-bind-free (bind-bv-size-axe y 'ysize dag-array) '(ysize))
                (< (+ (lg x) ysize) size)
                (natp size)
                ;; (force (unsigned-byte-p-forced xsize x))
                (force (unsigned-byte-p-forced ysize y))
                )
           (equal (bvmult size x y)
                  (bvmult (+ (lg x) ysize) x y)))
  :hints (("Goal" :use (bvmult-tighten-when-power-of-2p)
           :in-theory (disable bvmult-tighten-when-power-of-2p))))

;;;;;;;;;;;;;;;;;;;;;;;;;;;;;;;;;;;;;;;;;;;;;;;;;;;;;;;;;;;;;;;;;;;;;;;;;;;;;;;;

(defthm bvand-convert-arg2-to-bv-axe
  (implies (axe-syntaxp (term-should-be-converted-to-bvp x nil dag-array))
           (equal (bvand size x y)
                  (bvand size (trim size x) y)))
  :hints (("Goal" :in-theory (enable trim))))

(defthm bvand-convert-arg3-to-bv-axe
  (implies (axe-syntaxp (term-should-be-converted-to-bvp y nil dag-array))
           (equal (bvand size x y)
                  (bvand size x (trim size y))))
  :hints (("Goal" :in-theory (enable trim))))

;;;;;;;;;;;;;;;;;;;;;;;;;;;;;;;;;;;;;;;;;;;;;;;;;;;;;;;;;;;;;;;;;;;;;;;;;;;;;;;;

(defthm bvor-convert-arg2-to-bv-axe
  (implies (axe-syntaxp (term-should-be-converted-to-bvp x nil dag-array))
           (equal (bvor size x y)
                  (bvor size (trim size x) y)))
  :hints (("Goal" :in-theory (enable trim))))

(defthm bvor-convert-arg3-to-bv-axe
  (implies (axe-syntaxp (term-should-be-converted-to-bvp y nil dag-array))
           (equal (bvor size x y)
                  (bvor size x (trim size y))))
  :hints (("Goal" :in-theory (enable trim))))

;;;;;;;;;;;;;;;;;;;;;;;;;;;;;;;;;;;;;;;;;;;;;;;;;;;;;;;;;;;;;;;;;;;;;;;;;;;;;;;;

(defthm bvxor-convert-arg2-to-bv-axe
  (implies (axe-syntaxp (term-should-be-converted-to-bvp x nil dag-array))
           (equal (bvxor size x y)
                  (bvxor size (trim size x) y)))
  :hints (("Goal" :in-theory (enable trim))))

(defthm bvxor-convert-arg3-to-bv-axe
  (implies (axe-syntaxp (term-should-be-converted-to-bvp y nil dag-array))
           (equal (bvxor size x y)
                  (bvxor size x (trim size y))))
  :hints (("Goal" :in-theory (enable trim))))

;;;;;;;;;;;;;;;;;;;;;;;;;;;;;;;;;;;;;;;;;;;;;;;;;;;;;;;;;;;;;;;;;;;;;;;;;;;;;;;;

;; Doesn't apply to when x is a + since we turn bvplus back into + for x86 stack pointer calculations.
(defthm bvplus-convert-arg2-to-bv-axe
  (implies (axe-syntaxp (term-should-be-converted-to-bvp x '(binary-+) dag-array))
           (equal (bvplus size x y)
                  (bvplus size (trim size x) y)))
  :hints (("Goal" :in-theory (enable trim))))

;; Doesn't apply to when y is a + since we turn bvplus back into + for x86 stack pointer calculations.
(defthm bvplus-convert-arg3-to-bv-axe
  (implies (axe-syntaxp (term-should-be-converted-to-bvp y '(binary-+) dag-array))
           (equal (bvplus size x y)
                  (bvplus size x (trim size y))))
  :hints (("Goal" :in-theory (enable trim))))

;;;;;;;;;;;;;;;;;;;;;;;;;;;;;;;;;;;;;;;;;;;;;;;;;;;;;;;;;;;;;;;;;;;;;;;;;;;;;;;;

(defthm bvminus-convert-arg2-to-bv-axe
  (implies (axe-syntaxp (term-should-be-converted-to-bvp x nil dag-array))
           (equal (bvminus size x y)
                  (bvminus size (trim size x) y)))
  :hints (("Goal" :in-theory (enable trim))))

(defthm bvminus-convert-arg3-to-bv-axe
  (implies (axe-syntaxp (term-should-be-converted-to-bvp y nil dag-array))
           (equal (bvminus size x y)
                  (bvminus size x (trim size y))))
  :hints (("Goal" :in-theory (enable trim))))

;;;;;;;;;;;;;;;;;;;;;;;;;;;;;;;;;;;;;;;;;;;;;;;;;;;;;;;;;;;;;;;;;;;;;;;;;;;;;;;;

(defthmd bvuminus-convert-arg2-to-bv-axe
  (implies (axe-syntaxp (term-should-be-converted-to-bvp x '(binary-+) dag-array))
           (equal (bvuminus size x)
                  (bvuminus size (trim size x))))
  :hints (("Goal" :in-theory (enable trim))))

;;;;;;;;;;;;;;;;;;;;;;;;;;;;;;;;;;;;;;;;;;;;;;;;;;;;;;;;;;;;;;;;;;;;;;;;;;;;;;;;

(defthmd getbit-convert-arg1-to-bv-axe
  (implies (and (< 0 n) ;if n=0 it's already being trimmed by the getbit (BOZO make sure we can simplify such cases..)
                (axe-syntaxp (term-should-be-converted-to-bvp x 'nil dag-array))
                (integerp n))
           (equal (getbit n x)
                  (getbit n (trim (+ 1 n) x))))
  :hints (("Goal" :in-theory (enable trim))))

;;;;;;;;;;;;;;;;;;;;;;;;;;;;;;;;;;;;;;;;;;;;;;;;;;;;;;;;;;;;;;;;;;;;;;;;;;;;;;;;

(defthm bvequal-convert-arg2-to-bv-axe
  (implies (axe-syntaxp (term-should-be-converted-to-bvp x nil dag-array))
           (equal (bvequal size x y)
                  (bvequal size (trim size x) y)))
  :hints (("Goal" :in-theory (enable trim))))

(defthm bvequal-convert-arg3-to-bv-axe
  (implies (axe-syntaxp (term-should-be-converted-to-bvp y nil dag-array))
           (equal (bvequal size x y)
                  (bvequal size x (trim size y))))
  :hints (("Goal" :in-theory (enable trim))))

;;;;;;;;;;;;;;;;;;;;;;;;;;;;;;;;;;;;;;;;;;;;;;;;;;;;;;;;;;;;;;;;;;;;;;;;;;;;;;;;

;; Only needed for Axe.  TODO: Add such rules for all bvs?  Or do they already exist?
(defthmd bvuminus-less-than-true
  (implies (and (syntaxp (quotep k))
                (<= (expt 2 size) k)
                (natp size))
           (< (bvuminus size x) k)))

;;;;;;;;;;;;;;;;;;;;;;;;;;;;;;;;;;;;;;;;;;;;;;;;;;;;;;;;;;;;;;;;;;;;;;;;;;;;;;;;

(defthmd equal-becomes-bvequal-axe-1
  (implies (and (axe-bind-free (bind-bv-size-axe x 'xsize dag-array) '(xsize))
                (unsigned-byte-p xsize y)
                (unsigned-byte-p-forced xsize x))
           (equal (equal x y)
                  (bvequal xsize x y)))
  :hints (("Goal" :in-theory (enable bvequal))))

(defthmd equal-becomes-bvequal-axe-2
  (implies (and (axe-bind-free (bind-bv-size-axe y 'ysize dag-array) '(ysize))
                (unsigned-byte-p ysize x)
                (unsigned-byte-p-forced ysize y))
           (equal (equal x y)
                  (bvequal ysize x y)))
  :hints (("Goal" :in-theory (enable bvequal))))

(defthmd equal-becomes-bvequal-axe-1-strong
  (implies (and (axe-bind-free (bind-bv-size-axe x 'xsize dag-array) '(xsize))
                (< 0 xsize) ; prevent loops (unsigned-byte-p of 0 can go to equal 0, which triggers this rule again)
                (unsigned-byte-p-forced xsize x))
           (equal (equal x y)
                  (if (unsigned-byte-p xsize y)
                      (bvequal xsize x y)
                    nil)))
  :hints (("Goal" :in-theory (enable bvequal))))

(defthmd equal-becomes-bvequal-axe-2-strong
  (implies (and (axe-bind-free (bind-bv-size-axe y 'ysize dag-array) '(ysize))
                (< 0 ysize) ; prevent loops (unsigned-byte-p of 0 can go to equal 0, which triggers this rule again)
                (unsigned-byte-p-forced ysize y))
           (equal (equal x y)
                  (if (unsigned-byte-p ysize x)
                      (bvequal ysize x y)
                    nil)))
<<<<<<< HEAD
  :hints (("Goal" :in-theory (enable bvequal))))

;;;;;;;;;;;;;;;;;;;;;;;;;;;;;;;;;;;;;;;;;;;;;;;;;;;;;;;;;;;;;;;;;;;;;;;;;;;;;;;;

;; not really bv rules...
;; Only needed by Axe

(defthmd integerp-of-logand (integerp (logand x y)))
(defthmd integerp-of-logior (integerp (logior x y)))
(defthmd integerp-of-logxor (integerp (logxor x y)))

(def-constant-opener acl2::logmask$inline)
(def-constant-opener acl2::binary-logand)

;;;;;;;;;;;;;;;;;;;;;;;;;;;;;;;;;;;;;;;;;;;;;;;;;;;;;;;;;;;;;;;;;;;;;;;;;;;;;;;;

;rename
;version for <=?
(defthmd equal-when-bound-dag
  (implies (and (syntaxp (quotep y))
                ;(equal (< free x) t) ;awkward
                (< free x)
                (syntaxp (quotep free))
                (<= y free))
           (equal (equal y x)
                  nil)))
=======
  :hints (("Goal" :in-theory (enable bvequal))))
>>>>>>> 0ed8c3f1
<|MERGE_RESOLUTION|>--- conflicted
+++ resolved
@@ -2244,25 +2244,13 @@
                   (if (unsigned-byte-p ysize x)
                       (bvequal ysize x y)
                     nil)))
-<<<<<<< HEAD
   :hints (("Goal" :in-theory (enable bvequal))))
-
-;;;;;;;;;;;;;;;;;;;;;;;;;;;;;;;;;;;;;;;;;;;;;;;;;;;;;;;;;;;;;;;;;;;;;;;;;;;;;;;;
-
-;; not really bv rules...
-;; Only needed by Axe
-
-(defthmd integerp-of-logand (integerp (logand x y)))
-(defthmd integerp-of-logior (integerp (logior x y)))
-(defthmd integerp-of-logxor (integerp (logxor x y)))
-
-(def-constant-opener acl2::logmask$inline)
-(def-constant-opener acl2::binary-logand)
 
 ;;;;;;;;;;;;;;;;;;;;;;;;;;;;;;;;;;;;;;;;;;;;;;;;;;;;;;;;;;;;;;;;;;;;;;;;;;;;;;;;
 
 ;rename
 ;version for <=?
+;not a bv rule
 (defthmd equal-when-bound-dag
   (implies (and (syntaxp (quotep y))
                 ;(equal (< free x) t) ;awkward
@@ -2270,7 +2258,4 @@
                 (syntaxp (quotep free))
                 (<= y free))
            (equal (equal y x)
-                  nil)))
-=======
-  :hints (("Goal" :in-theory (enable bvequal))))
->>>>>>> 0ed8c3f1
+                  nil)))